--- conflicted
+++ resolved
@@ -2922,13 +2922,10 @@
                 } else if self.gen.gen.opts.host {
                     uwriteln!(self.src, "char const* ptr{} = (char const*)wasm_runtime_addr_app_to_native(wasm_runtime_get_module_inst(exec_env), {});\n", tmp, operands[0]);
                     format!("{string_view}(ptr{}, {len})", tmp)
-                } else if self.gen.gen.opts.short_cut 
+                } else if self.gen.gen.opts.short_cut
                     || (self.gen.gen.opts.new_api
                         && matches!(self.variant, AbiVariant::GuestExport))
                 {
-<<<<<<< HEAD
-                    format!("{string_view}((char const*)({}), {len})", operands[0])
-=======
                     if self.gen.gen.opts.new_api
                         && matches!(self.variant, AbiVariant::GuestExport)
                         && !self.gen.gen.opts.symmetric
@@ -2940,8 +2937,7 @@
                             operands[0]
                         );
                     }
-                    format!("std::string_view((char const*)({}), {len})", operands[0])
->>>>>>> 797ca6c1
+                    format!("{string_view}((char const*)({}), {len})", operands[0])
                 } else {
                     format!("wit::string((char const*)({}), {len})", operands[0])
                 };
@@ -3031,7 +3027,21 @@
                         Some(TypeOwner::Interface(id)) => Some(id),
                         Some(_) | None => None,
                     };
-                    println!("{:?} if {:?} {:?}", self.gen.resolve.types.get(*ty).map_or(None, |o| o.name.clone()), tp, if_id.map_or(None, |ifc| self.gen.resolve.interfaces.get(ifc).and_then(|i| i.name.clone())));
+                    println!(
+                        "{:?} if {:?} {:?}",
+                        self.gen
+                            .resolve
+                            .types
+                            .get(*ty)
+                            .map_or(None, |o| o.name.clone()),
+                        tp,
+                        if_id.map_or(None, |ifc| self
+                            .gen
+                            .resolve
+                            .interfaces
+                            .get(ifc)
+                            .and_then(|i| i.name.clone()))
+                    );
                     if matches!(self.variant, AbiVariant::GuestImport)
                         || (self.gen.gen.opts.symmetric
                             && if_id.map_or(false, |owner| {
