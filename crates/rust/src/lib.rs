use crate::interface::InterfaceGenerator;
use anyhow::{bail, Result};
use heck::*;
use indexmap::IndexSet;
use std::collections::{BTreeMap, HashMap, HashSet};
use std::fmt::{self, Write as _};
use std::mem;
use std::str::FromStr;
use wit_bindgen_core::abi::{Bitcast, WasmType};
use wit_bindgen_core::{
    name_package_module, uwrite, uwriteln, wit_parser::*, Files, InterfaceGenerator as _, Source,
    Types, WorldGenerator,
};

mod bindgen;
mod interface;

struct InterfaceName {
    /// True when this interface name has been remapped through the use of `with` in the `bindgen!`
    /// macro invocation.
    remapped: bool,

    /// The string name for this interface.
    path: String,
}

#[derive(Eq, Hash, PartialEq, Clone, Copy, Debug)]
enum Direction {
    Import,
    Export,
}

#[derive(Default)]
struct RustWasm {
    types: Types,
    src_preamble: Source,
    src: Source,
    opts: Opts,
    import_modules: Vec<(String, Vec<String>)>,
    export_modules: Vec<(String, Vec<String>)>,
    skip: HashSet<String>,
    interface_names: HashMap<InterfaceId, InterfaceName>,
    /// Each imported and exported interface is stored in this map. Value indicates if last use was import.
    interface_last_seen_as_import: HashMap<InterfaceId, bool>,
    import_funcs_called: bool,
    with_name_counter: usize,
    // Track which interfaces were generated. Remapped interfaces provided via `with`
    // are required to be used.
    generated_interfaces: HashSet<String>,
    world: Option<WorldId>,

    rt_module: IndexSet<RuntimeItem>,
    export_macros: Vec<(String, String)>,

    /// Interface names to how they should be generated
    with: GenerationConfiguration,

    future_payloads_emitted: HashSet<String>,
    stream_payloads_emitted: HashSet<String>,
<<<<<<< HEAD

    // needed for symmetric disambiguation
    interface_prefixes: HashMap<(Direction, WorldKey), String>,
    import_prefix: Option<String>,
=======
>>>>>>> 456e995c
}

#[derive(Default)]
struct GenerationConfiguration {
    map: HashMap<String, InterfaceGeneration>,
    generate_by_default: bool,
}

impl GenerationConfiguration {
    fn get(&self, key: &str) -> Option<&InterfaceGeneration> {
        self.map.get(key).or_else(|| {
            self.generate_by_default
                .then_some(&InterfaceGeneration::Generate)
        })
    }

    fn insert(&mut self, name: String, generate: InterfaceGeneration) {
        self.map.insert(name, generate);
    }

    fn iter(&self) -> impl Iterator<Item = (&String, &InterfaceGeneration)> {
        self.map.iter()
    }
}

/// How an interface should be generated.
enum InterfaceGeneration {
    /// Remapped to some other type
    Remap(String),
    /// Generate the interface
    Generate,
}

#[derive(PartialEq, Eq, Clone, Copy, Hash, Debug)]
enum RuntimeItem {
    AllocCrate,
    StringType,
    StdAllocModule,
    VecType,
    StringLift,
    InvalidEnumDiscriminant,
    CharLift,
    BoolLift,
    CabiDealloc,
    RunCtorsOnce,
    AsI32,
    AsI64,
    AsF32,
    AsF64,
    ResourceType,
    BoxType,
    StreamAndFutureSupport,
}

#[derive(Debug, Clone, Hash, PartialEq, Eq, PartialOrd, Ord)]
pub enum ExportKey {
    World,
    Name(String),
}

#[cfg(feature = "clap")]
fn parse_with(s: &str) -> Result<(String, WithOption), String> {
    let (k, v) = s.split_once('=').ok_or_else(|| {
        format!("expected string of form `<key>=<value>[,<key>=<value>...]`; got `{s}`")
    })?;
    let v = match v {
        "generate" => WithOption::Generate,
        other => WithOption::Path(other.to_string()),
    };
    Ok((k.to_string(), v))
}

#[derive(Default, Debug, Clone)]
pub enum AsyncConfig {
    #[default]
    None,
    Some {
        imports: Vec<String>,
        exports: Vec<String>,
    },
    All,
}

#[cfg(feature = "clap")]
fn parse_async(s: &str) -> Result<AsyncConfig, String> {
    Ok(match s {
        "none" => AsyncConfig::None,
        "all" => AsyncConfig::All,
        _ => {
            if let Some(values) = s.strip_prefix("some=") {
                let mut imports = Vec::new();
                let mut exports = Vec::new();
                for value in values.split(',') {
                    let error = || {
                        Err(format!(
                            "expected string of form `import:<name>` or `export:<name>`; got `{value}`"
                        ))
                    };
                    if let Some((k, v)) = value.split_once(":") {
                        match k {
                            "import" => imports.push(v.into()),
                            "export" => exports.push(v.into()),
                            _ => return error(),
                        }
                    } else {
                        return error();
                    }
                }
                AsyncConfig::Some { imports, exports }
            } else {
                return Err(format!(
                    "expected string of form `none`, `all`, or `some=<value>[,<value>...]`; got `{s}`"
                ));
            }
        }
    })
}

#[derive(Default, Debug, Clone)]
#[cfg_attr(feature = "clap", derive(clap::Args))]
pub struct Opts {
    /// Whether or not a formatter is executed to format generated code.
    #[cfg_attr(feature = "clap", arg(long))]
    pub format: bool,

    /// If true, code generation should qualify any features that depend on
    /// `std` with `cfg(feature = "std")`.
    #[cfg_attr(feature = "clap", arg(long))]
    pub std_feature: bool,

    /// If true, code generation should pass borrowed string arguments as
    /// `&[u8]` instead of `&str`. Strings are still required to be valid
    /// UTF-8, but this avoids the need for Rust code to do its own UTF-8
    /// validation if it doesn't already have a `&str`.
    #[cfg_attr(feature = "clap", arg(long))]
    pub raw_strings: bool,

    /// Names of functions to skip generating bindings for.
    #[cfg_attr(feature = "clap", arg(long))]
    pub skip: Vec<String>,

    /// If true, generate stub implementations for any exported functions,
    /// interfaces, and/or resources.
    #[cfg_attr(feature = "clap", arg(long))]
    pub stubs: bool,

    /// Optionally prefix any export names with the specified value.
    ///
    /// This is useful to avoid name conflicts when testing.
    #[cfg_attr(feature = "clap", arg(long))]
    pub export_prefix: Option<String>,

    /// Whether to generate owning or borrowing type definitions.
    ///
    /// Valid values include:
    ///
    /// - `owning`: Generated types will be composed entirely of owning fields,
    /// regardless of whether they are used as parameters to imports or not.
    ///
    /// - `borrowing`: Generated types used as parameters to imports will be
    /// "deeply borrowing", i.e. contain references rather than owned values
    /// when applicable.
    ///
    /// - `borrowing-duplicate-if-necessary`: As above, but generating distinct
    /// types for borrowing and owning, if necessary.
    #[cfg_attr(feature = "clap", arg(long, default_value_t = Ownership::Owning))]
    pub ownership: Ownership,

    /// The optional path to the wit-bindgen runtime module to use.
    ///
    /// This defaults to `wit_bindgen::rt`.
    #[cfg_attr(feature = "clap", arg(long))]
    pub runtime_path: Option<String>,

    /// The optional path to the bitflags crate to use.
    ///
    /// This defaults to `wit_bindgen::bitflags`.
    #[cfg_attr(feature = "clap", arg(long))]
    pub bitflags_path: Option<String>,

    /// Additional derive attributes to add to generated types. If using in a CLI, this flag can be
    /// specified multiple times to add multiple attributes.
    ///
    /// These derive attributes will be added to any generated structs or enums
    #[cfg_attr(feature = "clap", arg(long = "additional_derive_attribute", short = 'd', default_values_t = Vec::<String>::new()))]
    pub additional_derive_attributes: Vec<String>,

    /// Remapping of interface names to rust module names.
    ///
    /// Argument must be of the form `k=v` and this option can be passed
    /// multiple times or one option can be comma separated, for example
    /// `k1=v1,k2=v2`.
    #[cfg_attr(feature = "clap", arg(long, value_parser = parse_with, value_delimiter = ','))]
    pub with: Vec<(String, WithOption)>,

    /// Indicates that all interfaces not specified in `with` should be
    /// generated.
    #[cfg_attr(feature = "clap", arg(long))]
    pub generate_all: bool,

    /// Add the specified suffix to the name of the custome section containing
    /// the component type.
    #[cfg_attr(feature = "clap", arg(long))]
    pub type_section_suffix: Option<String>,

    /// Disable a workaround used to prevent libc ctors/dtors from being invoked
    /// too much.
    #[cfg_attr(feature = "clap", arg(long))]
    pub disable_run_ctors_once_workaround: bool,

    /// Changes the default module used in the generated `export!` macro to
    /// something other than `self`.
    #[cfg_attr(feature = "clap", arg(long))]
    pub default_bindings_module: Option<String>,

    /// Alternative name to use for the `export!` macro if one is generated.
    #[cfg_attr(feature = "clap", arg(long))]
    pub export_macro_name: Option<String>,

    /// Ensures that the `export!` macro will be defined as `pub` so it is a
    /// candidate for being exported outside of the crate.
    #[cfg_attr(feature = "clap", arg(long))]
    pub pub_export_macro: bool,

    /// Generate code for 64bit wasm
    #[cfg_attr(feature = "clap", arg(long))]
    pub wasm64: bool,

    /// Whether to generate unused structures, not generated by default (false)
    #[cfg_attr(feature = "clap", arg(long))]
    pub generate_unused_types: bool,

    /// Symmetric ABI, this enables to directly link components to each
    /// other and removes the primary distinction between host and guest.
    #[cfg_attr(feature = "clap", arg(long, default_value_t = bool::default()))]
    pub symmetric: bool,

    /// Flip import and export on world (used for symmetric testing)
    #[cfg_attr(feature = "clap", arg(long, default_value_t = bool::default()))]
    pub invert_direction: bool,

    /// Whether or not to generate helper function/constants to help link custom
    /// sections into the final output.
    ///
    /// Disabling this can shave a few bytes off a binary but makes
    /// library-based usage of `generate!` prone to breakage.
    #[cfg_attr(feature = "clap", arg(long))]
    pub disable_custom_section_link_helpers: bool,

    /// Determines which functions to lift or lower `async`, if any.
    ///
    /// Accepted values are:
    ///     - none
    ///     - all
    ///     - some=<value>[,<value>...], where each <value> is of the form:
    ///         - import:<name> or
    ///         - export:<name>
    #[cfg_attr(all(feature = "clap", feature = "async"), arg(long = "async", value_parser = parse_async))]
    #[cfg_attr(all(feature = "clap", not(feature = "async")), skip)]
    pub async_: AsyncConfig,
}

impl Opts {
    pub fn build(self) -> Box<dyn WorldGenerator> {
        let mut r = RustWasm::new();
        r.skip = self.skip.iter().cloned().collect();
        r.opts = self;
        Box::new(r)
    }
}

impl RustWasm {
    fn new() -> RustWasm {
        RustWasm::default()
    }

    fn interface<'a>(
        &'a mut self,
        identifier: Identifier<'a>,
        wasm_import_module: &'a str,
        resolve: &'a Resolve,
        in_import: bool,
    ) -> InterfaceGenerator<'a> {
        let mut sizes = if self.opts.symmetric {
            SizeAlign::new_symmetric()
        } else {
            SizeAlign::default()
        };
        sizes.fill(resolve);

        InterfaceGenerator {
            identifier,
            wasm_import_module,
            src: Source::default(),
            in_import,
            gen: self,
            sizes,
            resolve,
            return_pointer_area_size: Default::default(),
            return_pointer_area_align: Default::default(),
            needs_runtime_module: false,
            needs_deallocate: false,
        }
    }

    fn emit_modules(&mut self, modules: Vec<(String, Vec<String>)>) {
        #[derive(Default)]
        struct Module {
            submodules: BTreeMap<String, Module>,
            contents: Vec<String>,
        }
        let mut map = Module::default();
        for (module, path) in modules {
            let mut cur = &mut map;
            for name in path[..path.len() - 1].iter() {
                cur = cur
                    .submodules
                    .entry(name.clone())
                    .or_insert(Module::default());
            }
            cur.contents.push(module);
        }

        emit(&mut self.src, map, &self.opts, true);
        fn emit(me: &mut Source, module: Module, opts: &Opts, toplevel: bool) {
            for (name, submodule) in module.submodules {
                if toplevel {
                    // Disable rustfmt. By default we already format the code
                    // using prettyplease, so we don't want `cargo fmt` to create
                    // extra diffs for users to deal with.
                    if opts.format {
                        uwriteln!(me, "#[rustfmt::skip]");
                    }

                    // Ignore dead-code and clippy warnings. If the bindings are
                    // only used within a crate, and not exported to a different
                    // crate, some parts may be unused, and that's ok.
                    uwriteln!(me, "#[allow(dead_code, clippy::all)]");
                }

                uwriteln!(me, "pub mod {name} {{");
                emit(me, submodule, opts, false);
                uwriteln!(me, "}}");
            }
            for submodule in module.contents {
                uwriteln!(me, "{submodule}");
            }
        }
    }

    fn runtime_path(&self) -> &str {
        self.opts
            .runtime_path
            .as_deref()
            .unwrap_or("wit_bindgen::rt")
    }

    fn bitflags_path(&self) -> String {
        self.opts
            .bitflags_path
            .to_owned()
            .unwrap_or(format!("{}::bitflags", self.runtime_path()))
    }

    fn name_interface(
        &mut self,
        resolve: &Resolve,
        id: InterfaceId,
        name: &WorldKey,
        is_export: bool,
    ) -> Result<bool> {
        let with_name = resolve.name_world_key(name);
        let Some(remapping) = self.with.get(&with_name) else {
            bail!(MissingWith(with_name));
        };
        self.generated_interfaces.insert(with_name);
        let entry = match remapping {
            InterfaceGeneration::Remap(remapped_path) => {
                let name = format!("__with_name{}", self.with_name_counter);
                self.with_name_counter += 1;
                uwriteln!(self.src, "use {remapped_path} as {name};");
                InterfaceName {
                    remapped: true,
                    path: name,
                }
            }
            InterfaceGeneration::Generate => {
                let path = compute_module_path(name, resolve, is_export).join("::");

                InterfaceName {
                    remapped: false,
                    path,
                }
            }
        };

        let remapped = entry.remapped;
        self.interface_names.insert(id, entry);

        Ok(remapped)
    }

    fn finish_runtime_module(&mut self) {
        // TODO: This is a hack because there are currently functions and types in the `async_support` module that
        // are useful to applications even if the generated bindings don't use it.  We should probably move those
        // items to a library which the application can add as a dependency.
        self.rt_module.insert(RuntimeItem::AsyncSupport);

        if self.rt_module.is_empty() {
            return;
        }

        // As above, disable rustfmt, as we use prettyplease.
        if self.opts.format {
            uwriteln!(self.src, "#[rustfmt::skip]");
        }

        self.src.push_str("mod _rt {\n");
        self.src.push_str("#![allow(dead_code, clippy::all)]\n");
        let mut emitted = IndexSet::new();
        while !self.rt_module.is_empty() {
            for item in mem::take(&mut self.rt_module) {
                if emitted.insert(item) {
                    self.emit_runtime_item(item);
                }
            }
        }
        self.src.push_str("}\n");
        if emitted.contains(&RuntimeItem::StreamAndFutureSupport) {
            self.src
<<<<<<< HEAD
                .push_str("pub use _rt::stream_and_future_support;\n");
=======
                .push_str("#[allow(unused_imports)]\npub use _rt::stream_and_future_support;\n");
>>>>>>> 456e995c
        }
    }

    fn emit_runtime_item(&mut self, item: RuntimeItem) {
        match item {
            RuntimeItem::AllocCrate => {
                uwriteln!(self.src, "extern crate alloc as alloc_crate;");
            }
            RuntimeItem::StdAllocModule => {
                self.rt_module.insert(RuntimeItem::AllocCrate);
                uwriteln!(self.src, "pub use alloc_crate::alloc;");
            }
            RuntimeItem::StringType => {
                self.rt_module.insert(RuntimeItem::AllocCrate);
                uwriteln!(self.src, "pub use alloc_crate::string::String;");
            }
            RuntimeItem::BoxType => {
                self.rt_module.insert(RuntimeItem::AllocCrate);
                uwriteln!(self.src, "pub use alloc_crate::boxed::Box;");
            }
            RuntimeItem::VecType => {
                self.rt_module.insert(RuntimeItem::AllocCrate);
                uwriteln!(self.src, "pub use alloc_crate::vec::Vec;");
            }

            RuntimeItem::CabiDealloc => {
                self.rt_module.insert(RuntimeItem::StdAllocModule);
                self.src.push_str(
                    "\
pub unsafe fn cabi_dealloc(ptr: *mut u8, size: usize, align: usize) {
    if size == 0 {
        return;
    }
    let layout = alloc::Layout::from_size_align_unchecked(size, align);
    alloc::dealloc(ptr, layout);
}
                    ",
                );
            }

            RuntimeItem::StringLift => {
                self.rt_module.insert(RuntimeItem::StringType);
                self.src.push_str(
                    "\
pub unsafe fn string_lift(bytes: Vec<u8>) -> String {
    if cfg!(debug_assertions) {
        String::from_utf8(bytes).unwrap()
    } else {
        String::from_utf8_unchecked(bytes)
    }
}
                    ",
                );
            }

            RuntimeItem::InvalidEnumDiscriminant => {
                self.src.push_str(
                    "\
pub unsafe fn invalid_enum_discriminant<T>() -> T {
    if cfg!(debug_assertions) {
        panic!(\"invalid enum discriminant\")
    } else {
        core::hint::unreachable_unchecked()
    }
}
                    ",
                );
            }

            RuntimeItem::CharLift => {
                self.src.push_str(
                    "\
pub unsafe fn char_lift(val: u32) -> char {
    if cfg!(debug_assertions) {
        core::char::from_u32(val).unwrap()
    } else {
        core::char::from_u32_unchecked(val)
    }
}
                    ",
                );
            }

            RuntimeItem::BoolLift => {
                self.src.push_str(
                    "\
pub unsafe fn bool_lift(val: u8) -> bool {
    if cfg!(debug_assertions) {
        match val {
            0 => false,
            1 => true,
            _ => panic!(\"invalid bool discriminant\"),
        }
    } else {
        val != 0
    }
}
                    ",
                );
            }

            RuntimeItem::RunCtorsOnce => {
                let rt = self.runtime_path();
                self.src.push_str(&format!(
                    r#"
#[cfg(target_arch = "wasm32")]
pub fn run_ctors_once() {{
    {rt}::run_ctors_once();
}}
                    "#,
                ));
            }

            RuntimeItem::AsI32 => {
                self.emit_runtime_as_trait(
                    "i32",
                    &["i32", "u32", "i16", "u16", "i8", "u8", "char", "usize"],
                );
            }

            RuntimeItem::AsI64 => {
                self.emit_runtime_as_trait("i64", &["i64", "u64"]);
            }

            RuntimeItem::AsF32 => {
                self.emit_runtime_as_trait("f32", &["f32"]);
            }

            RuntimeItem::AsF64 => {
                self.emit_runtime_as_trait("f64", &["f64"]);
            }

            RuntimeItem::ResourceType => {
                self.src.push_str(&format!(
                    r#"

use core::fmt;
use core::marker;
use core::sync::atomic::{{{atomic_type}, Ordering::Relaxed}};

/// A type which represents a component model resource, either imported or
/// exported into this component.
///
/// This is a low-level wrapper which handles the lifetime of the resource
/// (namely this has a destructor). The `T` provided defines the component model
/// intrinsics that this wrapper uses.
///
/// One of the chief purposes of this type is to provide `Deref` implementations
/// to access the underlying data when it is owned.
///
/// This type is primarily used in generated code for exported and imported
/// resources.
#[repr(transparent)]
pub struct Resource<T: WasmResource> {{
    // NB: This would ideally be `{handle_type}` but it is not. The fact that this has
    // interior mutability is not exposed in the API of this type except for the
    // `take_handle` method which is supposed to in theory be private.
    //
    // This represents, almost all the time, a valid handle value. When it's
    // invalid it's stored as `{invalid_value}`.
    handle: {atomic_type},
    _marker: marker::PhantomData<T>,
}}

/// A trait which all wasm resources implement, namely providing the ability to
/// drop a resource.
///
/// This generally is implemented by generated code, not user-facing code.
#[allow(clippy::missing_safety_doc)]
pub unsafe trait WasmResource {{
    /// Invokes the `[resource-drop]...` intrinsic.
    unsafe fn drop(handle: {handle_type});
}}

impl<T: WasmResource> Resource<T> {{
    #[doc(hidden)]
    pub unsafe fn from_handle(handle: {handle_type}) -> Self {{
        debug_assert!(handle != {invalid_value});
        Self {{
            handle: {atomic_type}::new(handle),
            _marker: marker::PhantomData,
        }}
    }}

    /// Takes ownership of the handle owned by `resource`.
    ///
    /// Note that this ideally would be `into_handle` taking `Resource<T>` by
    /// ownership. The code generator does not enable that in all situations,
    /// unfortunately, so this is provided instead.
    ///
    /// Also note that `take_handle` is in theory only ever called on values
    /// owned by a generated function. For example a generated function might
    /// take `Resource<T>` as an argument but then call `take_handle` on a
    /// reference to that argument. In that sense the dynamic nature of
    /// `take_handle` should only be exposed internally to generated code, not
    /// to user code.
    #[doc(hidden)]
    pub fn take_handle(resource: &Resource<T>) -> {handle_type} {{
        resource.handle.swap({invalid_value}, Relaxed)
    }}

    #[doc(hidden)]
    pub fn handle(resource: &Resource<T>) -> {handle_type} {{
        resource.handle.load(Relaxed)
    }}
}}

impl<T: WasmResource> fmt::Debug for Resource<T> {{
    fn fmt(&self, f: &mut fmt::Formatter<'_>) -> fmt::Result {{
        f.debug_struct("Resource")
            .field("handle", &self.handle)
            .finish()
    }}
}}

impl<T: WasmResource> Drop for Resource<T> {{
    fn drop(&mut self) {{
        unsafe {{
            match self.handle.load(Relaxed) {{
                // If this handle was "taken" then don't do anything in the
                // destructor.
                {invalid_value} => {{}}

                // ... but otherwise do actually destroy it with the imported
                // component model intrinsic as defined through `T`.
                other => T::drop(other),
            }}
        }}
    }}
}}
                    "#,
                    atomic_type = if self.opts.symmetric {
                        "AtomicUsize"
                    } else {
                        "AtomicU32"
                    },
                    invalid_value = if self.opts.symmetric { "0" } else { "u32::MAX" },
                    handle_type = if self.opts.symmetric { "usize" } else { "u32" }
                ));
            }

            RuntimeItem::AsyncSupport => {
                self.src.push_str("pub mod async_support {");
                self.src.push_str(include_str!("async_support.rs"));
                self.src.push_str("}");
            }

            RuntimeItem::StreamAndFutureSupport => {
                self.src.push_str("pub mod stream_and_future_support {");
                self.src
                    .push_str(include_str!("stream_and_future_support.rs"));
                self.src.push_str("}");
            }

            RuntimeItem::StreamAndFutureSupport => {
                self.src.push_str("pub mod stream_and_future_support {");
                self.src
                    .push_str(include_str!("stream_and_future_support.rs"));
                self.src.push_str("}");
            }
        }
    }

    // This is a workaround for in the bindings sometimes we've got `&i32` and
    // sometimes we've got `i32` but that should all be able to be worked with
    // as `i32`, so these helper functions are used to boil away the
    // indirection.
    fn emit_runtime_as_trait(&mut self, ty: &str, to_convert: &[&str]) {
        let upcase = ty.to_uppercase();
        self.src.push_str(&format!(
            r#"
pub fn as_{ty}<T: As{upcase}>(t: T) -> {ty} {{
    t.as_{ty}()
}}

pub trait As{upcase} {{
    fn as_{ty}(self) -> {ty};
}}

impl<'a, T: Copy + As{upcase}> As{upcase} for &'a T {{
    fn as_{ty}(self) -> {ty} {{
        (*self).as_{ty}()
    }}
}}
            "#
        ));

        for to_convert in to_convert {
            self.src.push_str(&format!(
                r#"
impl As{upcase} for {to_convert} {{
    #[inline]
    fn as_{ty}(self) -> {ty} {{
        self as {ty}
    }}
}}
                "#
            ));
        }
    }

    /// Generates an `export!` macro for the `world_id` specified.
    ///
    /// This will generate a macro which will then itself invoke all the
    /// other macros collected in `self.export_macros` prior. All these macros
    /// are woven together in this single invocation.
    fn finish_export_macro(&mut self, resolve: &Resolve, world_id: WorldId) {
        if self.export_macros.is_empty() {
            return;
        }
        let world = &resolve.worlds[world_id];
        let world_name = world.name.to_snake_case();

        let default_bindings_module = self
            .opts
            .default_bindings_module
            .clone()
            .unwrap_or("self".to_string());
        let (macro_export, use_vis) = if self.opts.pub_export_macro {
            ("#[macro_export]", "pub")
        } else {
            ("", "pub(crate)")
        };
        let export_macro_name = self
            .opts
            .export_macro_name
            .as_deref()
            .unwrap_or("export")
            .to_string();
        uwriteln!(
            self.src,
            r#"
/// Generates `#[no_mangle]` functions to export the specified type as the
/// root implementation of all generated traits.
///
/// For more information see the documentation of `wit_bindgen::generate!`.
///
/// ```rust
/// # macro_rules! {export_macro_name} {{ ($($t:tt)*) => (); }}
/// # trait Guest {{}}
/// struct MyType;
///
/// impl Guest for MyType {{
///     // ...
/// }}
///
/// {export_macro_name}!(MyType);
/// ```
#[allow(unused_macros)]
#[doc(hidden)]
{macro_export}
macro_rules! __export_{world_name}_impl {{
    ($ty:ident) => ({default_bindings_module}::{export_macro_name}!($ty with_types_in {default_bindings_module}););
    ($ty:ident with_types_in $($path_to_types_root:tt)*) => ("#
        );
        for (name, path_to_types) in self.export_macros.iter() {
            let mut path = "$($path_to_types_root)*".to_string();
            if !path_to_types.is_empty() {
                path.push_str("::");
                path.push_str(path_to_types)
            }
            uwriteln!(self.src, "{path}::{name}!($ty with_types_in {path});");
        }

        // See comments in `finish` for why this conditionally happens here.
        if self.opts.pub_export_macro {
            uwriteln!(self.src, "const _: () = {{");
            self.emit_custom_section(resolve, world_id, "imports and exports", None);
            uwriteln!(self.src, "}};");
        }

        uwriteln!(self.src, ")\n}}");

        uwriteln!(
            self.src,
            "#[doc(inline)]\n\
            {use_vis} use __export_{world_name}_impl as {export_macro_name};"
        );

        if self.opts.stubs {
            uwriteln!(self.src, "export!(Stub);");
        }
    }

    /// Generates a `#[link_section]` custom section to get smuggled through
    /// `wasm-ld`.
    ///
    /// This custom section is an encoding of the component metadata and will be
    /// used as part of the `wit-component`-based componentization process.
    ///
    /// The `section_suffix` here is used to distinguish the multiple sections
    /// that this generator emits, and `func_name` is an optional function to
    /// generate next to this which is used to force rustc to at least visit
    /// this `static` and codegen it.
    fn emit_custom_section(
        &mut self,
        resolve: &Resolve,
        world_id: WorldId,
        section_suffix: &str,
        func_name: Option<&str>,
    ) {
        self.src.push_str("\n#[cfg(target_arch = \"wasm32\")]\n");

        // The custom section name here must start with "component-type" but
        // otherwise is attempted to be unique here to ensure that this doesn't get
        // concatenated to other custom sections by LLD by accident since LLD will
        // concatenate custom sections of the same name.
        let opts_suffix = self.opts.type_section_suffix.as_deref().unwrap_or("");
        let world = &resolve.worlds[world_id];
        let world_name = &world.name;
        let pkg = &resolve.packages[world.package.unwrap()].name;
        let version = env!("CARGO_PKG_VERSION");
        self.src.push_str(&format!(
            "#[link_section = \"component-type:wit-bindgen:{version}:\
             {pkg}:{world_name}:{section_suffix}{opts_suffix}\"]\n"
        ));

        let mut producers = wasm_metadata::Producers::empty();
        producers.add(
            "processed-by",
            env!("CARGO_PKG_NAME"),
            env!("CARGO_PKG_VERSION"),
        );

        let component_type = wit_component::metadata::encode(
            resolve,
            world_id,
            wit_component::StringEncoding::UTF8,
            Some(&producers),
        )
        .unwrap();

        self.src.push_str("#[doc(hidden)]\n");
        self.src.push_str("#[allow(clippy::octal_escapes)]\n");
        self.src.push_str(&format!(
            "pub static __WIT_BINDGEN_COMPONENT_TYPE: [u8; {}] = *b\"\\\n",
            component_type.len()
        ));
        let old_indent = self.src.set_indent(0);
        let mut line_length = 0;
        let s = self.src.as_mut_string();
        for byte in component_type.iter() {
            if line_length >= 80 {
                s.push_str("\\\n");
                line_length = 0;
            }
            match byte {
                b'\\' => {
                    s.push_str("\\\\");
                    line_length += 2;
                }
                b'"' => {
                    s.push_str("\\\"");
                    line_length += 2;
                }
                b if b.is_ascii_alphanumeric() || b.is_ascii_punctuation() => {
                    s.push(char::from(*byte));
                    line_length += 1;
                }
                0 => {
                    s.push_str("\\0");
                    line_length += 2;
                }
                _ => {
                    uwrite!(s, "\\x{:02x}", byte);
                    line_length += 4;
                }
            }
        }

        self.src.push_str("\";\n");
        self.src.set_indent(old_indent);

        if let Some(func_name) = func_name {
            let rt = self.runtime_path().to_string();
            uwriteln!(
                self.src,
                "
                #[inline(never)]
                #[doc(hidden)]
                pub fn {func_name}() {{
                    {rt}::maybe_link_cabi_realloc();
                }}
            ",
            );
        }
    }
}

impl WorldGenerator for RustWasm {
    fn preprocess(&mut self, resolve: &Resolve, world: WorldId) {
        wit_bindgen_core::generated_preamble(&mut self.src_preamble, env!("CARGO_PKG_VERSION"));

        // Render some generator options to assist with debugging and/or to help
        // recreate it if the original generation command is lost.
        uwriteln!(self.src_preamble, "// Options used:");
        if self.opts.std_feature {
            uwriteln!(self.src_preamble, "//   * std_feature");
        }
        if self.opts.raw_strings {
            uwriteln!(self.src_preamble, "//   * raw_strings");
        }
        if !self.opts.skip.is_empty() {
            uwriteln!(self.src_preamble, "//   * skip: {:?}", self.opts.skip);
        }
        if self.opts.stubs {
            uwriteln!(self.src_preamble, "//   * stubs");
        }
        if let Some(export_prefix) = &self.opts.export_prefix {
            uwriteln!(
                self.src_preamble,
                "//   * export_prefix: {:?}",
                export_prefix
            );
        }
        if let Some(runtime_path) = &self.opts.runtime_path {
            uwriteln!(self.src_preamble, "//   * runtime_path: {:?}", runtime_path);
        }
        if let Some(bitflags_path) = &self.opts.bitflags_path {
            uwriteln!(
                self.src_preamble,
                "//   * bitflags_path: {:?}",
                bitflags_path
            );
        }
        if !matches!(self.opts.ownership, Ownership::Owning) {
            uwriteln!(
                self.src_preamble,
                "//   * ownership: {:?}",
                self.opts.ownership
            );
        }
        if !self.opts.additional_derive_attributes.is_empty() {
            uwriteln!(
                self.src_preamble,
                "//   * additional derives {:?}",
                self.opts.additional_derive_attributes
            );
        }
        for (k, v) in self.opts.with.iter() {
            uwriteln!(self.src_preamble, "//   * with {k:?} = {v}");
        }
        if let Some(type_section_suffix) = &self.opts.type_section_suffix {
            uwriteln!(
                self.src_preamble,
                "//   * type_section_suffix: {:?}",
                type_section_suffix
            );
        }
        if let Some(default) = &self.opts.default_bindings_module {
            uwriteln!(
                self.src_preamble,
                "//   * default-bindings-module: {default:?}"
            );
        }
        if self.opts.disable_run_ctors_once_workaround {
            uwriteln!(
                self.src_preamble,
                "//   * disable-run-ctors-once-workaround"
            );
        }
        if let Some(s) = &self.opts.export_macro_name {
            uwriteln!(self.src_preamble, "//   * export-macro-name: {s}");
        }
        if self.opts.pub_export_macro {
            uwriteln!(self.src_preamble, "//   * pub-export-macro");
        }
        if self.opts.generate_unused_types {
            uwriteln!(self.src_preamble, "//   * generate_unused_types");
        }
        if self.opts.disable_custom_section_link_helpers {
            uwriteln!(
                self.src_preamble,
                "//   * disable_custom_section_link_helpers"
            );
        }
        self.types.analyze(resolve);
        self.world = Some(world);

        let world = &resolve.worlds[world];
        // Specify that all imports local to the world's package should be generated
        for (key, item) in world.imports.iter().chain(world.exports.iter()) {
            if let WorldItem::Interface { id, .. } = item {
                if resolve.interfaces[*id].package == world.package {
                    let name = resolve.name_world_key(key);
                    if self.with.get(&name).is_none() {
                        self.with.insert(name, InterfaceGeneration::Generate);
                    }
                }
            }
        }

        for (k, v) in self.opts.with.iter() {
            self.with.insert(k.clone(), v.clone().into());
        }
        self.with.generate_by_default = self.opts.generate_all;
    }

    fn import_interface(
        &mut self,
        resolve: &Resolve,
        name: &WorldKey,
        id: InterfaceId,
        _files: &mut Files,
    ) -> Result<()> {
        if let Some(prefix) = self
            .interface_prefixes
            .get(&(Direction::Import, name.clone()))
        {
            self.import_prefix = Some(prefix.clone());
        }
        self.interface_last_seen_as_import.insert(id, true);
        let wasm_import_module = resolve.name_world_key(name);
        let mut gen = self.interface(
            Identifier::Interface(id, name),
            &wasm_import_module,
            resolve,
            true,
        );
        let (snake, module_path) = gen.start_append_submodule(name);
        if gen.gen.name_interface(resolve, id, name, false)? {
            return Ok(());
        }
        gen.types(id);

        gen.generate_imports(resolve.interfaces[id].functions.values(), Some(name));

        let docs = &resolve.interfaces[id].docs;

        gen.finish_append_submodule(&snake, module_path, docs);

        let _ = self.import_prefix.take();
        Ok(())
    }

    fn import_funcs(
        &mut self,
        resolve: &Resolve,
        world: WorldId,
        funcs: &[(&str, &Function)],
        _files: &mut Files,
    ) {
        self.import_funcs_called = true;

        let mut gen = self.interface(Identifier::World(world), "$root", resolve, true);

        gen.generate_imports(funcs.iter().map(|(_, func)| *func), None);

        let src = gen.finish();
        self.src.push_str(&src);
    }

    fn export_interface(
        &mut self,
        resolve: &Resolve,
        name: &WorldKey,
        id: InterfaceId,
        _files: &mut Files,
    ) -> Result<()> {
        let old_prefix = self.opts.export_prefix.clone();
        if let Some(prefix) = self
            .interface_prefixes
            .get(&(Direction::Export, name.clone()))
        {
            self.opts.export_prefix =
                Some(prefix.clone() + old_prefix.as_ref().unwrap_or(&String::new()));
        }
        self.interface_last_seen_as_import.insert(id, false);
        let wasm_import_module = format!("[export]{}", resolve.name_world_key(name));
        let mut gen = self.interface(
            Identifier::Interface(id, name),
            &wasm_import_module,
            resolve,
            false,
        );
        let (snake, module_path) = gen.start_append_submodule(name);
        if gen.gen.name_interface(resolve, id, name, true)? {
            return Ok(());
        }
        gen.types(id);
        let macro_name =
            gen.generate_exports(Some((id, name)), resolve.interfaces[id].functions.values())?;

        let docs = &resolve.interfaces[id].docs;

        gen.finish_append_submodule(&snake, module_path, docs);
        self.export_macros
            .push((macro_name, self.interface_names[&id].path.clone()));

        if self.opts.stubs {
            let world_id = self.world.unwrap();
            let mut gen = self.interface(
                Identifier::World(world_id),
                &wasm_import_module,
                resolve,
                false,
            );
            gen.generate_stub(Some((id, name)), resolve.interfaces[id].functions.values());
            let stub = gen.finish();
            self.src.push_str(&stub);
        }
        self.opts.export_prefix = old_prefix;
        Ok(())
    }

    fn export_funcs(
        &mut self,
        resolve: &Resolve,
        world: WorldId,
        funcs: &[(&str, &Function)],
        _files: &mut Files,
    ) -> Result<()> {
        let mut gen = self.interface(Identifier::World(world), "[export]$root", resolve, false);
        let macro_name = gen.generate_exports(None, funcs.iter().map(|f| f.1))?;
        let src = gen.finish();
        self.src.push_str(&src);
        self.export_macros.push((macro_name, String::new()));

        if self.opts.stubs {
            let mut gen = self.interface(Identifier::World(world), "[export]$root", resolve, false);
            gen.generate_stub(None, funcs.iter().map(|f| f.1));
            let stub = gen.finish();
            self.src.push_str(&stub);
        }
        Ok(())
    }

    fn import_types(
        &mut self,
        resolve: &Resolve,
        world: WorldId,
        types: &[(&str, TypeId)],
        _files: &mut Files,
    ) {
        let mut gen = self.interface(Identifier::World(world), "$root", resolve, true);
        for (name, ty) in types {
            gen.define_type(name, *ty);
        }
        let src = gen.finish();
        self.src.push_str(&src);
    }

    fn finish_imports(&mut self, resolve: &Resolve, world: WorldId, files: &mut Files) {
        if !self.import_funcs_called {
            // We call `import_funcs` even if the world doesn't import any
            // functions since one of the side effects of that method is to
            // generate `struct`s for any imported resources.
            self.import_funcs(resolve, world, &[], files);
        }
    }

    fn finish(&mut self, resolve: &Resolve, world: WorldId, files: &mut Files) -> Result<()> {
        let name = &resolve.worlds[world].name;

        let imports = mem::take(&mut self.import_modules);
        self.emit_modules(imports);
        let exports = mem::take(&mut self.export_modules);
        self.emit_modules(exports);

        self.finish_runtime_module();
        self.finish_export_macro(resolve, world);

        // This is a bit tricky, but we sometimes want to "split" the `world` in
        // two and only encode the imports here.
        //
        // First, a primer. Each invocation of `generate!` has a WIT world as
        // input. This is one of the first steps in the build process as wasm
        // hasn't even been produced yet. One of the later stages of the build
        // process will be to emit a component, currently through the
        // `wit-component` crate. That crate relies on custom sections being
        // present to describe what WIT worlds were present in the wasm binary.
        //
        // Additionally a `generate!` macro is not the only thing in a binary.
        // There might be multiple `generate!` macros, perhaps even across
        // different languages. To handle all this `wit-component` will decode
        // each custom section and "union" everything together. Unioning in
        // general should work so long as everything has the same structure and
        // came from the same source.
        //
        // The problem here is that if `pub_export_macros` is turned on, meaning
        // that the macros are supposed to be used across crates, then neither
        // the imports nor the exports of this world are guaranteed to be used.
        // For imports that's ok because `wit-component` will drop any unused
        // imports automatically. For exports that's a problem because
        // `wit-component` unconditionally looks for a definition for all
        // exports.
        //
        // When `pub_export_macros` is turned on, and cross-crate usage of the
        // macro is expected, this is solved by emitting two custom sections:
        //
        // 1. The first section emitted here only has the imports of the world.
        //    This slimmed down world should be able to be unioned with the
        //    first world trivially and will be GC'd by `wit-component` if not
        //    used.
        // 2. The second section is emitted as part of the generated `export!`
        //    macro invocation. That world has all the export information as
        //    well as all the import information.
        //
        // In the end this is hoped to ensure that usage of crates like `wasi`
        // don't accidentally try to export things, for example.
        let mut resolve_copy;
        let (resolve_to_encode, world_to_encode) = if self.opts.pub_export_macro {
            resolve_copy = resolve.clone();
            let world_copy = resolve_copy.worlds.alloc(World {
                exports: Default::default(),
                name: format!("{name}-with-all-of-its-exports-removed"),
                ..resolve.worlds[world].clone()
            });
            (&resolve_copy, world_copy)
        } else {
            (resolve, world)
        };
        self.emit_custom_section(
            resolve_to_encode,
            world_to_encode,
            "encoded world",
            if self.opts.disable_custom_section_link_helpers {
                None
            } else {
                Some("__link_custom_section_describing_imports")
            },
        );

        if self.opts.stubs {
            self.src.push_str("\n#[derive(Debug)]\npub struct Stub;\n");
        }

        let mut src = mem::take(&mut self.src);
        if self.opts.format {
            let syntax_tree = syn::parse_file(src.as_str()).unwrap();
            *src.as_mut_string() = prettyplease::unparse(&syntax_tree);
        }

        // Prepend the preamble. We do this after formatting because
        // `syn::parse_file` + `prettyplease::unparse` does not preserve comments.
        let src_preamble = mem::take(&mut self.src_preamble);
        *src.as_mut_string() = format!("{}{}", src_preamble.as_str(), src.as_str());

        let module_name = name.to_snake_case();
        files.push(&format!("{module_name}.rs"), src.as_bytes());

        let remapped_keys = self
            .with
            .iter()
            .map(|(k, _)| k)
            .cloned()
            .collect::<HashSet<String>>();

        let mut unused_keys = remapped_keys
            .difference(&self.generated_interfaces)
            .collect::<Vec<&String>>();

        unused_keys.sort();

        if !unused_keys.is_empty() {
            bail!("unused remappings provided via `with`: {unused_keys:?}");
        }

        Ok(())
    }

    fn apply_resolve_options(&mut self, resolve: &mut Resolve, world: &mut WorldId) {
        if self.opts.invert_direction {
            resolve.invert_direction(*world);
        }
        if self.opts.symmetric {
            let world = &resolve.worlds[*world];
            let exports: HashMap<&WorldKey, &WorldItem> = world.exports.iter().collect();
            for (key, _item) in world.imports.iter() {
                // duplicate found
                if exports.contains_key(key)
                    && !self
                        .interface_prefixes
                        .contains_key(&(Direction::Import, key.clone()))
                    && !self
                        .interface_prefixes
                        .contains_key(&(Direction::Export, key.clone()))
                {
                    self.interface_prefixes.insert(
                        (Direction::Import, key.clone()),
                        (if self.opts.invert_direction {
                            "exp_"
                        } else {
                            "imp_"
                        })
                        .into(),
                    );
                    self.interface_prefixes.insert(
                        (Direction::Export, key.clone()),
                        (if self.opts.invert_direction {
                            "imp_"
                        } else {
                            "exp_"
                        })
                        .into(),
                    );
                }
            }
        }
    }
}

fn compute_module_path(name: &WorldKey, resolve: &Resolve, is_export: bool) -> Vec<String> {
    let mut path = Vec::new();
    if is_export {
        path.push("exports".to_string());
    }
    match name {
        WorldKey::Name(name) => {
            path.push(to_rust_ident(name));
        }
        WorldKey::Interface(id) => {
            let iface = &resolve.interfaces[*id];
            let pkg = iface.package.unwrap();
            let pkgname = resolve.packages[pkg].name.clone();
            path.push(to_rust_ident(&pkgname.namespace));
            path.push(name_package_module(resolve, pkg));
            path.push(to_rust_ident(iface.name.as_ref().unwrap()));
        }
    }
    path
}

enum Identifier<'a> {
    None,
    World(WorldId),
    Interface(InterfaceId, &'a WorldKey),
}

fn group_by_resource<'a>(
    funcs: impl Iterator<Item = &'a Function>,
) -> BTreeMap<Option<TypeId>, Vec<&'a Function>> {
    let mut by_resource = BTreeMap::<_, Vec<_>>::new();
    for func in funcs {
        match &func.kind {
            FunctionKind::Freestanding => by_resource.entry(None).or_default().push(func),
            FunctionKind::Method(ty) | FunctionKind::Static(ty) | FunctionKind::Constructor(ty) => {
                by_resource.entry(Some(*ty)).or_default().push(func);
            }
        }
    }
    by_resource
}

#[derive(Default, Debug, Clone, Copy)]
pub enum Ownership {
    /// Generated types will be composed entirely of owning fields, regardless
    /// of whether they are used as parameters to imports or not.
    #[default]
    Owning,

    /// Generated types used as parameters to imports will be "deeply
    /// borrowing", i.e. contain references rather than owned values when
    /// applicable.
    Borrowing {
        /// Whether or not to generate "duplicate" type definitions for a single
        /// WIT type if necessary, for example if it's used as both an import
        /// and an export, or if it's used both as a parameter to an import and
        /// a return value from an import.
        duplicate_if_necessary: bool,
    },
}

impl FromStr for Ownership {
    type Err = String;

    fn from_str(s: &str) -> Result<Self, Self::Err> {
        match s {
            "owning" => Ok(Self::Owning),
            "borrowing" => Ok(Self::Borrowing {
                duplicate_if_necessary: false,
            }),
            "borrowing-duplicate-if-necessary" => Ok(Self::Borrowing {
                duplicate_if_necessary: true,
            }),
            _ => Err(format!(
                "unrecognized ownership: `{s}`; \
                 expected `owning`, `borrowing`, or `borrowing-duplicate-if-necessary`"
            )),
        }
    }
}

impl fmt::Display for Ownership {
    fn fmt(&self, f: &mut fmt::Formatter) -> fmt::Result {
        f.write_str(match self {
            Ownership::Owning => "owning",
            Ownership::Borrowing {
                duplicate_if_necessary: false,
            } => "borrowing",
            Ownership::Borrowing {
                duplicate_if_necessary: true,
            } => "borrowing-duplicate-if-necessary",
        })
    }
}

/// Options for with "with" remappings.
#[derive(Debug, Clone)]
pub enum WithOption {
    Path(String),
    Generate,
}

impl std::fmt::Display for WithOption {
    fn fmt(&self, f: &mut fmt::Formatter<'_>) -> fmt::Result {
        match self {
            WithOption::Path(p) => f.write_fmt(format_args!("\"{p}\"")),
            WithOption::Generate => f.write_str("generate"),
        }
    }
}

impl From<WithOption> for InterfaceGeneration {
    fn from(opt: WithOption) -> Self {
        match opt {
            WithOption::Path(p) => InterfaceGeneration::Remap(p),
            WithOption::Generate => InterfaceGeneration::Generate,
        }
    }
}

#[derive(Default)]
struct FnSig {
    async_: bool,
    unsafe_: bool,
    private: bool,
    use_item_name: bool,
    generics: Option<String>,
    self_arg: Option<String>,
    self_is_first_param: bool,
}

pub fn to_rust_ident(name: &str) -> String {
    match name {
        // Escape Rust keywords.
        // Source: https://doc.rust-lang.org/reference/keywords.html
        "as" => "as_".into(),
        "break" => "break_".into(),
        "const" => "const_".into(),
        "continue" => "continue_".into(),
        "crate" => "crate_".into(),
        "else" => "else_".into(),
        "enum" => "enum_".into(),
        "extern" => "extern_".into(),
        "false" => "false_".into(),
        "fn" => "fn_".into(),
        "for" => "for_".into(),
        "if" => "if_".into(),
        "impl" => "impl_".into(),
        "in" => "in_".into(),
        "let" => "let_".into(),
        "loop" => "loop_".into(),
        "match" => "match_".into(),
        "mod" => "mod_".into(),
        "move" => "move_".into(),
        "mut" => "mut_".into(),
        "pub" => "pub_".into(),
        "ref" => "ref_".into(),
        "return" => "return_".into(),
        "self" => "self_".into(),
        "static" => "static_".into(),
        "struct" => "struct_".into(),
        "super" => "super_".into(),
        "trait" => "trait_".into(),
        "true" => "true_".into(),
        "type" => "type_".into(),
        "unsafe" => "unsafe_".into(),
        "use" => "use_".into(),
        "where" => "where_".into(),
        "while" => "while_".into(),
        "async" => "async_".into(),
        "await" => "await_".into(),
        "dyn" => "dyn_".into(),
        "abstract" => "abstract_".into(),
        "become" => "become_".into(),
        "box" => "box_".into(),
        "do" => "do_".into(),
        "final" => "final_".into(),
        "macro" => "macro_".into(),
        "override" => "override_".into(),
        "priv" => "priv_".into(),
        "typeof" => "typeof_".into(),
        "unsized" => "unsized_".into(),
        "virtual" => "virtual_".into(),
        "yield" => "yield_".into(),
        "try" => "try_".into(),
        s => s.to_snake_case(),
    }
}

fn to_upper_camel_case(name: &str) -> String {
    match name {
        // The name "Guest" is reserved for traits generated by exported
        // interfaces, so remap types defined in wit to something else.
        "guest" => "Guest_".to_string(),
        s => s.to_upper_camel_case(),
    }
}

fn wasm_type(ty: WasmType) -> &'static str {
    match ty {
        WasmType::I32 => "i32",
        WasmType::I64 => "i64",
        WasmType::F32 => "f32",
        WasmType::F64 => "f64",
        WasmType::Pointer => "*mut u8",
        WasmType::Length => "usize",

        // `PointerOrI64` can hold either a `u64` or a pointer with provenance.
        // Neither a `u64` nor a pointer type can portably do both, so we use
        // `MaybeUninit<u64>`, since `MaybeUninit` is [documented] to preserve
        // provenance.
        // [documented]: https://github.com/rust-lang/rfcs/blob/master/text/3559-rust-has-provenance.md#reference-level-explanation
        WasmType::PointerOrI64 => "::core::mem::MaybeUninit::<u64>",
    }
}

fn int_repr(repr: Int) -> &'static str {
    match repr {
        Int::U8 => "u8",
        Int::U16 => "u16",
        Int::U32 => "u32",
        Int::U64 => "u64",
    }
}

fn bitcast(casts: &[Bitcast], operands: &[String], results: &mut Vec<String>) {
    for (cast, operand) in casts.iter().zip(operands) {
        results.push(perform_cast(operand, cast));
    }
}

fn perform_cast(operand: &str, cast: &Bitcast) -> String {
    match cast {
        Bitcast::None => operand.to_owned(),
        Bitcast::I32ToI64 => format!("i64::from({})", operand),
        Bitcast::F32ToI32 => format!("({}).to_bits() as i32", operand),
        Bitcast::F64ToI64 => format!("({}).to_bits() as i64", operand),
        Bitcast::I64ToI32 => format!("{} as i32", operand),
        Bitcast::I32ToF32 => format!("f32::from_bits({} as u32)", operand),
        Bitcast::I64ToF64 => format!("f64::from_bits({} as u64)", operand),
        Bitcast::F32ToI64 => format!("i64::from(({}).to_bits())", operand),
        Bitcast::I64ToF32 => format!("f32::from_bits({} as u32)", operand),

        // Convert an `i64` into a `MaybeUninit<u64>`.
        Bitcast::I64ToP64 => format!("::core::mem::MaybeUninit::new({} as u64)", operand),
        // Convert a `MaybeUninit<u64>` holding an `i64` value back into
        // the `i64` value.
        Bitcast::P64ToI64 => format!("{}.assume_init() as i64", operand),

        // Convert a pointer value into a `MaybeUninit<u64>`.
        Bitcast::PToP64 => {
            format!(
                "{{
                        let mut t = ::core::mem::MaybeUninit::<u64>::uninit();
                        t.as_mut_ptr().cast::<*mut u8>().write({});
                        t
                    }}",
                operand
            )
        }
        // Convert a `MaybeUninit<u64>` holding a pointer value back into
        // the pointer value.
        Bitcast::P64ToP => {
            format!("{}.as_ptr().cast::<*mut u8>().read()", operand)
        }
        // Convert an `i32` or a `usize` into a pointer.
        Bitcast::I32ToP | Bitcast::LToP => {
            format!("{} as *mut u8", operand)
        }
        // Convert a pointer or length holding an `i32` value back into the `i32`.
        Bitcast::PToI32 | Bitcast::LToI32 => {
            format!("{} as i32", operand)
        }
        // Convert an `i32`, `i64`, or pointer holding a `usize` value back into the `usize`.
        Bitcast::I32ToL | Bitcast::I64ToL | Bitcast::PToL => {
            format!("{} as usize", operand)
        }
        // Convert a `usize` into an `i64`.
        Bitcast::LToI64 => {
            format!("{} as i64", operand)
        }
        Bitcast::Sequence(sequence) => {
            let [first, second] = &**sequence;
            perform_cast(&perform_cast(operand, first), second)
        }
    }
}

enum RustFlagsRepr {
    U8,
    U16,
    U32,
    U64,
    U128,
}

impl RustFlagsRepr {
    fn new(f: &Flags) -> RustFlagsRepr {
        match f.repr() {
            FlagsRepr::U8 => RustFlagsRepr::U8,
            FlagsRepr::U16 => RustFlagsRepr::U16,
            FlagsRepr::U32(1) => RustFlagsRepr::U32,
            FlagsRepr::U32(2) => RustFlagsRepr::U64,
            FlagsRepr::U32(3 | 4) => RustFlagsRepr::U128,
            FlagsRepr::U32(n) => panic!("unsupported number of flags: {}", n * 32),
        }
    }
}

impl fmt::Display for RustFlagsRepr {
    fn fmt(&self, f: &mut fmt::Formatter<'_>) -> fmt::Result {
        match self {
            RustFlagsRepr::U8 => "u8".fmt(f),
            RustFlagsRepr::U16 => "u16".fmt(f),
            RustFlagsRepr::U32 => "u32".fmt(f),
            RustFlagsRepr::U64 => "u64".fmt(f),
            RustFlagsRepr::U128 => "u128".fmt(f),
        }
    }
}

#[derive(Debug, Clone)]
pub struct MissingWith(pub String);

impl fmt::Display for MissingWith {
    fn fmt(&self, f: &mut fmt::Formatter<'_>) -> fmt::Result {
        write!(f, "missing `with` mapping for the key `{}`", self.0)
    }
}

impl std::error::Error for MissingWith {}

// bail!("no remapping found for {with_name:?} - use the `generate!` macro's `with` option to force the interface to be generated or specify where it is already defined:
// ```
// with: {{\n\t{with_name:?}: generate\n}}
// ```")<|MERGE_RESOLUTION|>--- conflicted
+++ resolved
@@ -57,13 +57,10 @@
 
     future_payloads_emitted: HashSet<String>,
     stream_payloads_emitted: HashSet<String>,
-<<<<<<< HEAD
 
     // needed for symmetric disambiguation
     interface_prefixes: HashMap<(Direction, WorldKey), String>,
     import_prefix: Option<String>,
-=======
->>>>>>> 456e995c
 }
 
 #[derive(Default)]
@@ -494,11 +491,7 @@
         self.src.push_str("}\n");
         if emitted.contains(&RuntimeItem::StreamAndFutureSupport) {
             self.src
-<<<<<<< HEAD
-                .push_str("pub use _rt::stream_and_future_support;\n");
-=======
                 .push_str("#[allow(unused_imports)]\npub use _rt::stream_and_future_support;\n");
->>>>>>> 456e995c
         }
     }
 
