use heck::{ToPascalCase, ToShoutySnakeCase, ToSnakeCase, ToUpperCamelCase};
use std::{
    collections::{HashMap, HashSet},
    fmt::Write as FmtWrite,
    io::{Read, Write},
    process::{Command, Stdio},
    str::FromStr,
};
use wit_bindgen_c::to_c_ident;
use wit_bindgen_core::{
    abi::{self, AbiVariant, Bindgen, Bitcast, LiftLower, WasmSignature, WasmType},
    make_external_component, make_external_symbol, symmetric, uwrite, uwriteln,
    wit_parser::{
        Alignment, ArchitectureSize, Docs, Function, FunctionKind, Handle, Int, InterfaceId,
        Resolve, Results, SizeAlign, Stability, Type, TypeDefKind, TypeId, TypeOwner, WorldId,
        WorldKey,
    },
    Files, InterfaceGenerator, Source, WorldGenerator,
};

mod wamr;

pub const RESOURCE_IMPORT_BASE_CLASS_NAME: &str = "ResourceImportBase";
pub const RESOURCE_EXPORT_BASE_CLASS_NAME: &str = "ResourceExportBase";
pub const RESOURCE_TABLE_NAME: &str = "ResourceTable";
pub const OWNED_CLASS_NAME: &str = "Owned";
pub const POINTER_SIZE_EXPRESSION: &str = "sizeof(void*)";
// these types are always defined in the non-exports namespace
const NOT_IN_EXPORTED_NAMESPACE: bool = false;

type CppType = String;

#[derive(Clone, Copy, Debug)]
enum Flavor {
    Argument(AbiVariant),
    Result(AbiVariant),
    InStruct,
    BorrowedArgument,
}

impl Flavor {
    fn is_guest_export(&self) -> bool {
        match self {
            Flavor::Argument(var) => matches!(var, AbiVariant::GuestExport),
            Flavor::Result(var) => matches!(var, AbiVariant::GuestExport),
            Flavor::InStruct | Flavor::BorrowedArgument => false,
        }
    }
}

#[derive(Default)]
struct HighlevelSignature {
    /// this is a constructor or destructor without a written type
    // implicit_result: bool, -> empty result
    const_member: bool,
    static_member: bool,
    result: CppType,
    arguments: Vec<(String, CppType)>,
    name: String,
    namespace: Vec<String>,
    implicit_self: bool,
    post_return: bool,
}

// follows https://google.github.io/styleguide/cppguide.html

#[derive(Default)]
struct Includes {
    needs_vector: bool,
    needs_expected: bool,
    needs_string: bool,
    needs_string_view: bool,
    needs_optional: bool,
    needs_cstring: bool,
    needs_guest_alloc: bool,
    needs_imported_resources: bool,
    needs_exported_resources: bool,
    needs_variant: bool,
    needs_tuple: bool,
    needs_assert: bool,
    // needs wit types
    needs_wit: bool,
    needs_memory: bool,
}

#[derive(Clone)]
struct HostFunction {
    wasm_name: String,
    wamr_signature: String,
    host_name: String,
}

#[derive(Default)]
struct SourceWithState {
    src: Source,
    namespace: Vec<String>,
}

#[derive(Eq, Hash, PartialEq, Clone, Copy, Debug)]
enum Direction {
    Import,
    Export,
}

#[derive(Default)]
struct Cpp {
    opts: Opts,
    c_src: SourceWithState,
    h_src: SourceWithState,
    c_src_head: Source,
    // interface_includes: Vec<String>,
    // interface_header: SourceWithState,
    extern_c_decls: Source,
    dependencies: Includes,
    includes: Vec<String>,
    host_functions: HashMap<String, Vec<HostFunction>>,
    world: String,
    world_id: Option<WorldId>,
    imported_interfaces: HashSet<InterfaceId>,
    user_class_files: HashMap<String, String>,
    defined_types: HashSet<(Vec<String>, String)>,

    // needed for symmetric disambiguation
    interface_prefixes: HashMap<(Direction, WorldKey), String>,
    import_prefix: Option<String>,
}

#[derive(Default, Debug, Clone, Copy)]
pub enum Ownership {
    /// Generated types will be composed entirely of owning fields, regardless
    /// of whether they are used as parameters to imports or not.
    #[default]
    Owning,

    /// Generated types used as parameters to imports will be "deeply
    /// borrowing", i.e. contain references rather than owned values when
    /// applicable.
    Borrowing {
        /// Whether or not to generate "duplicate" type definitions for a single
        /// WIT type if necessary, for example if it's used as both an import
        /// and an export, or if it's used both as a parameter to an import and
        /// a return value from an import.
        duplicate_if_necessary: bool,
    },
}

impl FromStr for Ownership {
    type Err = String;

    fn from_str(s: &str) -> Result<Self, Self::Err> {
        match s {
            "owning" => Ok(Self::Owning),
            "borrowing" => Ok(Self::Borrowing {
                duplicate_if_necessary: false,
            }),
            "borrowing-duplicate-if-necessary" => Ok(Self::Borrowing {
                duplicate_if_necessary: true,
            }),
            _ => Err(format!(
                "unrecognized ownership: `{s}`; \
                 expected `owning`, `borrowing`, or `borrowing-duplicate-if-necessary`"
            )),
        }
    }
}

impl core::fmt::Display for Ownership {
    fn fmt(&self, f: &mut core::fmt::Formatter) -> core::fmt::Result {
        f.write_str(match self {
            Ownership::Owning => "owning",
            Ownership::Borrowing {
                duplicate_if_necessary: false,
            } => "borrowing",
            Ownership::Borrowing {
                duplicate_if_necessary: true,
            } => "borrowing-duplicate-if-necessary",
        })
    }
}

#[derive(Default, Debug, Clone)]
#[cfg_attr(feature = "clap", derive(clap::Args))]
pub struct Opts {
    /// Generate host bindings
    #[cfg_attr(feature = "clap", arg(long, default_value_t = bool::default()))]
    pub host: bool,
    /// Generate code for directly linking to guest code (WIP)
    #[cfg_attr(feature = "clap", arg(long, default_value_t = bool::default(), alias = "direct"))]
    pub short_cut: bool,
    /// Call clang-format on the generated code
    #[cfg_attr(feature = "clap", arg(long, default_value_t = bool::default()))]
    pub format: bool,
    /// 64bit guest
    #[cfg_attr(feature = "clap", arg(long, default_value_t = bool::default()))]
    pub wasm64: bool,
    /// Use AUTOSAR Adaptive types instead of C++17+ (Option, Result)
    #[cfg_attr(feature = "clap", arg(long, default_value_t = bool::default()))]
    pub autosar: bool,

    /// Place each interface in its own file,
    /// this enables sharing bindings across projects
    #[cfg_attr(feature = "clap", arg(long, default_value_t = bool::default()))]
    pub split_interfaces: bool,

    /// Optionally prefix any export names with the specified value.
    ///
    /// This is useful to avoid name conflicts when testing.
    #[cfg_attr(feature = "clap", arg(long))]
    pub export_prefix: Option<String>,

    /// Wrap all C++ classes inside a custom namespace.
    ///
    /// This avoids identical names across components, useful for native
    #[cfg_attr(feature = "clap", arg(long))]
    pub internal_prefix: Option<String>,

    /// Whether to generate owning or borrowing type definitions.
    ///
    /// Valid values include:
    ///
    /// - `owning`: Generated types will be composed entirely of owning fields,
    /// regardless of whether they are used as parameters to imports or not.
    ///
    /// - `borrowing`: Generated types used as parameters to imports will be
    /// "deeply borrowing", i.e. contain references rather than owned values
    /// when applicable.
    ///
    /// - `borrowing-duplicate-if-necessary`: As above, but generating distinct
    /// types for borrowing and owning, if necessary.
    #[cfg_attr(feature = "clap", arg(long, default_value_t = Ownership::Owning))]
    pub ownership: Ownership,

    /// Symmetric ABI, this enables to directly link components to each
    /// other and removes the primary distinction between host and guest.
    #[cfg_attr(feature = "clap", arg(long, default_value_t = bool::default()))]
    pub symmetric: bool,

    /// Symmetric API, same API for imported and exported functions.
    /// Reduces the allocation overhead for symmetric ABI.
    #[cfg_attr(feature = "clap", arg(long, default_value_t = bool::default()))]
    pub new_api: bool,
}

impl Opts {
    pub fn build(self) -> Box<dyn WorldGenerator> {
        let mut r = Cpp::new();
        r.opts = self;
        Box::new(r)
    }

    fn host_side(&self) -> bool {
        self.short_cut || self.host
    }

    fn is_only_handle(&self, variant: AbiVariant) -> bool {
        self.host_side() == matches!(variant, AbiVariant::GuestExport)
    }

    fn ptr_type(&self) -> &'static str {
        if !self.host {
            "uint8_t*"
        } else if self.wasm64 {
            "int64_t"
        } else {
            "int32_t"
        }
    }

    // we need to map pointers depending on context
    fn wasm_type(&self, ty: WasmType) -> &'static str {
        match ty {
            WasmType::Pointer => self.ptr_type(),
            _ => wit_bindgen_c::wasm_type(ty),
        }
    }
}

impl Cpp {
    fn new() -> Cpp {
        Cpp::default()
    }

    pub fn is_first_definition(&mut self, ns: &Vec<String>, name: &str) -> bool {
        let owned = (ns.to_owned(), name.to_owned());
        if !self.defined_types.contains(&owned) {
            self.defined_types.insert(owned);
            true
        } else {
            false
        }
    }

    fn include(&mut self, s: &str) {
        self.includes.push(s.to_string());
    }

    fn interface<'a>(
        &'a mut self,
        resolve: &'a Resolve,
        name: Option<&'a WorldKey>,
        in_guest_import: bool,
        wasm_import_module: Option<String>,
    ) -> CppInterfaceGenerator<'a> {
        let mut sizes = if self.opts.symmetric {
            SizeAlign::new_symmetric()
        } else {
            SizeAlign::default()
        };
        sizes.fill(resolve);

        CppInterfaceGenerator {
            _src: Source::default(),
            gen: self,
            resolve,
            interface: None,
            _name: name,
            sizes,
            // public_anonymous_types: BTreeSet::new(),
            in_guest_import,
            // export_funcs: Vec::new(),
            // return_pointer_area_size: 0,
            // return_pointer_area_align: 0,
            wasm_import_module,
        }
    }

    fn clang_format(code: &mut String) {
        let mut child = Command::new("clang-format")
            .stdin(Stdio::piped())
            .stdout(Stdio::piped())
            .spawn()
            .expect("failed to spawn `clang-format`");
        child
            .stdin
            .take()
            .unwrap()
            .write_all(code.as_bytes())
            .unwrap();
        code.truncate(0);
        child.stdout.take().unwrap().read_to_string(code).unwrap();
        let status = child.wait().unwrap();
        assert!(status.success());
    }

    fn perform_cast(&mut self, op: &str, cast: &Bitcast) -> String {
        match cast {
            Bitcast::I32ToF32 | Bitcast::I64ToF32 => {
                format!("((union {{ int32_t a; float b; }}){{ {} }}).b", op)
            }
            Bitcast::F32ToI32 | Bitcast::F32ToI64 => {
                format!("((union {{ float a; int32_t b; }}){{ {} }}).b", op)
            }
            Bitcast::I64ToF64 => {
                format!("((union {{ int64_t a; double b; }}){{ {} }}).b", op)
            }
            Bitcast::F64ToI64 => {
                format!("((union {{ double a; int64_t b; }}){{ {} }}).b", op)
            }
            Bitcast::I32ToI64 | Bitcast::LToI64 | Bitcast::PToP64 => {
                format!("(int64_t) {}", op)
            }
            Bitcast::I64ToI32 | Bitcast::PToI32 | Bitcast::LToI32 => {
                format!("(int32_t) {}", op)
            }
            Bitcast::P64ToI64 | Bitcast::None | Bitcast::I64ToP64 => op.to_string(),
            Bitcast::P64ToP | Bitcast::I32ToP | Bitcast::LToP => {
                format!("(uint8_t*) {}", op)
            }
            Bitcast::PToL | Bitcast::I32ToL | Bitcast::I64ToL => {
                format!("(size_t) {}", op)
            }
            Bitcast::Sequence(sequence) => {
                let [first, second] = &**sequence;
                let inner = self.perform_cast(op, first);
                self.perform_cast(&inner, second)
            }
        }
    }

    fn finish_includes(&mut self) {
        self.include("<cstdint>");
        self.include("<utility>"); // for std::move
        if self.dependencies.needs_string {
            self.include("<string>");
        }
        if self.dependencies.needs_string_view {
            if self.opts.autosar {
                self.include("<ara/core/string_view.h>");
            } else {
                self.include("<string_view>");
            }
        }
        if self.dependencies.needs_vector {
            self.include("<vector>");
        }
        if self.dependencies.needs_expected {
            if self.opts.autosar {
                self.include("<ara/core/result.h>");
            } else {
                self.include("<expected>");
            }
        }
        if self.dependencies.needs_optional {
            if self.opts.autosar {
                self.include("<ara/core/optional.h>");
            } else {
                self.include("<optional>");
            }
        }
        if self.dependencies.needs_cstring {
            self.include("<cstring>");
        }
        if self.dependencies.needs_imported_resources {
            self.include("<cassert>");
        }
        if self.dependencies.needs_exported_resources {
            self.include("<map>");
        }
        if self.dependencies.needs_variant {
            self.include("<variant>");
        }
        if self.dependencies.needs_tuple {
            self.include("<tuple>");
        }
        if self.dependencies.needs_wit {
            if self.opts.host_side() {
                self.include("<wit-host.h>");
            } else {
                self.include("<wit-guest.h>");
            }
        }
        if self.dependencies.needs_memory {
            self.include("<memory>");
        }
    }

    fn start_new_file(&mut self, condition: Option<bool>) -> FileContext {
        if condition == Some(true) || self.opts.split_interfaces {
            FileContext {
                includes: std::mem::replace(&mut self.includes, Default::default()),
                src: std::mem::replace(&mut self.h_src, Default::default()),
                dependencies: std::mem::replace(&mut self.dependencies, Default::default()),
            }
        } else {
            Default::default()
        }
    }

    fn finish_file(&mut self, namespace: &[String], store: FileContext) {
        if !store.src.src.is_empty() {
            //        self.opts.split_interfaces {
            let mut header = String::default();
            self.finish_includes();
            self.h_src.change_namespace(&Default::default());
            uwriteln!(header, "#pragma once");
            if self.opts.symmetric {
                uwriteln!(header, "#define WIT_SYMMETRIC");
            }
            for include in self.includes.iter() {
                uwriteln!(header, "#include {include}");
            }
            header.push_str(&self.h_src.src);
            let mut filename = namespace.join("-");
            filename.push_str(".h");
            if self.opts.format {
                Self::clang_format(&mut header);
            }
            self.user_class_files.insert(filename.clone(), header);

            let _ = std::mem::replace(&mut self.includes, store.includes);
            let _ = std::mem::replace(&mut self.h_src, store.src);
            let _ = std::mem::replace(&mut self.dependencies, store.dependencies);
            self.includes.push(String::from("\"") + &filename + "\"");
        }
    }
}

#[derive(Default)]
struct FileContext {
    includes: Vec<String>,
    src: SourceWithState,
    dependencies: Includes,
}

impl WorldGenerator for Cpp {
    fn preprocess(&mut self, resolve: &Resolve, world: WorldId) {
        let name = &resolve.worlds[world].name;
        self.world = name.to_string();
        self.world_id = Some(world);
        //        self.sizes.fill(resolve);
        if !self.opts.host_side() {
            uwriteln!(
                self.c_src_head,
                r#"#include "{}_cpp.h"
            #include <cstdlib> // realloc

            extern "C" void *cabi_realloc(void *ptr, size_t old_size, size_t align, size_t new_size);

            __attribute__((__weak__, __export_name__("cabi_realloc")))
            void *cabi_realloc(void *ptr, size_t old_size, size_t align, size_t new_size) {{
                (void) old_size;
                if (new_size == 0) return (void*) align;
                void *ret = realloc(ptr, new_size);
                if (!ret) abort();
                return ret;
            }}

            "#,
                self.world.to_snake_case(),
            );
        }
    }

    fn import_interface(
        &mut self,
        resolve: &Resolve,
        name: &WorldKey,
        id: InterfaceId,
        _files: &mut Files,
    ) -> anyhow::Result<()> {
        if let Some(prefix) = self
            .interface_prefixes
            .get(&(Direction::Import, name.clone()))
        {
            self.import_prefix = Some(prefix.clone());
        }

        let store = self.start_new_file(None);
        self.imported_interfaces.insert(id);
        let wasm_import_module = resolve.name_world_key(name);
        let binding = Some(name);
        let mut gen = self.interface(resolve, binding, true, Some(wasm_import_module));
        gen.interface = Some(id);
        gen.types(id);
        let namespace = namespace(resolve, &TypeOwner::Interface(id), false, &gen.gen.opts);

        for (_name, func) in resolve.interfaces[id].functions.iter() {
            if matches!(func.kind, FunctionKind::Freestanding) {
                gen.gen.h_src.change_namespace(&namespace);
                gen.generate_function(func, &TypeOwner::Interface(id), AbiVariant::GuestImport);
            }
        }
        self.finish_file(&namespace, store);
        let _ = self.import_prefix.take();
        Ok(())
    }

    fn export_interface(
        &mut self,
        resolve: &Resolve,
        name: &WorldKey,
        id: InterfaceId,
        _files: &mut Files,
    ) -> anyhow::Result<()> {
        let old_prefix = self.opts.export_prefix.clone();
        if let Some(prefix) = self
            .interface_prefixes
            .get(&(Direction::Export, name.clone()))
        {
            self.opts.export_prefix =
                Some(prefix.clone() + old_prefix.as_ref().unwrap_or(&String::new()));
        }
        let store = self.start_new_file(None);
        self.h_src
            .src
            .push_str(&format!("// export_interface {name:?}\n"));
        self.imported_interfaces.remove(&id);
        let wasm_import_module = resolve.name_world_key(name);
        let binding = Some(name);
        let mut gen = self.interface(resolve, binding, false, Some(wasm_import_module));
        gen.interface = Some(id);
        gen.types(id);
        let namespace = namespace(resolve, &TypeOwner::Interface(id), true, &gen.gen.opts);

        for (_name, func) in resolve.interfaces[id].functions.iter() {
            if matches!(func.kind, FunctionKind::Freestanding) {
                gen.gen.h_src.change_namespace(&namespace);
                gen.generate_function(func, &TypeOwner::Interface(id), AbiVariant::GuestExport);
            }
        }
        self.finish_file(&namespace, store);
        self.opts.export_prefix = old_prefix;
        Ok(())
    }

    fn import_funcs(
        &mut self,
        resolve: &Resolve,
        world: WorldId,
        funcs: &[(&str, &Function)],
        _files: &mut Files,
    ) {
        let name = WorldKey::Name("$root".to_string()); //WorldKey::Name(resolve.worlds[world].name.clone());
        let wasm_import_module = resolve.name_world_key(&name);
        let binding = Some(name);
        let mut gen = self.interface(resolve, binding.as_ref(), true, Some(wasm_import_module));
        let namespace = namespace(resolve, &TypeOwner::World(world), false, &gen.gen.opts);

        for (_name, func) in funcs.iter() {
            if matches!(func.kind, FunctionKind::Freestanding) {
                gen.gen.h_src.change_namespace(&namespace);
                gen.generate_function(func, &TypeOwner::World(world), AbiVariant::GuestImport);
            }
        }
    }

    fn export_funcs(
        &mut self,
        resolve: &Resolve,
        world: WorldId,
        funcs: &[(&str, &Function)],
        _files: &mut Files,
    ) -> anyhow::Result<()> {
        let name = WorldKey::Name(resolve.worlds[world].name.clone());
        // let wasm_import_module = resolve.name_world_key(&name);
        let binding = Some(name);
        let mut gen = self.interface(resolve, binding.as_ref(), false, None);
        let namespace = namespace(resolve, &TypeOwner::World(world), true, &gen.gen.opts);

        for (_name, func) in funcs.iter() {
            if matches!(func.kind, FunctionKind::Freestanding) {
                gen.gen.h_src.change_namespace(&namespace);
                gen.generate_function(func, &TypeOwner::World(world), AbiVariant::GuestExport);
            }
        }
        Ok(())
    }

    fn import_types(
        &mut self,
        _resolve: &Resolve,
        _world: WorldId,
        types: &[(&str, TypeId)],
        _files: &mut Files,
    ) {
        for i in types.iter() {
            uwriteln!(self.h_src.src, "// import_type {}", i.0);
        }
    }

    fn finish(
        &mut self,
        resolve: &Resolve,
        world_id: WorldId,
        files: &mut Files,
    ) -> std::result::Result<(), anyhow::Error> {
        let world = &resolve.worlds[world_id];
        let snake = world.name.to_snake_case();
        let linking_symbol = wit_bindgen_c::component_type_object::linking_symbol(&world.name);

        let mut h_str = SourceWithState::default();
        let mut c_str = SourceWithState::default();

        let version = env!("CARGO_PKG_VERSION");
        uwriteln!(
            h_str.src,
            "// Generated by `wit-bindgen` {version}. DO NOT EDIT!"
        );

        if self.opts.short_cut {
            uwrite!(
                h_str.src,
                "#ifndef __CPP_NATIVE_BINDINGS_{0}_H
                #define __CPP_NATIVE_BINDINGS_{0}_H\n",
                world.name.to_shouty_snake_case(),
            );
        } else if !self.opts.host {
            uwrite!(
                h_str.src,
                "#ifndef __CPP_GUEST_BINDINGS_{0}_H
                #define __CPP_GUEST_BINDINGS_{0}_H\n",
                world.name.to_shouty_snake_case(),
            );
        } else {
            uwrite!(
                h_str.src,
                "#ifndef __CPP_HOST_BINDINGS_{0}_H
                #define __CPP_HOST_BINDINGS_{0}_H
                struct WASMExecEnv; // WAMR execution environment\n",
                world.name.to_shouty_snake_case(),
            );
        }
        self.finish_includes();

        if self.opts.short_cut {
            uwriteln!(h_str.src, "#define WIT_HOST_DIRECT");
        } else if self.opts.symmetric {
            uwriteln!(h_str.src, "#define WIT_SYMMETRIC");
        }
        for include in self.includes.iter() {
            uwriteln!(h_str.src, "#include {include}");
        }

        uwriteln!(
            c_str.src,
            "// Generated by `wit-bindgen` {version}. DO NOT EDIT!"
        );
        if self.opts.short_cut {
            uwriteln!(c_str.src, "#include \"{snake}_cpp_native.h\"");
        } else if !self.opts.host {
            uwriteln!(
                c_str.src,
                "\n// Ensure that the *_component_type.o object is linked in"
            );
            uwrite!(
                c_str.src,
                "#ifdef __wasm32__
                   extern void {linking_symbol}(void);
                   void {linking_symbol}_public_use_in_this_compilation_unit(void) {{
                       {linking_symbol}();
                   }}
                   #endif
               ",
            );
        } else {
            uwriteln!(c_str.src, "#include \"{snake}_cpp_host.h\"");
            uwriteln!(
                c_str.src,
                "#include <wasm_export.h> // wasm-micro-runtime header\n\
                 #include <wasm_c_api.h>\n\
                 #include <assert.h>"
            );

            if c_str.src.len() > 0 {
                c_str.src.push_str("\n");
            }
            if self.dependencies.needs_guest_alloc {
                uwriteln!(
                    c_str.src,
                    "int32_t guest_alloc(wasm_exec_env_t exec_env, uint32_t size);"
                );
            }
        }
        if self.opts.host_side() && self.dependencies.needs_exported_resources {
            uwriteln!(
                c_str.src,
                "template <class R> std::map<int32_t, R> wit::{RESOURCE_TABLE_NAME}<R>::resources;"
            );
        }
        if self.dependencies.needs_assert {
            uwriteln!(c_str.src, "#include <assert.h>");
        }

        h_str.change_namespace(&Vec::default());

        self.c_src.change_namespace(&Vec::default());
        c_str.src.push_str(&self.c_src_head);
        c_str.src.push_str(&self.extern_c_decls);
        c_str.src.push_str(&self.c_src.src);
        self.h_src.change_namespace(&Vec::default());
        h_str.src.push_str(&self.h_src.src);

        uwriteln!(c_str.src, "\n// Component Adapters");

        if !self.opts.short_cut && self.opts.host {
            uwriteln!(
                h_str.src,
                "extern \"C\" void register_{}();",
                world.name.to_snake_case()
            );
            uwriteln!(
                c_str.src,
                "void register_{}() {{",
                world.name.to_snake_case()
            );
            for i in self.host_functions.iter() {
                uwriteln!(
                    c_str.src,
                    "  static NativeSymbol {}_funs[] = {{",
                    i.0.replace(&[':', '.', '-', '+'], "_").to_snake_case()
                );
                for f in i.1.iter() {
                    uwriteln!(
                        c_str.src,
                        "    {{ \"{}\", (void*){}, \"{}\", nullptr }},",
                        f.wasm_name,
                        f.host_name,
                        f.wamr_signature
                    );
                }
                uwriteln!(c_str.src, "  }};");
            }
            for i in self.host_functions.iter() {
                uwriteln!(c_str.src, "  wasm_runtime_register_natives(\"{}\", {1}_funs, sizeof({1}_funs)/sizeof(NativeSymbol));", i.0, i.0.replace(&[':','.','-','+'], "_").to_snake_case());
            }
            uwriteln!(c_str.src, "}}");
        }

        uwriteln!(
            h_str.src,
            "
            #endif"
        );

        if self.opts.format {
            Self::clang_format(&mut c_str.src.as_mut_string());
            Self::clang_format(&mut h_str.src.as_mut_string());
        }

        if self.opts.short_cut {
            files.push(&format!("{snake}_native.cpp"), c_str.src.as_bytes());
            files.push(&format!("{snake}_cpp_native.h"), h_str.src.as_bytes());
        } else if !self.opts.host {
            files.push(&format!("{snake}.cpp"), c_str.src.as_bytes());
            files.push(&format!("{snake}_cpp.h"), h_str.src.as_bytes());
        } else {
            files.push(&format!("{snake}_host.cpp"), c_str.src.as_bytes());
            files.push(&format!("{snake}_cpp_host.h"), h_str.src.as_bytes());
        }
        for (name, content) in self.user_class_files.iter() {
            // if the user class file exists create an updated .template
            if std::path::Path::exists(&std::path::PathBuf::from(name)) {
                files.push(&(String::from(name) + ".template"), content.as_bytes());
            } else {
                files.push(name, content.as_bytes());
            }
        }
        files.push(
            &format!("{snake}_component_type.o",),
            wit_bindgen_c::component_type_object::object(
                resolve,
                world_id,
                &world.name,
                wit_component::StringEncoding::UTF8,
                None,
            )
            .unwrap()
            .as_slice(),
        );
        Ok(())
    }

    fn apply_resolve_options(&mut self, resolve: &mut Resolve, world: &mut WorldId) {
        if self.opts.symmetric {
            let world = &resolve.worlds[*world];
            let exports: HashMap<&WorldKey, &wit_bindgen_core::wit_parser::WorldItem> =
                world.exports.iter().collect();
            for (key, _item) in world.imports.iter() {
                // duplicate found
                if exports.contains_key(key)
                    && !self
                        .interface_prefixes
                        .contains_key(&(Direction::Import, key.clone()))
                    && !self
                        .interface_prefixes
                        .contains_key(&(Direction::Export, key.clone()))
                {
                    self.interface_prefixes
                        .insert((Direction::Import, key.clone()), "imp_".into());
                    self.interface_prefixes
                        .insert((Direction::Export, key.clone()), "exp_".into());
                }
            }
        }
    }
}

// determine namespace (for the lifted C++ function)
fn namespace(resolve: &Resolve, owner: &TypeOwner, guest_export: bool, opts: &Opts) -> Vec<String> {
    let mut result = Vec::default();
    if let Some(prefix) = &opts.internal_prefix {
        result.push(prefix.clone());
    }
    if guest_export {
        result.push(String::from("exports"));
    }
    match owner {
        TypeOwner::World(w) => result.push(resolve.worlds[*w].name.to_snake_case()),
        TypeOwner::Interface(i) => {
            let iface = &resolve.interfaces[*i];
            let pkg = &resolve.packages[iface.package.unwrap()];
            result.push(pkg.name.namespace.to_snake_case());
            result.push(pkg.name.name.to_snake_case());
            if let Some(name) = &iface.name {
                result.push(name.to_snake_case());
            }
        }
        TypeOwner::None => (),
    }
    result
}

impl SourceWithState {
    fn change_namespace(&mut self, target: &Vec<String>) {
        let mut same = 0;
        // itertools::fold_while?
        for (a, b) in self.namespace.iter().zip(target.iter()) {
            if a == b {
                same += 1;
            } else {
                break;
            }
        }
        for _i in same..self.namespace.len() {
            uwrite!(self.src, "}}");
        }
        if same != self.namespace.len() {
            // finish closing brackets by a newline
            uwriteln!(self.src, "");
        }
        self.namespace.truncate(same);
        for i in target.iter().skip(same) {
            uwrite!(self.src, "namespace {} {{", i);
            self.namespace.push(i.clone());
        }
    }

    fn qualify(&mut self, target: &Vec<String>) {
        let mut same = 0;
        // let mut subpart = false;
        // itertools::fold_while?
        for (a, b) in self.namespace.iter().zip(target.iter()) {
            if a == b {
                same += 1;
            } else {
                break;
            }
        }
        if same == 0 && !target.is_empty() {
            // if the root namespace exists below the current namespace we need to start at root
            if self.namespace.contains(&target.first().unwrap()) {
                self.src.push_str("::");
            }
        }
        for i in target.iter().skip(same) {
            uwrite!(self.src, "{i}::");
        }
    }
}

struct CppInterfaceGenerator<'a> {
    _src: Source,
    gen: &'a mut Cpp,
    resolve: &'a Resolve,
    interface: Option<InterfaceId>,
    _name: Option<&'a WorldKey>,
    sizes: SizeAlign,
    in_guest_import: bool,
    // return_pointer_area_size: usize,
    // return_pointer_area_align: usize,
    pub wasm_import_module: Option<String>,
}

// I wish this was possible
// impl Equivalent<(Vec<String>, String)> for (&Vec<String>, &str) {

// }

impl CppInterfaceGenerator<'_> {
    fn types(&mut self, iface: InterfaceId) {
        let iface = &self.resolve().interfaces[iface];
        for (name, id) in iface.types.iter() {
            self.define_type(name, *id);
        }
    }

    fn define_type(&mut self, name: &str, id: TypeId) {
        let ty = &self.resolve().types[id];
        match &ty.kind {
            TypeDefKind::Record(record) => self.type_record(id, name, record, &ty.docs),
            TypeDefKind::Resource => self.type_resource(id, name, &ty.docs),
            TypeDefKind::Flags(flags) => self.type_flags(id, name, flags, &ty.docs),
            TypeDefKind::Tuple(tuple) => self.type_tuple(id, name, tuple, &ty.docs),
            TypeDefKind::Enum(enum_) => self.type_enum(id, name, enum_, &ty.docs),
            TypeDefKind::Variant(variant) => self.type_variant(id, name, variant, &ty.docs),
            TypeDefKind::Option(t) => self.type_option(id, name, t, &ty.docs),
            TypeDefKind::Result(r) => self.type_result(id, name, r, &ty.docs),
            TypeDefKind::List(t) => self.type_list(id, name, t, &ty.docs),
            TypeDefKind::Type(t) => self.type_alias(id, name, t, &ty.docs),
            TypeDefKind::Future(_) => todo!("generate for future"),
            TypeDefKind::Stream(_) => todo!("generate for stream"),
            TypeDefKind::Handle(_) => todo!("generate for handle"),
            TypeDefKind::Unknown => unreachable!(),
            TypeDefKind::Error => todo!(),
        }
    }

    /// This describes the C++ side name
    fn func_namespace_name(
        &self,
        func: &Function,
        guest_export: bool,
        cpp_file: bool,
    ) -> (Vec<String>, String) {
        let (object, owner) = match &func.kind {
            FunctionKind::Freestanding => None,
            FunctionKind::Method(i) => Some(i),
            FunctionKind::Static(i) => Some(i),
            FunctionKind::Constructor(i) => Some(i),
        }
        .map(|i| {
            let ty = &self.resolve.types[*i];
            (ty.name.as_ref().unwrap().to_pascal_case(), ty.owner)
        })
        .unwrap_or((
            Default::default(),
            self.interface
                .map(|id| TypeOwner::Interface(id))
                .unwrap_or(TypeOwner::World(self.gen.world_id.unwrap())),
        ));
        let mut namespace = namespace(self.resolve, &owner, guest_export, &self.gen.opts);
        let is_drop = is_special_method(func);
        let func_name_h = if !matches!(&func.kind, FunctionKind::Freestanding) {
            namespace.push(object.clone());
            if let FunctionKind::Constructor(_i) = &func.kind {
                if guest_export && cpp_file {
                    String::from("New")
                } else {
                    object.clone()
                }
            } else {
                match is_drop {
                    SpecialMethod::ResourceDrop => {
                        if self.gen.opts.host_side() && !guest_export {
                            "Dtor".to_string()
                        } else if guest_export {
                            "ResourceDrop".to_string()
                        } else {
                            "~".to_string() + &object
                        }
                    }
                    SpecialMethod::Dtor => {
                        if self.gen.opts.host_side() && guest_export {
                            "~".to_string() + &object
                        } else {
                            "Dtor".to_string()
                        }
                    }
                    SpecialMethod::ResourceNew => "ResourceNew".to_string(),
                    SpecialMethod::ResourceRep => "ResourceRep".to_string(),
                    SpecialMethod::Allocate => "New".to_string(),
                    // SpecialMethod::Deallocate => "Deallocate".to_string(),
                    SpecialMethod::None => func.item_name().to_pascal_case(),
                }
            }
        } else {
            func.name.to_pascal_case()
        };
        (namespace, func_name_h)
    }

    // local patching of borrows function needs more complex solution
    fn patched_wasm_signature(&self, variant: AbiVariant, func: &Function) -> WasmSignature {
        abi::wasm_signature_symmetric(self.resolve, variant, func, self.gen.opts.symmetric)
        // if matches!(res.params.get(0), Some(WasmType::I32))
        //     && matches!(func.kind, FunctionKind::Freestanding)
        // {
        //     if let Some((_, ty)) = func.params.get(0) {
        //         if let Type::Id(id) = ty {
        //             if let Some(td) = self.resolve.types.get(*id) {
        //                 if let TypeDefKind::Handle(Handle::Borrow(id2)) = &td.kind {
        //                     if let Some(ty2) = self.resolve.types.get(*id2) {
        //                         dbg!((&self.gen.imported_interfaces, id2, ty2, &func));
        //                     }
        //                 }
        //             }
        //         }
        //     }
        // }
    }

    // print the signature of the guest export (lowered (wasm) function calling into highlevel)
    fn print_export_signature(&mut self, func: &Function, variant: AbiVariant) -> Vec<String> {
        let is_drop = is_special_method(func);
        let id_type = if self.gen.opts.symmetric {
            WasmType::Pointer
        } else {
            WasmType::I32
        };
        let signature = match is_drop {
            SpecialMethod::ResourceDrop => WasmSignature {
                params: vec![id_type],
                results: Vec::new(),
                indirect_params: false,
                retptr: false,
            },
            SpecialMethod::ResourceRep => WasmSignature {
                params: vec![id_type],
                results: vec![WasmType::Pointer],
                indirect_params: false,
                retptr: false,
            },
            SpecialMethod::Dtor => WasmSignature {
                params: vec![WasmType::Pointer],
                results: Vec::new(),
                indirect_params: false,
                retptr: false,
            },
            SpecialMethod::ResourceNew => WasmSignature {
                params: vec![WasmType::Pointer],
                results: vec![id_type],
                indirect_params: false,
                retptr: false,
            },
            SpecialMethod::None => {
                // TODO perhaps remember better names for the arguments
                self.patched_wasm_signature(variant, func)
            }
            SpecialMethod::Allocate => WasmSignature {
                params: vec![],
                results: vec![],
                indirect_params: false,
                retptr: false,
            },
        };
        let mut module_name = self.wasm_import_module.as_ref().map(|e| e.clone());
        let mut symbol_variant = variant;
        if self.gen.opts.symmetric && matches!(variant, AbiVariant::GuestExport) {
            // symmetric doesn't distinguish
            symbol_variant = AbiVariant::GuestImport;
        }
        if matches!(variant, AbiVariant::GuestExport)
            && matches!(
                is_drop,
                SpecialMethod::ResourceNew
                    | SpecialMethod::ResourceDrop
                    | SpecialMethod::ResourceRep
            )
        {
            module_name = Some(String::from("[export]") + &module_name.unwrap());
            if self.gen.opts.host_side() {
                symbol_variant = AbiVariant::GuestImport;
            }
        }
        let func_name = if self.gen.opts.symmetric && matches!(is_drop, SpecialMethod::Dtor) {
            // replace [dtor] with [resource_drop]
            format!("[resource_drop]{}", &func.name[6..])
        } else {
            func.name.clone()
        };
        if self.gen.opts.short_cut {
            uwrite!(self.gen.c_src.src, "extern \"C\" ");
        } else if self.gen.opts.host {
            self.gen.c_src.src.push_str("static ");
        } else {
            let module_prefix = module_name.as_ref().map_or(String::default(), |name| {
                let mut res = name.clone();
                res.push('#');
                res
            });
            if self.gen.opts.symmetric {
                uwriteln!(self.gen.c_src.src, r#"extern "C" "#);
            } else {
                uwriteln!(
                    self.gen.c_src.src,
                    r#"extern "C" __attribute__((__export_name__("{module_prefix}{func_name}")))"#
                );
            }
        }
        let return_via_pointer = signature.retptr && self.gen.opts.host_side();
        self.gen
            .c_src
            .src
            .push_str(if signature.results.is_empty() || return_via_pointer {
                "void"
            } else {
                self.gen.opts.wasm_type(signature.results[0])
            });
        self.gen.c_src.src.push_str(" ");
        let export_name = match module_name {
            Some(ref module_name) => make_external_symbol(&module_name, &func_name, symbol_variant),
            None => make_external_component(&func_name),
        };
        if let Some(prefix) = self.gen.opts.export_prefix.as_ref() {
            self.gen.c_src.src.push_str(prefix);
        }
        self.gen.c_src.src.push_str(&export_name);
        self.gen.c_src.src.push_str("(");
        let mut first_arg = true;
        if self.gen.opts.host {
            self.gen.c_src.src.push_str("wasm_exec_env_t exec_env");
            first_arg = false;
        }
        let mut params = Vec::new();
        for (n, ty) in signature.params.iter().enumerate() {
            let name = format!("arg{n}");
            if !first_arg {
                self.gen.c_src.src.push_str(", ");
            } else {
                first_arg = false;
            }
            self.gen.c_src.src.push_str(self.gen.opts.wasm_type(*ty));
            self.gen.c_src.src.push_str(" ");
            self.gen.c_src.src.push_str(&name);
            params.push(name);
        }
        if return_via_pointer {
            if !first_arg {
                self.gen.c_src.src.push_str(", ");
            }
            // else {
            //     first_arg = false;
            // }
            self.gen.c_src.src.push_str(self.gen.opts.ptr_type());
            self.gen.c_src.src.push_str(" resultptr");
            params.push("resultptr".into());
        }
        self.gen.c_src.src.push_str(")\n");
        if self.gen.opts.host_side() {
            let signature = wamr::wamr_signature(self.resolve, func);
            let remember = HostFunction {
                wasm_name: func_name.clone(),
                wamr_signature: signature.to_string(),
                host_name: export_name.clone(),
            };
            self.gen
                .host_functions
                .entry(module_name.unwrap_or(self.gen.world.clone()))
                .and_modify(|v| v.push(remember.clone()))
                .or_insert(vec![remember]);
        }
        params
    }

    fn high_level_signature(
        &mut self,
        func: &Function,
        abi_variant: AbiVariant,
        // import: bool,
        from_namespace: &Vec<String>,
    ) -> HighlevelSignature {
        let mut res = HighlevelSignature::default();
        // let abi_variant = if import ^ self.gen.opts.host_side() {
        //     AbiVariant::GuestImport
        // } else {
        //     AbiVariant::GuestExport
        // };

        let (namespace, func_name_h) =
            self.func_namespace_name(func, matches!(abi_variant, AbiVariant::GuestExport), false);
        res.name = func_name_h;
        res.namespace = namespace;
        let is_drop = is_special_method(func);
        // we might want to separate c_sig and h_sig
        // let mut sig = String::new();
        if self.gen.opts.symmetric && matches!(is_drop, SpecialMethod::ResourceNew) {
            res.result = "uint8_t*".into();
        } else
        // not for ctor nor imported dtor on guest
        if !matches!(&func.kind, FunctionKind::Constructor(_))
            && !(matches!(is_drop, SpecialMethod::ResourceDrop)
                && matches!(abi_variant, AbiVariant::GuestImport)
                && !self.gen.opts.host_side())
            && !(matches!(is_drop, SpecialMethod::Dtor)
                && matches!(abi_variant, AbiVariant::GuestExport)
                && self.gen.opts.host_side())
        {
            match &func.results {
                wit_bindgen_core::wit_parser::Results::Named(n) => {
                    if n.is_empty() {
                        res.result = "void".into();
                    } else {
                        res.result = "std::tuple<".into();
                        for (i, (_name, ty)) in n.iter().enumerate() {
                            if i > 0 {
                                res.result.push_str(", ");
                            }
                            res.result.push_str(&self.type_name(
                                ty,
                                &res.namespace,
                                Flavor::Result(abi_variant),
                            ));
                        }
                        res.result.push('>');
                    }
                }
                wit_bindgen_core::wit_parser::Results::Anon(ty) => {
                    if matches!(is_drop, SpecialMethod::Allocate) {
                        res.result = OWNED_CLASS_NAME.into();
                    } else {
                        res.result =
                            self.type_name(ty, from_namespace, Flavor::Result(abi_variant));
                        if matches!(
                            is_drop,
                            SpecialMethod::Allocate | SpecialMethod::ResourceRep
                        ) {
                            res.result.push('*');
                        }
                    }
                }
            }
            if matches!(abi_variant, AbiVariant::GuestExport)
                && abi::guest_export_needs_post_return(self.resolve, func)
            {
                res.post_return = true;
            }
        }
        if matches!(func.kind, FunctionKind::Static(_))
            && !(matches!(&is_drop, SpecialMethod::ResourceDrop)
                && matches!(abi_variant, AbiVariant::GuestImport)
                && !self.gen.opts.host_side())
            && !(matches!(&is_drop, SpecialMethod::Dtor)
                && matches!(abi_variant, AbiVariant::GuestExport)
                && self.gen.opts.host_side())
        {
            res.static_member = true;
        }
        for (i, (name, param)) in func.params.iter().enumerate() {
            if i == 0
                && name == "self"
                && (matches!(&func.kind, FunctionKind::Method(_))
                    || (matches!(&is_drop, SpecialMethod::ResourceDrop)
                        && matches!(abi_variant, AbiVariant::GuestImport)
                        && !self.gen.opts.host_side())
                    || (matches!(&is_drop, SpecialMethod::Dtor)
                        && matches!(abi_variant, AbiVariant::GuestExport)
                        && self.gen.opts.host_side()))
            {
                res.implicit_self = true;
                continue;
            }
            if self.gen.opts.symmetric
                && matches!(
                    &is_drop,
                    SpecialMethod::ResourceRep | SpecialMethod::ResourceDrop
                )
            {
                res.arguments
                    .push((name.to_snake_case(), "uint8_t*".into()));
            } else if matches!(
                (&is_drop, self.gen.opts.host_side()),
                (SpecialMethod::Dtor, _)
                    | (SpecialMethod::ResourceNew, _)
                    | (SpecialMethod::ResourceDrop, true)
            ) {
                res.arguments.push((
                    name.to_snake_case(),
                    self.type_name(param, &res.namespace, Flavor::Argument(abi_variant)) + "*",
                ));
            } else {
                res.arguments.push((
                    name.to_snake_case(),
                    self.type_name(param, &res.namespace, Flavor::Argument(abi_variant)),
                ));
            }
        }
        // default to non-const when exporting a method
        let import = matches!(abi_variant, AbiVariant::GuestImport) ^ self.gen.opts.host_side();
        if matches!(func.kind, FunctionKind::Method(_)) && import {
            res.const_member = true;
        }
        res
    }

    fn print_signature(
        &mut self,
        func: &Function,
        variant: AbiVariant,
        import: bool,
    ) -> Vec<String> {
        let is_special = is_special_method(func);
        if !(import == true
            && self.gen.opts.host_side()
            && matches!(
                &is_special,
                SpecialMethod::ResourceDrop
                    | SpecialMethod::ResourceNew
                    | SpecialMethod::ResourceRep
            ))
        {
            let from_namespace = self.gen.h_src.namespace.clone();
            let cpp_sig = self.high_level_signature(func, variant, &from_namespace);
            if cpp_sig.static_member {
                self.gen.h_src.src.push_str("static ");
            }
            if cpp_sig.post_return && self.gen.opts.host_side() {
                self.gen.h_src.src.push_str("wit::guest_owned<");
            }
            self.gen.h_src.src.push_str(&cpp_sig.result);
            if cpp_sig.post_return && self.gen.opts.host_side() {
                self.gen.h_src.src.push_str(">");
            }
            if !cpp_sig.result.is_empty() {
                self.gen.h_src.src.push_str(" ");
            }
            self.gen.h_src.src.push_str(&cpp_sig.name);
            self.gen.h_src.src.push_str("(");
            if
            /*import &&*/
            self.gen.opts.host && !matches!(func.kind, FunctionKind::Method(_)) {
                self.gen.h_src.src.push_str("WASMExecEnv* exec_env");
                if !cpp_sig.arguments.is_empty() {
                    self.gen.h_src.src.push_str(", ");
                }
            }
            for (num, (arg, typ)) in cpp_sig.arguments.iter().enumerate() {
                if num > 0 {
                    self.gen.h_src.src.push_str(", ");
                }
                self.gen.h_src.src.push_str(typ);
                self.gen.h_src.src.push_str(" ");
                self.gen.h_src.src.push_str(arg);
            }
            self.gen.h_src.src.push_str(")");
            if cpp_sig.const_member {
                self.gen.h_src.src.push_str(" const");
            }
            match (&is_special, self.gen.opts.host_side(), &variant) {
                (SpecialMethod::Allocate, _, _) => {
                    uwrite!(
                        self.gen.h_src.src,
                        "{{\
                        return {OWNED_CLASS_NAME}(new {}({}));\
                    }}",
                        cpp_sig.namespace.last().unwrap(), //join("::"),
                        cpp_sig
                            .arguments
                            .iter()
                            .map(|(arg, _)| arg.clone())
                            .collect::<Vec<_>>()
                            .join(", ")
                    );
                    // body is inside the header
                    return Vec::default();
                }
                (SpecialMethod::Dtor, _, AbiVariant::GuestImport)
                | (SpecialMethod::ResourceDrop, true, _) => {
                    uwrite!(
                        self.gen.h_src.src,
                        "{{\
                        delete {};\
                    }}",
                        cpp_sig.arguments.get(0).unwrap().0
                    );
                }
                // SpecialMethod::None => todo!(),
                // SpecialMethod::ResourceDrop => todo!(),
                // SpecialMethod::ResourceNew => todo!(),
                _ => self.gen.h_src.src.push_str(";\n"),
            }
        }
        //        drop(cpp_sig);

        // we want to separate the lowered signature (wasm) and the high level signature
        if (!import
            && (self.gen.opts.host_side()
                || !matches!(
                    &is_special,
                    SpecialMethod::ResourceDrop
                        | SpecialMethod::ResourceNew
                        | SpecialMethod::ResourceRep
                )))
            || (import
                && self.gen.opts.host_side()
                && matches!(
                    &is_special,
                    SpecialMethod::ResourceDrop
                        | SpecialMethod::ResourceNew
                        | SpecialMethod::ResourceRep
                ))
        {
            self.print_export_signature(func, variant)
        } else {
            // recalulate with c file namespace
            let c_namespace = self.gen.c_src.namespace.clone();
            let cpp_sig = self.high_level_signature(func, variant, &c_namespace);
            let mut params = Vec::new();
            if cpp_sig.post_return && self.gen.opts.host_side() {
                self.gen.c_src.src.push_str("wit::guest_owned<");
            }
            self.gen.c_src.src.push_str(&cpp_sig.result);
            if cpp_sig.post_return && self.gen.opts.host_side() {
                self.gen.c_src.src.push_str(">");
            }
            if !cpp_sig.result.is_empty() {
                self.gen.c_src.src.push_str(" ");
            }
            self.gen.c_src.qualify(&cpp_sig.namespace);
            self.gen.c_src.src.push_str(&cpp_sig.name);
            self.gen.c_src.src.push_str("(");
            if import && self.gen.opts.host && !matches!(func.kind, FunctionKind::Method(_)) {
                self.gen.c_src.src.push_str("wasm_exec_env_t exec_env");
                if !cpp_sig.arguments.is_empty() || cpp_sig.implicit_self {
                    self.gen.c_src.src.push_str(", ");
                }
            }
            if cpp_sig.implicit_self {
                params.push("(*this)".into());
            }
            for (num, (arg, typ)) in cpp_sig.arguments.iter().enumerate() {
                if num > 0 {
                    self.gen.c_src.src.push_str(", ");
                }
                self.gen.c_src.src.push_str(typ);
                self.gen.c_src.src.push_str(" ");
                self.gen.c_src.src.push_str(arg);
                params.push(arg.clone());
            }
            self.gen.c_src.src.push_str(")");
            if cpp_sig.const_member {
                self.gen.c_src.src.push_str(" const");
            }
            self.gen.c_src.src.push_str("\n");
            params
        }
    }

    fn generate_function(
        &mut self,
        func: &Function,
        owner: &TypeOwner,
        //interface: InterfaceId,
        variant: AbiVariant,
    ) {
        fn class_namespace(
            cifg: &CppInterfaceGenerator,
            func: &Function,
            variant: AbiVariant,
        ) -> Vec<String> {
            let owner = &cifg.resolve.types[match &func.kind {
                FunctionKind::Static(id) => *id,
                _ => panic!("special func should be static"),
            }];
            let mut namespace = namespace(
                cifg.resolve,
                &owner.owner,
                matches!(variant, AbiVariant::GuestExport),
                &cifg.gen.opts,
            );
            namespace.push(owner.name.as_ref().unwrap().to_upper_camel_case());
            namespace
        }

        let export = match variant {
            AbiVariant::GuestImport => self.gen.opts.host_side(),
            AbiVariant::GuestExport => !self.gen.opts.host_side(),
            AbiVariant::GuestImportAsync => todo!(),
            AbiVariant::GuestExportAsync => todo!(),
        };
        let params = self.print_signature(func, variant, !export);
        let special = is_special_method(func);
        if !matches!(special, SpecialMethod::Allocate) {
            self.gen.c_src.src.push_str("{\n");
            let needs_dealloc = if self.gen.opts.new_api
                && matches!(variant, AbiVariant::GuestExport)
                && ((!self.gen.opts.symmetric
                    && symmetric::needs_dealloc(self.resolve, &func.params))
                    || (self.gen.opts.symmetric
                        && symmetric::has_non_canonical_list(self.resolve, &func.params)))
            {
                self.gen
                    .c_src
                    .src
                    .push_str("std::vector<void*> _deallocate;\n");
                self.gen.dependencies.needs_vector = true;
                true
            } else {
                false
            };
            let lift_lower = if self.gen.opts.symmetric {
                LiftLower::Symmetric
            } else if export {
                LiftLower::LiftArgsLowerResults
            } else {
                LiftLower::LowerArgsLiftResults
            };
            match is_special_method(func) {
                SpecialMethod::ResourceDrop => match lift_lower {
                    LiftLower::LiftArgsLowerResults => {
                        if self.gen.opts.host_side() {
                            let namespace = class_namespace(self, func, variant);
                            uwrite!(self.gen.c_src.src, "  auto ptr = ");
                            self.gen.c_src.qualify(&namespace);
                            uwriteln!(
                                self.gen.c_src.src,
                                "remove_resource({});
                                assert(ptr.has_value());",
                                params[0]
                            );
                            self.gen.dependencies.needs_assert = true;
                            self.gen.c_src.qualify(&namespace);
                            uwriteln!(self.gen.c_src.src, "Dtor(*ptr);")
                        } else {
                            let module_name = String::from("[export]")
                                + &self.wasm_import_module.as_ref().map(|e| e.clone()).unwrap();
                            let wasm_sig = self.declare_import(
                                &module_name,
                                &func.name,
                                &[WasmType::I32],
                                &[],
                            );
                            uwriteln!(
                                self.gen.c_src.src,
                                "{wasm_sig}({});",
                                func.params.get(0).unwrap().0
                            );
                        }
                    }
                    LiftLower::LowerArgsLiftResults => {
                        if self.gen.opts.host_side() {
                            let namespace = class_namespace(self, func, variant);
                            self.gen.c_src.qualify(&namespace);
                            uwriteln!(self.gen.c_src.src, "remove_resource(arg0);");
                        } else {
                            let module_name =
                                self.wasm_import_module.as_ref().map(|e| e.clone()).unwrap();
                            let name = self.declare_import(
                                &module_name,
                                &func.name,
                                &[WasmType::I32],
                                &[],
                            );
                            uwriteln!(
                                self.gen.c_src.src,
                                "   if (handle>=0) {{
                                {name}(handle);
                            }}"
                            );
                        }
                    }
                    LiftLower::Symmetric => {
                        let module_name =
                            self.wasm_import_module.as_ref().map(|e| e.clone()).unwrap();
                        if matches!(variant, AbiVariant::GuestExport) {
                            let mut namespace = class_namespace(self, func, variant);
                            self.gen.c_src.qualify(&namespace);
                            self.gen.c_src.src.push_str("Dtor((");
                            let classname = namespace.pop().unwrap_or_default();
                            self.gen.c_src.qualify(&namespace);
                            uwriteln!(
                                self.gen.c_src.src,
                                "{classname}*){});",
                                func.params.get(0).unwrap().0
                            );
                        } else {
                            let name = self.declare_import(
                                &module_name,
                                &func.name,
                                &[WasmType::Pointer],
                                &[],
                            );
                            uwriteln!(
                                self.gen.c_src.src,
                                "   if (handle!=nullptr) {{
                                {name}(handle);
                            }}"
                            );
                        }
                    }
                },
                SpecialMethod::Dtor => {
                    if self.gen.opts.host_side() {
                        let module_name =
                            self.wasm_import_module.as_ref().map(|e| e.clone()).unwrap();
                        let name = self.declare_import(
                            &module_name,
                            &func.name,
                            &[WasmType::Pointer],
                            &[],
                        );
                        uwriteln!(
                            self.gen.c_src.src,
                            "if (this->rep) {{ {name}(this->rep); }}"
                        );
                    } else {
                        let classname = class_namespace(self, func, variant).join("::");
                        if self.gen.opts.symmetric {
                            uwriteln!(
                                self.gen.c_src.src,
                                "{}::ResourceDrop(({})arg0);",
                                classname,
                                self.gen.opts.ptr_type()
                            );
                        } else {
                            uwriteln!(self.gen.c_src.src, "(({classname}*)arg0)->handle=-1;");
                            uwriteln!(self.gen.c_src.src, "{0}::Dtor(({0}*)arg0);", classname);
                        }
                    }
                }
                SpecialMethod::ResourceNew => {
                    if self.gen.opts.symmetric {
                        uwriteln!(
                            self.gen.c_src.src,
                            "return ({}){};",
                            self.gen.opts.ptr_type(),
                            func.params.get(0).unwrap().0
                        );
                    } else if !self.gen.opts.host_side() {
                        let module_name = String::from("[export]")
                            + &self.wasm_import_module.as_ref().map(|e| e.clone()).unwrap();
                        let wasm_sig = self.declare_import(
                            &module_name,
                            &func.name,
                            &[WasmType::Pointer],
                            &[WasmType::I32],
                        );
                        uwriteln!(
                            self.gen.c_src.src,
                            "return {wasm_sig}(({}){});",
                            self.gen.opts.ptr_type(),
                            func.params.get(0).unwrap().0
                        );
                    } else {
                        uwriteln!(self.gen.c_src.src, "return ");
                        let namespace = class_namespace(self, func, variant);
                        self.gen.c_src.qualify(&namespace);
                        uwriteln!(self.gen.c_src.src, "store_resource(std::move(arg0));");
                    }
                }
                SpecialMethod::ResourceRep => {
                    if self.gen.opts.symmetric {
                        let classname = class_namespace(self, func, variant).join("::");
                        uwriteln!(
                            self.gen.c_src.src,
                            "return ({}*){};",
                            classname,
                            func.params.get(0).unwrap().0
                        );
                    } else if !self.gen.opts.host_side() {
                        let module_name = String::from("[export]")
                            + &self.wasm_import_module.as_ref().map(|e| e.clone()).unwrap();
                        let wasm_sig = self.declare_import(
                            &module_name,
                            &func.name,
                            &[WasmType::I32],
                            &[WasmType::Pointer],
                        );
                        let classname = class_namespace(self, func, variant).join("::");
                        uwriteln!(
                            self.gen.c_src.src,
                            "return ({}*){wasm_sig}({});",
                            classname,
                            func.params.get(0).unwrap().0
                        );
                    } else {
                        uwriteln!(self.gen.c_src.src, "return *");
                        let namespace = class_namespace(self, func, variant);
                        self.gen.c_src.qualify(&namespace);
                        uwriteln!(self.gen.c_src.src, "lookup_resource(arg0);",);
                    }
                }
                SpecialMethod::Allocate => unreachable!(),
                SpecialMethod::None => {
                    // normal methods
                    let namespace = if matches!(func.kind, FunctionKind::Freestanding) {
                        namespace(
                            self.resolve,
                            owner,
                            matches!(variant, AbiVariant::GuestExport),
                            &self.gen.opts,
                        )
                    } else {
                        let owner = &self.resolve.types[match &func.kind {
                            FunctionKind::Static(id) => *id,
                            FunctionKind::Constructor(id) => *id,
                            FunctionKind::Method(id) => *id,
                            FunctionKind::Freestanding => unreachable!(),
                        }]
                        .clone();
                        let mut namespace = namespace(
                            self.resolve,
                            &owner.owner,
                            matches!(variant, AbiVariant::GuestExport),
                            &self.gen.opts,
                        );
                        namespace.push(owner.name.as_ref().unwrap().to_upper_camel_case());
                        namespace
                    };
                    let mut f = FunctionBindgen::new(self, params);
                    if !export {
                        f.namespace = namespace.clone();
                        f.wamr_signature = Some(wamr::wamr_signature(&f.gen.resolve, func));
                    }
                    f.variant = variant;
                    f.needs_dealloc = needs_dealloc;
                    f.cabi_post = if matches!(variant, AbiVariant::GuestExport)
                        && f.gen.gen.opts.host_side()
                        && abi::guest_export_needs_post_return(f.gen.resolve, func)
                    {
                        let module_name = f
                            .gen
                            .wasm_import_module
                            .as_ref()
                            .map(|e| e.clone())
                            .unwrap();
                        let cpp_sig = f.gen.high_level_signature(func, variant, &namespace);
                        Some(CabiPostInformation {
                            module: module_name,
                            name: func.name.clone(),
                            ret_type: cpp_sig.result,
                        })
                    } else {
                        None
                    };
                    abi::call(f.gen.resolve, variant, lift_lower, func, &mut f, false);
                    let code = String::from(f.src);
                    self.gen.c_src.src.push_str(&code);
                }
            }
            self.gen.c_src.src.push_str("}\n");
            // cabi_post
            if !self.gen.opts.host_side()
                && !matches!(lift_lower, LiftLower::Symmetric)
                && matches!(variant, AbiVariant::GuestExport)
                && abi::guest_export_needs_post_return(self.resolve, func)
            {
                let sig = self.patched_wasm_signature(variant, func);
                let module_name = self.wasm_import_module.as_ref().map(|e| e.clone());
                let export_name = match module_name {
                    Some(ref module_name) => {
                        // let symbol_variant = if self.gen.opts.symmetric {
                        //     AbiVariant::GuestImport
                        // } else {
                        //     variant
                        // };
                        // make_external_symbol(module_name, &func.name, symbol_variant)
                        format!("{module_name}#{}", func.name)
                    }
                    None => make_external_component(&func.name),
                };
                //let export_name = func.core_export_name(Some(&module_name));
                let import_name = match module_name {
                    Some(ref module_name) => make_external_symbol(
                        module_name,
                        &func.name,
                        if self.gen.opts.symmetric {
                            AbiVariant::GuestImport
                        } else {
                            AbiVariant::GuestExport
                        },
                    ),
                    None => make_external_component(&func.name),
                };
                // make_external_symbol(&module_name, &func.name, AbiVariant::GuestExport);
                // let module_prefix = module_name.as_ref().map_or(String::default(), |name| {
                //         let mut res = name.clone();
                //         res.push('#');
                //         res
                //     });
                uwriteln!(
                    self.gen.c_src.src,
                    "extern \"C\" __attribute__((__weak__, __export_name__(\"cabi_post_{export_name}\")))"
                );
                uwrite!(self.gen.c_src.src, "void cabi_post_{import_name}(");

                let mut params = Vec::new();
                for (i, result) in sig.results.iter().enumerate() {
                    let name = format!("arg{i}");
                    uwrite!(
                        self.gen.c_src.src,
                        "{} {name}",
                        self.gen.opts.wasm_type(*result)
                    );
                    params.push(name);
                }
                if sig.retptr && self.gen.opts.symmetric {
                    let name = "retptr";
                    uwrite!(
                        self.gen.c_src.src,
                        "{} {name}",
                        self.gen.opts.wasm_type(WasmType::Pointer)
                    );
                    params.push(name.into());
                }
                self.gen.c_src.src.push_str(") {\n");

                let mut f = FunctionBindgen::new(self, params.clone());
                f.params = params;
                abi::post_return(f.gen.resolve, func, &mut f, false);
                let FunctionBindgen { src, .. } = f;
                self.gen.c_src.src.push_str(&src);
                self.gen.c_src.src.push_str("}\n");
            }
        }
    }

    pub fn type_path(&self, id: TypeId, owned: bool) -> String {
        self.type_path_with_name(
            id,
            if owned {
                self.result_name(id)
            } else {
                self.param_name(id)
            },
        )
    }

    fn type_path_with_name(&self, id: TypeId, name: String) -> String {
        if let TypeOwner::Interface(id) = self.resolve.types[id].owner {
            if let Some(path) = self.path_to_interface(id) {
                return format!("{path}::{name}");
            }
        }
        name
    }

    fn path_to_interface(&self, interface: InterfaceId) -> Option<String> {
        let iface = &self.resolve.interfaces[interface];
        let name = iface.name.as_ref().unwrap();
        let mut full_path = String::new();
        full_path.push_str(name);
        Some(full_path)
    }

    fn param_name(&self, ty: TypeId) -> String {
        self.resolve.types[ty]
            .name
            .as_ref()
            .unwrap()
            .to_upper_camel_case()
    }

    fn result_name(&self, ty: TypeId) -> String {
        self.resolve.types[ty]
            .name
            .as_ref()
            .unwrap()
            .to_upper_camel_case()
    }

    // in C this is print_optional_ty
    fn optional_type_name(
        &mut self,
        ty: Option<&Type>,
        from_namespace: &Vec<String>,
        flavor: Flavor,
    ) -> String {
        match ty {
            Some(ty) => self.type_name(ty, from_namespace, flavor),
            None => "void".into(),
        }
    }

    fn scoped_type_name(
        &self,
        id: TypeId,
        from_namespace: &Vec<String>,
        guest_export: bool,
    ) -> String {
        let ty = &self.resolve.types[id];
        let namespc = namespace(self.resolve, &ty.owner, guest_export, &self.gen.opts);
        let mut relative = SourceWithState::default();
        relative.namespace = from_namespace.clone();
        relative.qualify(&namespc);
        format!(
            "{}{}",
            relative.src.to_string(),
            ty.name.as_ref().unwrap().to_pascal_case()
        )
    }

    fn type_name(&mut self, ty: &Type, from_namespace: &Vec<String>, flavor: Flavor) -> String {
        match ty {
            Type::Bool => "bool".into(),
            Type::Char => "uint32_t".into(),
            Type::U8 => "uint8_t".into(),
            Type::S8 => "int8_t".into(),
            Type::U16 => "uint16_t".into(),
            Type::S16 => "int16_t".into(),
            Type::U32 => "uint32_t".into(),
            Type::S32 => "int32_t".into(),
            Type::U64 => "uint64_t".into(),
            Type::S64 => "int64_t".into(),
            Type::F32 => "float".into(),
            Type::F64 => "double".into(),
            Type::String => match flavor {
                Flavor::BorrowedArgument => {
                    self.gen.dependencies.needs_string_view = true;
                    "std::string_view".into()
                }
                Flavor::Argument(var)
                    if matches!(var, AbiVariant::GuestImport) || self.gen.opts.new_api =>
                {
                    self.gen.dependencies.needs_string_view = true;
                    if self.gen.opts.autosar {
                        "::ara::core::StringView".into()
                    } else {
                        "std::string_view".into()
                    }
                }
                Flavor::Argument(AbiVariant::GuestExport) if !self.gen.opts.host_side() => {
                    self.gen.dependencies.needs_wit = true;
                    "wit::string &&".into()
                }
                Flavor::Result(AbiVariant::GuestExport) if self.gen.opts.host_side() => {
                    self.gen.dependencies.needs_string_view = true;
                    if self.gen.opts.autosar {
                        "::ara::core::StringView".into()
                    } else {
                        "std::string_view".into()
                    }
                }
                _ => {
                    self.gen.dependencies.needs_wit = true;
                    "wit::string".into()
                }
            },
            Type::Id(id) => match &self.resolve.types[*id].kind {
                TypeDefKind::Record(_r) => {
                    self.scoped_type_name(*id, from_namespace, NOT_IN_EXPORTED_NAMESPACE)
                }
                TypeDefKind::Resource => {
                    self.scoped_type_name(*id, from_namespace, flavor.is_guest_export())
                }
                TypeDefKind::Handle(Handle::Own(id)) => {
                    let mut typename = self.type_name(&Type::Id(*id), from_namespace, flavor);
                    match (self.gen.opts.host_side(), flavor) {
                        (false, Flavor::Argument(AbiVariant::GuestImport))
                        | (true, Flavor::Argument(AbiVariant::GuestExport)) => {
                            typename.push_str("&&")
                        }
                        (false, Flavor::Argument(AbiVariant::GuestExport))
                        | (false, Flavor::Result(AbiVariant::GuestExport))
                        | (true, Flavor::Argument(AbiVariant::GuestImport))
                        | (true, Flavor::Result(AbiVariant::GuestImport)) => {
                            typename.push_str(&format!("::{OWNED_CLASS_NAME}"))
                        }
                        (false, Flavor::Result(AbiVariant::GuestImport))
                        | (true, Flavor::Result(AbiVariant::GuestExport)) => (),
                        (_, Flavor::InStruct) => (),
                        (_, _) => todo!(),
                    }
                    typename
                }
                TypeDefKind::Handle(Handle::Borrow(id)) => {
                    "std::reference_wrapper<const ".to_string()
                        + &self.type_name(&Type::Id(*id), from_namespace, flavor)
                        + ">"
                }
                TypeDefKind::Flags(_f) => {
                    self.scoped_type_name(*id, from_namespace, NOT_IN_EXPORTED_NAMESPACE)
                }
                TypeDefKind::Tuple(t) => {
                    let types = t.types.iter().fold(String::new(), |mut a, b| {
                        if !a.is_empty() {
                            a += ", ";
                        }
                        a + &self.type_name(b, from_namespace, flavor)
                    });
                    self.gen.dependencies.needs_tuple = true;
                    String::from("std::tuple<") + &types + ">"
                }
                TypeDefKind::Variant(_v) => {
                    self.scoped_type_name(*id, from_namespace, NOT_IN_EXPORTED_NAMESPACE)
                }
                TypeDefKind::Enum(_e) => {
                    self.scoped_type_name(*id, from_namespace, NOT_IN_EXPORTED_NAMESPACE)
                }
                TypeDefKind::Option(o) => {
                    self.gen.dependencies.needs_optional = true;
                    (if self.gen.opts.autosar {
                        "::ara::core::Optional<"
                    } else {
                        "std::optional<"
                    })
                    .to_string()
                        + &self.type_name(o, from_namespace, flavor)
                        + ">"
                }
                TypeDefKind::Result(r) => {
                    self.gen.dependencies.needs_expected = true;
                    (if self.gen.opts.autosar {
                        "::ara::core::Result<"
                    } else {
                        "std::expected<"
                    })
                    .to_string()
                        + &self.optional_type_name(r.ok.as_ref(), from_namespace, flavor)
                        + ", "
                        + &self.optional_type_name(r.err.as_ref(), from_namespace, flavor)
                        + ">"
                }
                TypeDefKind::List(ty) => {
                    let inner = self.type_name(ty, from_namespace, flavor);
                    match flavor {
                        Flavor::BorrowedArgument => {
                            self.gen.dependencies.needs_wit = true;
                            format!("wit::span<{inner} const>")
                        }
                        //self.gen.dependencies.needs_vector = true;
                        Flavor::Argument(var)
                            if matches!(var, AbiVariant::GuestImport) || self.gen.opts.new_api =>
                        {
                            self.gen.dependencies.needs_wit = true;
                            format!("wit::span<{inner} const>")
                        }
                        Flavor::Argument(AbiVariant::GuestExport) if !self.gen.opts.host => {
                            self.gen.dependencies.needs_wit = true;
                            format!("wit::vector<{inner}>&&")
                        }
                        Flavor::Result(AbiVariant::GuestExport) if self.gen.opts.host => {
                            self.gen.dependencies.needs_wit = true;
                            format!("wit::span<{inner} const>")
                        }
                        _ => {
                            self.gen.dependencies.needs_wit = true;
                            format!("wit::vector<{inner}>")
                        }
                    }
                }
                TypeDefKind::Future(_) => todo!(),
                TypeDefKind::Stream(_) => todo!(),
                TypeDefKind::Type(ty) => self.type_name(ty, from_namespace, flavor),
                TypeDefKind::Unknown => todo!(),
                TypeDefKind::Error => todo!(),
            },
        }
    }

    fn declare_import2(
        &self,
        module_name: &str,
        name: &str,
        args: &str,
        result: &str,
        variant: AbiVariant,
    ) -> (String, String) {
        let extern_name = make_external_symbol(module_name, name, variant);
        let import = if self.gen.opts.symmetric {
            format!("extern \"C\" {result} {extern_name}({args});\n")
        } else {
            format!("extern \"C\" __attribute__((import_module(\"{module_name}\")))\n __attribute__((import_name(\"{name}\")))\n {result} {extern_name}({args});\n")
        };
        (extern_name, import)
    }

    fn declare_import(
        &mut self,
        module_name: &str,
        name: &str,
        params: &[WasmType],
        results: &[WasmType],
    ) -> String {
        let mut args = String::default();
        for (n, param) in params.iter().enumerate() {
            args.push_str(self.gen.opts.wasm_type(*param));
            if n + 1 != params.len() {
                args.push_str(", ");
            }
        }
        let result = if results.is_empty() {
            "void"
        } else {
            self.gen.opts.wasm_type(results[0])
        };
        let variant = if self.gen.opts.short_cut {
            AbiVariant::GuestExport
        } else {
            AbiVariant::GuestImport
        };
        let (name, code) = self.declare_import2(module_name, name, &args, result, variant);
        self.gen.extern_c_decls.push_str(&code);
        name
    }

    fn docs(src: &mut Source, docs: &Docs) {
        if let Some(docs) = docs.contents.as_ref() {
            for line in docs.trim().lines() {
                src.push_str("/// ");
                src.push_str(line);
                src.push_str("\n");
            }
        }
    }
}

impl<'a> wit_bindgen_core::InterfaceGenerator<'a> for CppInterfaceGenerator<'a> {
    fn resolve(&self) -> &'a Resolve {
        self.resolve
    }

    fn type_record(
        &mut self,
        id: TypeId,
        name: &str,
        record: &wit_bindgen_core::wit_parser::Record,
        docs: &wit_bindgen_core::wit_parser::Docs,
    ) {
        let ty = &self.resolve.types[id];
        let namespc = namespace(
            self.resolve,
            &ty.owner,
            NOT_IN_EXPORTED_NAMESPACE,
            &self.gen.opts,
        );
        if self.gen.is_first_definition(&namespc, name) {
            self.gen.h_src.change_namespace(&namespc);
            Self::docs(&mut self.gen.h_src.src, docs);
            let pascal = name.to_pascal_case();
            uwriteln!(self.gen.h_src.src, "struct {pascal} {{");
            for field in record.fields.iter() {
                Self::docs(&mut self.gen.h_src.src, &field.docs);
                let typename = self.type_name(&field.ty, &namespc, Flavor::InStruct);
                let fname = field.name.to_snake_case();
                uwriteln!(self.gen.h_src.src, "{typename} {fname};");
            }
            uwriteln!(self.gen.h_src.src, "}};");
        }
    }

    fn type_resource(
        &mut self,
        id: TypeId,
        name: &str,
        _docs: &wit_bindgen_core::wit_parser::Docs,
    ) {
        let type_ = &self.resolve.types[id];
        if let TypeOwner::Interface(intf) = type_.owner {
            let guest_import = self.gen.imported_interfaces.contains(&intf);
            let definition = !(guest_import ^ self.gen.opts.host_side());
            let store = self.gen.start_new_file(Some(definition));
            let mut world_name = self.gen.world.to_snake_case();
            world_name.push_str("::");
            // let mut headerfile = SourceWithState::default();
            let namespc = namespace(self.resolve, &type_.owner, !guest_import, &self.gen.opts);
            let pascal = name.to_upper_camel_case();
            let mut user_filename = namespc.clone();
            user_filename.push(pascal.clone());
            //namespc.join("-") + "-" + &pascal + ".h";
            if definition {
                // includes should be outside of namespaces
                //self.gen.h_src.change_namespace(&Vec::default());
                // temporarily redirect header file declarations to an user controlled include file
                //std::mem::swap(&mut headerfile, &mut self.gen.h_src);
                uwriteln!(
                    self.gen.h_src.src,
                    r#"/* User class definition file, autogenerated once, then user modified
                    * Updated versions of this file are generated into {pascal}.template.
                    */"#
                );
            }
            self.gen.h_src.change_namespace(&namespc);

            if !definition {
                self.gen.dependencies.needs_imported_resources = true;
            } else {
                self.gen.dependencies.needs_exported_resources = true;
            }
            self.gen.dependencies.needs_wit = true;
            // for unique_ptr
            // self.gen.dependencies.needs_memory = true;

            let base_type = match (definition, self.gen.opts.host_side()) {
                (true, false) => format!("wit::{RESOURCE_EXPORT_BASE_CLASS_NAME}<{pascal}>"),
                (false, false) => {
                    String::from_str("wit::").unwrap() + RESOURCE_IMPORT_BASE_CLASS_NAME
                }
                (false, true) => {
                    String::from_str("wit::").unwrap() + RESOURCE_EXPORT_BASE_CLASS_NAME
                }
                (true, true) => format!("wit::{RESOURCE_IMPORT_BASE_CLASS_NAME}<{pascal}>"),
            };
            let derive = format!(" : public {base_type}");
            uwriteln!(self.gen.h_src.src, "class {pascal}{derive} {{\n");
            uwriteln!(self.gen.h_src.src, "public:\n");
            let variant = if guest_import {
                AbiVariant::GuestImport
            } else {
                AbiVariant::GuestExport
            };
            {
                // destructor
                let name = match variant {
                    AbiVariant::GuestImport => "[resource-drop]",
                    AbiVariant::GuestExport => "[dtor]",
                    AbiVariant::GuestImportAsync => todo!(),
                    AbiVariant::GuestExportAsync => todo!(),
                }
                // let name = match (variant, self.gen.opts.host_side()) {
                //     (AbiVariant::GuestImport, false) | (AbiVariant::GuestExport, true) => {
                //         "[resource-drop]"
                //     }
                //     (AbiVariant::GuestExport, false) | (AbiVariant::GuestImport, true) => "[dtor]",
                // }
                .to_string()
                    + &name;
                let func = Function {
                    name: name,
                    kind: FunctionKind::Static(id),
                    params: vec![("self".into(), Type::Id(id))],
                    results: Results::Named(vec![]),
                    docs: Docs::default(),
                    stability: Stability::Unknown,
                };
                self.generate_function(&func, &TypeOwner::Interface(intf), variant);
            }
            // uwriteln!(self.gen.h_src.src, "struct Deleter {{
            //             void operator()({pascal}* ptr) const {{ {pascal}::Dtor(ptr); }}
            //         }};
            //         typedef std::unique_ptr<{pascal}, {pascal}::Deleter> Owned;");
            let funcs = self.resolve.interfaces[intf].functions.values();
            for func in funcs {
                if match &func.kind {
                    FunctionKind::Freestanding => false,
                    FunctionKind::Method(mid) => *mid == id,
                    FunctionKind::Static(mid) => *mid == id,
                    FunctionKind::Constructor(mid) => *mid == id,
                } {
                    self.generate_function(func, &TypeOwner::Interface(intf), variant);
                    if matches!(func.kind, FunctionKind::Constructor(_))
                        && matches!(variant, AbiVariant::GuestExport) != self.gen.opts.host_side()
                    {
                        // functional safety requires the option to use a different allocator, so move new into the implementation
                        let func2 = Function {
                            name: "$alloc".to_string(),
                            kind: FunctionKind::Static(id),
                            // same params as constructor
                            params: func.params.clone(),
                            results: Results::Anon(Type::Id(id)),
                            docs: Docs::default(),
                            stability: Stability::Unknown,
                        };
                        self.generate_function(&func2, &TypeOwner::Interface(intf), variant);
                    }
                }
            }

            if !definition {
                // consuming constructor from handle (bindings)
                uwriteln!(self.gen.h_src.src, "{pascal}({base_type} &&);",);
                uwriteln!(self.gen.h_src.src, "{pascal}({pascal}&&) = default;");
                uwriteln!(
                    self.gen.h_src.src,
                    "{pascal}& operator=({pascal}&&) = default;"
                );
                self.gen.c_src.qualify(&namespc);
                uwriteln!(
                    self.gen.c_src.src,
                    "{pascal}::{pascal}({base_type}&&b) : {base_type}(std::move(b)) {{}}"
                );
            }
            if matches!(variant, AbiVariant::GuestExport) {
                let id_type = if self.gen.opts.symmetric {
                    Type::Id(id)
                } else {
                    Type::S32
                };
                let func = Function {
                    name: "[resource-new]".to_string() + &name,
                    kind: FunctionKind::Static(id),
                    params: vec![("self".into(), Type::Id(id))],
                    results: Results::Anon(id_type),
                    docs: Docs::default(),
                    stability: Stability::Unknown,
                };
                self.generate_function(&func, &TypeOwner::Interface(intf), variant);

                let func1 = Function {
                    name: "[resource-rep]".to_string() + &name,
                    kind: FunctionKind::Static(id),
                    params: vec![("id".into(), id_type)],
                    results: Results::Anon(Type::Id(id)),
                    docs: Docs::default(),
                    stability: Stability::Unknown,
                };
                self.generate_function(&func1, &TypeOwner::Interface(intf), variant);

                let func2 = Function {
                    name: "[resource-drop]".to_string() + &name,
                    kind: FunctionKind::Static(id),
                    params: vec![("id".into(), id_type)],
                    results: Results::Named(vec![]),
                    docs: Docs::default(),
                    stability: Stability::Unknown,
                };
                self.generate_function(&func2, &TypeOwner::Interface(intf), variant);
            }
            uwriteln!(self.gen.h_src.src, "}};\n");
            self.gen.finish_file(&user_filename, store);
            // if definition {
            //     // Finish the user controlled class template
            //     self.gen.h_src.change_namespace(&Vec::default());
            //     std::mem::swap(&mut headerfile, &mut self.gen.h_src);
            //     uwriteln!(self.gen.h_src.src, "#include \"{user_filename}\"");
            //     if self.gen.opts.format {
            //         Cpp::clang_format(&mut headerfile.src);
            //     }
            //     self.gen
            //         .user_class_files
            //         .insert(user_filename, headerfile.src.to_string());
            // }
        }
    }

    fn type_flags(
        &mut self,
        id: TypeId,
        name: &str,
        flags: &wit_bindgen_core::wit_parser::Flags,
        docs: &wit_bindgen_core::wit_parser::Docs,
    ) {
        let ty = &self.resolve.types[id];
        let namespc = namespace(
            self.resolve,
            &ty.owner,
            NOT_IN_EXPORTED_NAMESPACE,
            &self.gen.opts,
        );
        if self.gen.is_first_definition(&namespc, name) {
            self.gen.h_src.change_namespace(&namespc);
            Self::docs(&mut self.gen.h_src.src, docs);
            let pascal = name.to_pascal_case();
            let int_repr = wit_bindgen_c::int_repr(wit_bindgen_c::flags_repr(flags));
            uwriteln!(self.gen.h_src.src, "enum class {pascal} : {int_repr} {{");
            uwriteln!(self.gen.h_src.src, "k_None = 0,");
            for (n, field) in flags.flags.iter().enumerate() {
                Self::docs(&mut self.gen.h_src.src, &field.docs);
                let fname = field.name.to_pascal_case();
                uwriteln!(self.gen.h_src.src, "k{fname} = (1ULL<<{n}),");
            }
            uwriteln!(self.gen.h_src.src, "}};");
            uwriteln!(
                self.gen.h_src.src,
                r#"static inline {pascal} operator|({pascal} a, {pascal} b) {{ return {pascal}({int_repr}(a)|{int_repr}(b)); }}
        static inline {pascal} operator&({pascal} a, {pascal} b) {{ return {pascal}({int_repr}(a)&{int_repr}(b)); }}"#
            );
        }
    }

    fn type_tuple(
        &mut self,
        _id: TypeId,
        _name: &str,
        _flags: &wit_bindgen_core::wit_parser::Tuple,
        _docs: &wit_bindgen_core::wit_parser::Docs,
    ) {
        // I assume I don't need to do anything ...
    }

    fn type_variant(
        &mut self,
        id: TypeId,
        name: &str,
        variant: &wit_bindgen_core::wit_parser::Variant,
        docs: &wit_bindgen_core::wit_parser::Docs,
    ) {
        let ty = &self.resolve.types[id];
        let namespc = namespace(
            self.resolve,
            &ty.owner,
            NOT_IN_EXPORTED_NAMESPACE,
            &self.gen.opts,
        );
        self.gen.h_src.change_namespace(&namespc);
        Self::docs(&mut self.gen.h_src.src, docs);
        let pascal = name.to_pascal_case();
        uwriteln!(self.gen.h_src.src, "struct {pascal} {{");
        let mut all_types = String::new();
        for case in variant.cases.iter() {
            Self::docs(&mut self.gen.h_src.src, &case.docs);
            let case_pascal = case.name.to_pascal_case();
            if !all_types.is_empty() {
                all_types += ", ";
            }
            all_types += &case_pascal;
            uwrite!(self.gen.h_src.src, "struct {case_pascal} {{");
            if let Some(ty) = case.ty.as_ref() {
                let typestr = self.type_name(ty, &namespc, Flavor::InStruct);
                uwrite!(self.gen.h_src.src, " {typestr} value; ")
            }
            uwriteln!(self.gen.h_src.src, "}};");
        }
        uwriteln!(self.gen.h_src.src, "  std::variant<{all_types}> variants;");
        uwriteln!(self.gen.h_src.src, "}};");
        self.gen.dependencies.needs_variant = true;
    }

    fn type_option(
        &mut self,
        _id: TypeId,
        _name: &str,
        _payload: &wit_bindgen_core::wit_parser::Type,
        _docs: &wit_bindgen_core::wit_parser::Docs,
    ) {
        // I assume I don't need to do anything ...
    }

    fn type_result(
        &mut self,
        _id: TypeId,
        _name: &str,
        _result: &wit_bindgen_core::wit_parser::Result_,
        _docs: &wit_bindgen_core::wit_parser::Docs,
    ) {
        // I assume I don't need to do anything ...
    }

    fn type_enum(
        &mut self,
        id: TypeId,
        name: &str,
        enum_: &wit_bindgen_core::wit_parser::Enum,
        docs: &wit_bindgen_core::wit_parser::Docs,
    ) {
        let ty = &self.resolve.types[id];
        let namespc = namespace(
            self.resolve,
            &ty.owner,
            NOT_IN_EXPORTED_NAMESPACE,
            &self.gen.opts,
        );
        if self.gen.is_first_definition(&namespc, name) {
            self.gen.h_src.change_namespace(&namespc);
            let pascal = name.to_pascal_case();
            Self::docs(&mut self.gen.h_src.src, docs);
            let int_t = wit_bindgen_c::int_repr(enum_.tag());
            uwriteln!(self.gen.h_src.src, "enum class {pascal} : {int_t} {{");
            for (i, case) in enum_.cases.iter().enumerate() {
                Self::docs(&mut self.gen.h_src.src, &case.docs);
                uwriteln!(
                    self.gen.h_src.src,
                    " k{} = {i},",
                    case.name.to_pascal_case(),
                );
            }
            uwriteln!(self.gen.h_src.src, "}};\n");
        }
    }

    fn type_alias(
        &mut self,
        id: TypeId,
        name: &str,
        alias_type: &wit_bindgen_core::wit_parser::Type,
        docs: &wit_bindgen_core::wit_parser::Docs,
    ) {
        let ty = &self.resolve.types[id];
        let namespc = namespace(
            self.resolve,
            &ty.owner,
            NOT_IN_EXPORTED_NAMESPACE,
            &self.gen.opts,
        );
        self.gen.h_src.change_namespace(&namespc);
        let pascal = name.to_pascal_case();
        Self::docs(&mut self.gen.h_src.src, docs);
        let typename = self.type_name(alias_type, &namespc, Flavor::InStruct);
        uwriteln!(self.gen.h_src.src, "using {pascal} = {typename};");
    }

    fn type_list(
        &mut self,
        _id: TypeId,
        _name: &str,
        _ty: &wit_bindgen_core::wit_parser::Type,
        _docs: &wit_bindgen_core::wit_parser::Docs,
    ) {
        // I assume I don't need to do anything ... we could create a typedef though
    }

    fn type_builtin(
        &mut self,
        _id: TypeId,
        _name: &str,
        _ty: &wit_bindgen_core::wit_parser::Type,
        _docs: &wit_bindgen_core::wit_parser::Docs,
    ) {
        todo!()
    }
}

struct CabiPostInformation {
    module: String,
    name: String,
    ret_type: String,
}

struct FunctionBindgen<'a, 'b> {
    gen: &'b mut CppInterfaceGenerator<'a>,
    params: Vec<String>,
    tmp: usize,
    // import_return_pointer_area_size: usize,
    // import_return_pointer_area_align: usize,
    namespace: Vec<String>,
    src: Source,
    block_storage: Vec<wit_bindgen_core::Source>,
    /// intermediate calculations for contained objects
    blocks: Vec<(String, Vec<String>)>,
    payloads: Vec<String>,
    // caching for wasm
    wamr_signature: Option<wamr::WamrSig>,
    variant: AbiVariant,
    cabi_post: Option<CabiPostInformation>,
    needs_dealloc: bool,
    leak_on_insertion: Option<String>,
}

impl<'a, 'b> FunctionBindgen<'a, 'b> {
    fn new(gen: &'b mut CppInterfaceGenerator<'a>, params: Vec<String>) -> Self {
        Self {
            gen,
            params,
            tmp: 0,
            // import_return_pointer_area_size: 0,
            // import_return_pointer_area_align: 0,
            namespace: Default::default(),
            src: Default::default(),
            block_storage: Default::default(),
            blocks: Default::default(),
            payloads: Default::default(),
            wamr_signature: None,
            variant: AbiVariant::GuestImport,
            cabi_post: None,
            needs_dealloc: false,
            leak_on_insertion: None,
        }
    }

    fn tmp(&mut self) -> usize {
        let ret = self.tmp;
        self.tmp += 1;
        ret
    }

    fn tempname(&self, base: &str, idx: usize) -> String {
        format!("{base}{idx}")
    }

    fn push_str(&mut self, s: &str) {
        self.src.push_str(s);
    }

    fn typename_lift(&self, id: TypeId) -> String {
        self.gen.type_path(id, true)
    }

    fn let_results(&mut self, amt: usize, results: &mut Vec<String>) {
        if amt > 0 {
            let tmp = self.tmp();
            let res = format!("result{}", tmp);
            self.push_str("auto ");
            self.push_str(&res);
            self.push_str(" = ");
            if amt == 1 {
                results.push(res);
            } else {
                for i in 0..amt {
                    results.push(format!("std::get<{i}>({res})"));
                }
            }
        }
    }

    fn load(
        &mut self,
        ty: &str,
        offset: ArchitectureSize,
        operands: &[String],
        results: &mut Vec<String>,
    ) {
        if self.gen.gen.opts.host {
            results.push(format!("*(({}*) wasm_runtime_addr_app_to_native(wasm_runtime_get_module_inst(exec_env), ({} + {})))", ty, operands[0], offset.format(POINTER_SIZE_EXPRESSION)));
        } else {
            results.push(format!(
                "*(({}*) ({} + {}))",
                ty,
                operands[0],
                offset.format(POINTER_SIZE_EXPRESSION)
            ));
        }
    }

    fn load_ext(
        &mut self,
        ty: &str,
        offset: ArchitectureSize,
        operands: &[String],
        results: &mut Vec<String>,
    ) {
        self.load(ty, offset, operands, results);
        let result = results.pop().unwrap();
        results.push(format!("(int32_t) ({})", result));
    }

    fn store(&mut self, ty: &str, offset: ArchitectureSize, operands: &[String]) {
        if self.gen.gen.opts.host {
            uwriteln!(
                self.src,
                "*(({}*)wasm_runtime_addr_app_to_native(wasm_runtime_get_module_inst(exec_env), ({} + {}))) = {};",
                ty,
                operands[1],
                offset.format(POINTER_SIZE_EXPRESSION),
                operands[0]
            );
        } else {
            uwriteln!(
                self.src,
                "*(({}*)({} + {})) = {};",
                ty,
                operands[1],
                offset.format(POINTER_SIZE_EXPRESSION),
                operands[0]
            );
        }
    }

    fn has_resources2(&self, ty: &Type) -> bool {
        match ty {
            Type::Bool |
            Type::U8 |
            Type::U16 |
            Type::U32 |
            Type::U64 |
            Type::S8 |
            Type::S16 |
            Type::S32 |
            Type::S64 |
            Type::F32 |
            Type::F64 |
            Type::Char => false,
            Type::String => false, // correct?
            Type::Id(id) => self.has_resources(id),
        }
    }
    fn has_resources(&self, id: &TypeId) -> bool {
        match &self.gen.resolve.types[*id].kind {
            TypeDefKind::Record(_) => todo!(),
            TypeDefKind::Resource => true,
            TypeDefKind::Handle(_) => true,
            TypeDefKind::Flags(_) => false,
            TypeDefKind::Tuple(t) => t.types.iter().any(|ty| self.has_resources2(ty)),
            TypeDefKind::Variant(_) => todo!(),
            TypeDefKind::Enum(_) => false,
            TypeDefKind::Option(_) => todo!(),
            TypeDefKind::Result(_) => todo!(),
            TypeDefKind::List(_) => todo!(),
            TypeDefKind::Future(_) => todo!(),
            TypeDefKind::Stream(_) => todo!(),
            TypeDefKind::Type(ty) => match ty {
                Type::Id(id) => self.has_resources(id),
                _ => false,
            },
            TypeDefKind::Unknown => todo!(),
            TypeDefKind::Error => todo!(),
        }
    }
}

impl<'a, 'b> Bindgen for FunctionBindgen<'a, 'b> {
    type Operand = String;

    fn emit(
        &mut self,
        _resolve: &Resolve,
        inst: &wit_bindgen_core::abi::Instruction<'_>,
        operands: &mut Vec<Self::Operand>,
        results: &mut Vec<Self::Operand>,
    ) {
        let mut top_as = |cvt: &str| {
            results.push(format!("({cvt}({}))", operands.pop().unwrap()));
        };

        match inst {
            abi::Instruction::GetArg { nth } => {
                if *nth == 0 && self.params[0].as_str() == "self" {
                    if self.gen.in_guest_import ^ self.gen.gen.opts.host {
                        results.push("(*this)".to_string());
                    } else {
                        results.push("(*lookup_resource(self))".to_string());
                    }
                } else {
                    results.push(self.params[*nth].clone());
                }
            }
            abi::Instruction::I32Const { val } => results.push(format!("(int32_t({}))", val)),
            abi::Instruction::Bitcasts { casts } => {
                for (cast, op) in casts.iter().zip(operands) {
                    // let op = op;
                    results.push(self.gen.gen.perform_cast(op, cast));
                }
            }
            abi::Instruction::ConstZero { tys } => {
                for ty in tys.iter() {
                    match ty {
                        WasmType::I32 => results.push("int32_t(0)".to_string()),
                        WasmType::I64 => results.push("int64_t(0)".to_string()),
                        WasmType::F32 => results.push("0.0f".to_string()),
                        WasmType::F64 => results.push("0.0".to_string()),
                        WasmType::Length => results.push("size_t(0)".to_string()),
                        WasmType::Pointer => results.push("nullptr".to_string()),
                        WasmType::PointerOrI64 => results.push("int64_t(0)".to_string()),
                    }
                }
            }
            abi::Instruction::I32Load { offset } => {
                let tmp = self.tmp();
                uwriteln!(
                    self.src,
                    "int32_t l{tmp} = *((int32_t const*)({} + {offset}));",
                    operands[0],
                    offset = offset.format(POINTER_SIZE_EXPRESSION)
                );
                results.push(format!("l{tmp}"));
            }
            abi::Instruction::I32Load8U { offset } => {
                self.load_ext("uint8_t", *offset, operands, results)
            }
            abi::Instruction::I32Load8S { offset } => {
                self.load_ext("int8_t", *offset, operands, results)
            }
            abi::Instruction::I32Load16U { offset } => {
                self.load_ext("uint16_t", *offset, operands, results)
            }
            abi::Instruction::I32Load16S { offset } => {
                self.load_ext("int16_t", *offset, operands, results)
            }
            abi::Instruction::I64Load { offset } => {
                self.load("int64_t", *offset, operands, results)
            }
            abi::Instruction::F32Load { offset } => self.load("float", *offset, operands, results),
            abi::Instruction::F64Load { offset } => self.load("double", *offset, operands, results),
            abi::Instruction::I32Store { offset } => self.store("int32_t", *offset, operands),
            abi::Instruction::I32Store8 { offset } => self.store("int8_t", *offset, operands),
            abi::Instruction::I32Store16 { offset } => self.store("int16_t", *offset, operands),
            abi::Instruction::I64Store { offset } => self.store("int64_t", *offset, operands),
            abi::Instruction::F32Store { offset } => self.store("float", *offset, operands),
            abi::Instruction::F64Store { offset } => self.store("double", *offset, operands),
            abi::Instruction::I32FromChar
            | abi::Instruction::I32FromBool
            | abi::Instruction::I32FromU8
            | abi::Instruction::I32FromS8
            | abi::Instruction::I32FromU16
            | abi::Instruction::I32FromS16
            | abi::Instruction::I32FromU32
            | abi::Instruction::I32FromS32 => top_as("int32_t"),
            abi::Instruction::I64FromU64 | abi::Instruction::I64FromS64 => top_as("int64_t"),
            abi::Instruction::F32FromCoreF32 => top_as("float"),
            abi::Instruction::F64FromCoreF64 => top_as("double"),
            abi::Instruction::S8FromI32 => top_as("int8_t"),
            abi::Instruction::U8FromI32 => top_as("uint8_t"),
            abi::Instruction::S16FromI32 => top_as("int16_t"),
            abi::Instruction::U16FromI32 => top_as("uint16_t"),
            abi::Instruction::S32FromI32 => top_as("int32_t"),
            abi::Instruction::U32FromI32 => top_as("uint32_t"),
            abi::Instruction::S64FromI64 => top_as("int64_t"),
            abi::Instruction::U64FromI64 => top_as("uint64_t"),
            abi::Instruction::CharFromI32 => top_as("uint32_t"),
            abi::Instruction::CoreF32FromF32 => top_as("float"),
            abi::Instruction::CoreF64FromF64 => top_as("double"),
            abi::Instruction::BoolFromI32 => top_as("bool"),
            abi::Instruction::ListCanonLower { realloc, .. } => {
                let tmp = self.tmp();
                let val = format!("vec{}", tmp);
                let ptr = format!("ptr{}", tmp);
                let len = format!("len{}", tmp);
                // let result = format!("result{}", tmp);
                self.push_str(&format!("auto const&{} = {};\n", val, operands[0]));
                if self.gen.gen.opts.host_side() {
                    self.push_str(&format!("auto {} = {}.data();\n", ptr, val));
                    self.push_str(&format!("auto {} = {}.size();\n", len, val));
                } else {
                    self.push_str(&format!(
                        "auto {} = ({})({}.data());\n",
                        ptr,
                        self.gen.gen.opts.ptr_type(),
                        val
                    ));
                    self.push_str(&format!("auto {} = (size_t)({}.size());\n", len, val));
                }
                if realloc.is_none() {
                    results.push(ptr);
                } else {
                    if !self.gen.gen.opts.host_side()
                        && !(self.gen.gen.opts.symmetric
                            && matches!(self.variant, AbiVariant::GuestImport))
                    {
                        uwriteln!(self.src, "{}.leak();\n", operands[0]);
                    }
                    results.push(ptr);
                }
                results.push(len);
            }
            abi::Instruction::StringLower { realloc } => {
                let tmp = self.tmp();
                let val = format!("vec{}", tmp);
                let ptr = format!("ptr{}", tmp);
                let len = format!("len{}", tmp);
                // let result = format!("result{}", tmp);
                self.push_str(&format!("auto const&{} = {};\n", val, operands[0]));
                if self.gen.gen.opts.host_side() {
                    self.push_str(&format!("auto {} = {}.data();\n", ptr, val));
                    self.push_str(&format!("auto {} = {}.size();\n", len, val));
                } else {
                    self.push_str(&format!(
                        "auto {} = ({})({}.data());\n",
                        ptr,
                        self.gen.gen.opts.ptr_type(),
                        val
                    ));
                    self.push_str(&format!("auto {} = (size_t)({}.size());\n", len, val));
                }
                if realloc.is_none() {
                    results.push(ptr);
                } else {
                    if !self.gen.gen.opts.host_side()
                        && !(self.gen.gen.opts.symmetric
                            && matches!(self.variant, AbiVariant::GuestImport))
                    {
                        uwriteln!(self.src, "{}.leak();\n", operands[0]);
                    }
                    results.push(ptr);
                }
                results.push(len);
            }
            abi::Instruction::ListLower {
                element: _,
                realloc,
            } => {
                let tmp = self.tmp();
                let val = format!("vec{}", tmp);
                let ptr = format!("ptr{}", tmp);
                let len = format!("len{}", tmp);
                self.push_str(&format!("auto const&{} = {};\n", val, operands[0]));
                if self.gen.gen.opts.host_side() {
                    self.push_str(&format!("auto {} = {}.data();\n", ptr, val));
                    self.push_str(&format!("auto {} = {}.size();\n", len, val));
                } else {
                    self.push_str(&format!(
                        "auto {} = ({})({}.data());\n",
                        ptr,
                        self.gen.gen.opts.ptr_type(),
                        val
                    ));
                    self.push_str(&format!("auto {} = (size_t)({}.size());\n", len, val));
                }
                if realloc.is_none() {
                    results.push(ptr);
                } else {
                    if !self.gen.gen.opts.host_side()
                        && !(self.gen.gen.opts.symmetric
                            && matches!(self.variant, AbiVariant::GuestImport))
                    {
                        uwriteln!(self.src, "{}.leak();\n", operands[0]);
                    }
                    results.push(ptr);
                }
                results.push(len);
            }
            abi::Instruction::ListCanonLift { element, .. } => {
                let tmp = self.tmp();
                let len = format!("len{}", tmp);
                let inner = self
                    .gen
                    .type_name(element, &self.namespace, Flavor::InStruct);
                self.push_str(&format!("auto {} = {};\n", len, operands[1]));
                let result = if self.gen.gen.opts.host {
                    uwriteln!(self.src, "{inner} const* ptr{tmp} = ({inner} const*)wasm_runtime_addr_app_to_native(wasm_runtime_get_module_inst(exec_env), {});\n", operands[0]);
                    format!("wit::span<{inner} const>(ptr{}, (size_t){len})", tmp)
                } else if self.gen.gen.opts.new_api
                    && matches!(self.variant, AbiVariant::GuestExport)
                {
                    if self.gen.gen.opts.symmetric {
                        format!(
                            "wit::span<{inner} const>(({inner}*)({}), {len})",
                            operands[0]
                        )
                    } else {
                        format!(
                            "wit::vector<{inner} const>(({inner}*)({}), {len}).get_view()",
                            operands[0]
                        )
                    }
                } else {
                    format!("wit::vector<{inner}>(({inner}*)({}), {len})", operands[0])
                };
                results.push(result);
            }
            abi::Instruction::StringLift => {
                let tmp = self.tmp();
                let len = format!("len{}", tmp);
                uwriteln!(self.src, "auto {} = {};\n", len, operands[1]);
                let string_view = if self.gen.gen.opts.autosar {
                    "::ara::core::StringView"
                } else {
                    "std::string_view"
                };
                let result = if self.gen.gen.opts.symmetric
                    && !self.gen.gen.opts.new_api
                    && matches!(self.variant, AbiVariant::GuestExport)
                {
                    uwriteln!(self.src, "auto string{tmp} = wit::string::from_view(std::string_view((char const *)({}), {len}));\n", operands[0]);
                    format!("std::move(string{tmp})")
                } else if self.gen.gen.opts.host {
                    uwriteln!(self.src, "char const* ptr{} = (char const*)wasm_runtime_addr_app_to_native(wasm_runtime_get_module_inst(exec_env), {});\n", tmp, operands[0]);
                    format!("{string_view}(ptr{}, {len})", tmp)
                } else if self.gen.gen.opts.short_cut
                    || (self.gen.gen.opts.new_api
                        && matches!(self.variant, AbiVariant::GuestExport))
                {
                    if self.gen.gen.opts.new_api
                        && matches!(self.variant, AbiVariant::GuestExport)
                        && !self.gen.gen.opts.symmetric
                    {
                        assert!(self.needs_dealloc);
                        uwriteln!(
                            self.src,
                            "if ({len}>0) _deallocate.push_back({});\n",
                            operands[0]
                        );
                    }
                    format!("{string_view}((char const*)({}), {len})", operands[0])
                } else {
                    format!("wit::string((char const*)({}), {len})", operands[0])
                };
                results.push(result);
            }
            abi::Instruction::ListLift { element, .. } => {
                let body = self.blocks.pop().unwrap();
                let tmp = self.tmp();
                let size = self.gen.sizes.size(element);
                let _align = self.gen.sizes.align(element);
                let flavor = if self.gen.gen.opts.new_api
                    && matches!(self.variant, AbiVariant::GuestExport)
                {
                    Flavor::BorrowedArgument
                } else {
                    Flavor::InStruct
                };
                let vtype = self.gen.type_name(element, &self.namespace, flavor);
                let len = format!("len{tmp}");
                let base = format!("base{tmp}");
                let result = format!("result{tmp}");
                self.push_str(&format!(
                    "auto {base} = {operand0};\n",
                    operand0 = operands[0]
                ));
                self.push_str(&format!(
                    "auto {len} = {operand1};\n",
                    operand1 = operands[1]
                ));
                self.push_str(&format!(
                    r#"auto {result} = wit::vector<{vtype}>::allocate({len});
                    "#,
                ));
                if self.gen.gen.opts.new_api
                    && matches!(self.variant, AbiVariant::GuestExport)
                    && !self.gen.gen.opts.symmetric
                {
                    assert!(self.needs_dealloc);
                    self.push_str(&format!("if ({len}>0) _deallocate.push_back({base});\n"));
                }

                uwriteln!(self.src, "for (unsigned i=0; i<{len}; ++i) {{");
                uwriteln!(
                    self.src,
                    "auto base = {base} + i * {size};",
                    size = size.format(POINTER_SIZE_EXPRESSION)
                );
                uwrite!(self.src, "{}", body.0);
                uwriteln!(self.src, "auto e{tmp} = {};", body.1[0]);
                if let Some(code) = self.leak_on_insertion.take() {
                    assert!(self.needs_dealloc);
                    uwriteln!(self.src, "{code}");
                }
                // inplace construct
                uwriteln!(self.src, "{result}.initialize(i, std::move(e{tmp}));");
                uwriteln!(self.src, "}}");
                if self.gen.gen.opts.new_api
                    && matches!(self.variant, AbiVariant::GuestImport)
                    && self.gen.gen.opts.symmetric
                {
                    // we converted the result, free the returned vector
                    uwriteln!(self.src, "free({base});");
                }
                if self.gen.gen.opts.new_api && matches!(self.variant, AbiVariant::GuestExport) {
                    results.push(format!("{result}.get_const_view()"));
                    if !self.gen.gen.opts.symmetric
                        || (self.gen.gen.opts.new_api
                            && matches!(self.variant, AbiVariant::GuestExport))
                    {
                        self.leak_on_insertion.replace(format!(
                            "if ({len}>0) _deallocate.push_back((void*){result}.leak());\n"
                        ));
                    }
                } else {
                    results.push(format!("std::move({result})"));
                }
            }
            abi::Instruction::IterElem { .. } => results.push("IterElem".to_string()),
            abi::Instruction::IterBasePointer => results.push("base".to_string()),
            abi::Instruction::RecordLower { record, .. } => {
                let op = &operands[0];
                for f in record.fields.iter() {
                    results.push(format!("({}).{}", op, to_c_ident(&f.name)));
                }
            }
            abi::Instruction::RecordLift { record, ty, .. } => {
                //                let t = self.gen.resolve().types[*ty];
                let mut result =
                    self.gen
                        .type_name(&Type::Id(*ty), &self.namespace, Flavor::InStruct);
                // self.typename_lift(*ty);
                result.push_str("{");
                for (_field, val) in record.fields.iter().zip(operands) {
                    result.push_str("std::move(");
                    result.push_str(&val);
                    result.push_str("), ");
                }
                result.push_str("}");
                results.push(result);
            }
            abi::Instruction::HandleLower {
                handle: Handle::Own(ty),
                ..
            } => {
                let op = &operands[0];
                if self.gen.gen.opts.host_side() {
                    if matches!(self.variant, AbiVariant::GuestImport) {
                        results.push(format!("{op}.release()->get_handle()"));
                    } else {
                        let tmp = self.tmp();
                        let var = self.tempname("rep", tmp);
                        uwriteln!(self.src, "auto {var} = {op}.take_rep();");
                        results.push(format!("{op}.get_handle()"));
                    }
                } else {
                    let tp = self.gen.resolve.types.get(*ty).map(|td| td.owner);
                    let if_id = match tp {
                        Some(TypeOwner::Interface(id)) => Some(id),
                        Some(_) | None => None,
                    };
                    println!(
                        "{:?} if {:?} {:?}",
                        self.gen
                            .resolve
                            .types
                            .get(*ty)
                            .map_or(None, |o| o.name.clone()),
                        tp,
                        if_id.map_or(None, |ifc| self
                            .gen
                            .resolve
                            .interfaces
                            .get(ifc)
                            .and_then(|i| i.name.clone()))
                    );
                    if matches!(self.variant, AbiVariant::GuestImport)
                        || (self.gen.gen.opts.symmetric
                            && if_id.map_or(false, |owner| {
                                self.gen.gen.imported_interfaces.contains(&owner)
                            }))
                    {
                        results.push(format!("{op}.into_handle()"));
                    } else {
                        results.push(format!("{op}.release()->handle"));
                    }
                }
            }
            abi::Instruction::HandleLower {
                handle: Handle::Borrow(_),
                ..
            } => {
                let op = &operands[0];
                if self.gen.gen.opts.host_side() {
                    if op == "(*this)" {
                        results.push(format!("{op}.get_rep()"));
                    } else {
                        results.push(format!("{op}.get().get_rep()"));
                    }
                } else if op == "(*this)" {
                    // TODO is there a better way to decide?
                    results.push(format!("{op}.get_handle()"));
                } else {
                    results.push(format!("{op}.get().get_handle()"));
                }
            }
            abi::Instruction::HandleLift { handle, .. } => {
                let op = &operands[0];
                match (handle, self.gen.gen.opts.host_side()) {
                    (Handle::Own(ty), true) => match self.variant {
                        AbiVariant::GuestExport => {
                            results.push(format!("wit::{RESOURCE_EXPORT_BASE_CLASS_NAME}{{{op}}}"))
                        }
                        AbiVariant::GuestImport => {
                            let tmp = self.tmp();
                            let var = self.tempname("obj", tmp);
                            let tname = self.gen.type_name(
                                &Type::Id(*ty),
                                &self.namespace,
                                Flavor::Argument(self.variant),
                            );
                            uwriteln!(
                                self.src,
                                "auto {var} = {tname}::remove_resource({op});
                                assert({var}.has_value());"
                            );
                            results.push(format!("{tname}::Owned(*{var})"));
                        }
                        AbiVariant::GuestImportAsync => todo!(),
                        AbiVariant::GuestExportAsync => todo!(),
                    },
                    (Handle::Own(ty), false) => match self.variant {
                        AbiVariant::GuestImport => {
                            results.push(format!("wit::{RESOURCE_IMPORT_BASE_CLASS_NAME}{{{op}}}"))
                        }
                        AbiVariant::GuestExport => {
                            let tmp = self.tmp();
                            let var = self.tempname("obj", tmp);
                            let tname = self.gen.type_name(
                                &Type::Id(*ty),
                                &self.namespace,
                                Flavor::Argument(self.variant),
                            );
                            uwriteln!(
                                self.src,
                                "auto {var} = {tname}::Owned({tname}::ResourceRep({op}));"
                            );
                            if !self.gen.gen.opts.symmetric {
                                uwriteln!(self.src, "{var}->into_handle();");
                            }
                            results.push(format!("std::move({var})"))
                        }
                        AbiVariant::GuestImportAsync => todo!(),
                        AbiVariant::GuestExportAsync => todo!(),
                    },
                    (Handle::Borrow(ty), true) => {
                        let tname = self.gen.type_name(
                            &Type::Id(*ty),
                            &self.namespace,
                            Flavor::Argument(self.variant),
                        );
                        results.push(format!("**{tname}::lookup_resource({op})"));
                    }
                    (Handle::Borrow(ty), false) => match self.variant {
                        AbiVariant::GuestImport => results.push(op.clone()),
                        AbiVariant::GuestExport => {
                            let tname = self.gen.type_name(
                                &Type::Id(*ty),
                                &self.namespace,
                                Flavor::Argument(self.variant),
                            );
                            results.push(format!("std::ref(*({tname} *){op})"));
                        }
                        AbiVariant::GuestImportAsync => todo!(),
                        AbiVariant::GuestExportAsync => todo!(),
                    },
                }
            }
            abi::Instruction::TupleLower { tuple, .. } => {
                let op = &operands[0];
                for n in 0..tuple.types.len() {
                    results.push(format!("std::get<{n}>({op})"));
                }
            }
            abi::Instruction::TupleLift { tuple, .. } => {
                let name = format!("tuple{}", self.tmp());
                uwrite!(self.src, "auto {name} = std::tuple<");
                self.src.push_str(
                    &(tuple
                        .types
                        .iter()
                        .map(|t| self.gen.type_name(t, &self.namespace, Flavor::InStruct)))
                    .collect::<Vec<_>>()
                    .join(", "),
                );
                self.src.push_str(">(");
                self.src.push_str(&operands.join(", "));
                self.src.push_str(");\n");
                results.push(format!("std::move({name})"));
            }
            abi::Instruction::FlagsLower { flags, ty, .. } => {
                match wit_bindgen_c::flags_repr(flags) {
                    Int::U8 | Int::U16 | Int::U32 => {
                        results.push(format!("((int32_t){})", operands.pop().unwrap()));
                    }
                    Int::U64 => {
                        let name =
                            self.gen
                                .type_name(&Type::Id(*ty), &self.namespace, Flavor::InStruct);
                        let tmp = self.tmp();
                        let tempname = self.tempname("flags", tmp);
                        uwriteln!(self.src, "{name} {tempname} = {};", operands[0]);
                        results.push(format!("(int32_t)(((uint64_t){tempname}) & 0xffffffff)"));
                        results.push(format!(
                            "(int32_t)((((uint64_t){tempname}) >> 32) & 0xffffffff)"
                        ));
                    }
                }
            }
            abi::Instruction::FlagsLift { flags, ty, .. } => {
                let typename =
                    self.gen
                        .type_name(&Type::Id(*ty), &self.namespace, Flavor::InStruct);
                match wit_bindgen_c::flags_repr(flags) {
                    Int::U8 | Int::U16 | Int::U32 => {
                        results.push(format!("(({typename}){})", operands.pop().unwrap()));
                    }
                    Int::U64 => {
                        let op0 = &operands[0];
                        let op1 = &operands[1];
                        results.push(format!(
                            "(({typename})(({op0}) | (((uint64_t)({op1})) << 32)))"
                        ));
                    }
                }
            }
            abi::Instruction::VariantPayloadName => {
                let name = format!("payload{}", self.tmp());
                results.push(name.clone());
                self.payloads.push(name);
            }
            abi::Instruction::VariantLower {
                variant,
                results: result_types,
                ..
            } => {
                //let name = self.gen.type_name(*ty);
                // let op0 = &operands[0];
                // self.push_str(&format!("({name}){op0}"));
                let blocks = self
                    .blocks
                    .drain(self.blocks.len() - variant.cases.len()..)
                    .collect::<Vec<_>>();
                let payloads = self
                    .payloads
                    .drain(self.payloads.len() - variant.cases.len()..)
                    .collect::<Vec<_>>();

                let mut variant_results = Vec::with_capacity(result_types.len());
                for ty in result_types.iter() {
                    let name = format!("variant{}", self.tmp());
                    results.push(name.clone());
                    self.src.push_str(self.gen.gen.opts.wasm_type(*ty));
                    self.src.push_str(" ");
                    self.src.push_str(&name);
                    self.src.push_str(";\n");
                    variant_results.push(name);
                }

                let expr_to_match = format!("({}).tag", operands[0]);

                uwriteln!(self.src, "switch ((int32_t) {}) {{", expr_to_match);
                for (i, ((case, (block, block_results)), payload)) in
                    variant.cases.iter().zip(blocks).zip(payloads).enumerate()
                {
                    uwriteln!(self.src, "case {}: {{", i);
                    if let Some(ty) = case.ty.as_ref() {
                        let ty = self.gen.type_name(ty, &self.namespace, Flavor::InStruct);
                        uwrite!(
                            self.src,
                            "const {} *{} = &({}).val",
                            ty,
                            payload,
                            operands[0],
                        );
                        self.src.push_str(".");
                        self.src.push_str(&to_c_ident(&case.name));
                        self.src.push_str(";\n");
                    }
                    self.src.push_str(&block);

                    for (name, result) in variant_results.iter().zip(&block_results) {
                        uwriteln!(self.src, "{} = {};", name, result);
                    }
                    self.src.push_str("break;\n}\n");
                }
                self.src.push_str("}\n");
            }
            abi::Instruction::VariantLift { variant, ty, .. } => {
                let mut result = String::new();
                result.push_str("{");

                let named_enum = variant.cases.iter().all(|c| c.ty.is_none());
                // let blocks = self
                //     .blocks
                //     .drain(self.blocks.len() - variant.cases.len()..)
                //     .collect::<Vec<_>>();
                let op0 = &operands[0];

                if named_enum {
                    // In unchecked mode when this type is a named enum then we know we
                    // defined the type so we can transmute directly into it.
                    // result.push_str("#[cfg(not(debug_assertions))]");
                    // result.push_str("{");
                    // result.push_str("::core::mem::transmute::<_, ");
                    // result.push_str(&name.to_upper_camel_case());
                    // result.push_str(">(");
                    // result.push_str(op0);
                    // result.push_str(" as ");
                    // result.push_str(int_repr(variant.tag()));
                    // result.push_str(")");
                    // result.push_str("}");
                }

                // if named_enum {
                //     result.push_str("#[cfg(debug_assertions)]");
                // }
                let blocks: Vec<String> = Vec::new();
                result.push_str("{");
                result.push_str(&format!("match {op0} {{\n"));
                let name = self.typename_lift(*ty);
                for (i, (case, block)) in variant.cases.iter().zip(blocks).enumerate() {
                    let pat = i.to_string();
                    let block = if case.ty.is_some() {
                        format!("({block})")
                    } else {
                        String::new()
                    };
                    let case = case.name.to_upper_camel_case();
                    // if i == variant.cases.len() - 1 {
                    //     result.push_str("#[cfg(debug_assertions)]");
                    //     result.push_str(&format!("{pat} => {name}::{case}{block},\n"));
                    //     result.push_str("#[cfg(not(debug_assertions))]");
                    //     result.push_str(&format!("_ => {name}::{case}{block},\n"));
                    // } else {
                    result.push_str(&format!("{pat} => {name}::{case}{block},\n"));
                    // }
                }
                // result.push_str("#[cfg(debug_assertions)]");
                // result.push_str("_ => panic!(\"invalid enum discriminant\"),\n");
                result.push_str("}");
                result.push_str("}");

                result.push_str("}");
                results.push(result);
            }
            abi::Instruction::EnumLower { .. } => results.push(format!("int32_t({})", operands[0])),
            abi::Instruction::EnumLift { ty, .. } => {
                let typename =
                    self.gen
                        .type_name(&Type::Id(*ty), &self.namespace, Flavor::InStruct);
                results.push(format!("({typename}){}", &operands[0]));
            }
            abi::Instruction::OptionLower {
                payload,
                results: result_types,
                ..
            } => {
                let (mut some, some_results) = self.blocks.pop().unwrap();
                let (mut none, none_results) = self.blocks.pop().unwrap();
                let some_payload = self.payloads.pop().unwrap();
                let _none_payload = self.payloads.pop().unwrap();

                for (i, ty) in result_types.iter().enumerate() {
                    let tmp = self.tmp();
                    let name = self.tempname("option", tmp);
                    results.push(name.clone());
                    self.src.push_str(self.gen.gen.opts.wasm_type(*ty));
                    self.src.push_str(" ");
                    self.src.push_str(&name);
                    self.src.push_str(";\n");
                    let some_result = &some_results[i];
                    uwriteln!(some, "{name} = {some_result};");
                    let none_result = &none_results[i];
                    uwriteln!(none, "{name} = {none_result};");
                }

                let op0 = &operands[0];
                let flavor = if self.gen.gen.opts.new_api
                    && matches!(self.variant, AbiVariant::GuestImport)
                {
                    Flavor::BorrowedArgument
                } else {
                    Flavor::InStruct
                };
                let ty = self.gen.type_name(payload, &self.namespace, flavor);
                let bind_some = format!("{ty} {some_payload} = (std::move({op0})).value();");

                uwrite!(
                    self.src,
                    "\
                    if (({op0}).has_value()) {{
                        {bind_some}
                        {some}}} else {{
                        {none}}}
                    "
                );
            }
            abi::Instruction::OptionLift { payload, .. } => {
                let (some, some_results) = self.blocks.pop().unwrap();
                let (_none, none_results) = self.blocks.pop().unwrap();
                assert!(none_results.len() == 0);
                assert!(some_results.len() == 1);
                // let some_result = &some_results[0];
                let flavor = if self.gen.gen.opts.new_api
                    && matches!(self.variant, AbiVariant::GuestExport)
                {
                    Flavor::BorrowedArgument
                } else {
                    Flavor::InStruct
                };
                let type_name = self
                    .gen
<<<<<<< HEAD
                    .type_name(*payload, &self.namespace, Flavor::InStruct);
                let full_type = if self.gen.gen.opts.autosar {
                    format!("::ara::core::Optional<{type_name}>")
                } else {
                    format!("std::optional<{type_name}>")
                };
=======
                    .type_name(*payload, &self.namespace, flavor);
                let full_type = format!("std::optional<{type_name}>");
>>>>>>> 5eb93d99
                let op0 = &operands[0];

                let tmp = self.tmp();
                let resultname = self.tempname("option", tmp);
                uwriteln!(
                    self.src,
                    "{full_type} {resultname};
                    if ({op0}) {{
                        {some}
                        {resultname}.emplace({});
                    }}",
                    some_results[0]
                );
                results.push(format!("std::move({resultname})"));
            }
            abi::Instruction::ResultLower {
                results: result_types,
                result,
                ..
            } => {
                let (mut err, err_results) = self.blocks.pop().unwrap();
                let (mut ok, ok_results) = self.blocks.pop().unwrap();
                let err_payload = self.payloads.pop().unwrap();
                let ok_payload = self.payloads.pop().unwrap();

                for (i, ty) in result_types.iter().enumerate() {
                    let tmp = self.tmp();
                    let name = self.tempname("result", tmp);
                    results.push(name.clone());
                    self.src.push_str(self.gen.gen.opts.wasm_type(*ty));
                    self.src.push_str(" ");
                    self.src.push_str(&name);
                    self.src.push_str(";\n");
                    let ok_result = &ok_results[i];
                    uwriteln!(ok, "{name} = {ok_result};");
                    let err_result = &err_results[i];
                    uwriteln!(err, "{name} = {err_result};");
                }

                let op0 = &operands[0];
                let ok_ty = self.gen.optional_type_name(
                    result.ok.as_ref(),
                    &self.namespace,
                    Flavor::InStruct,
                );
                let err_ty = self.gen.optional_type_name(
                    result.err.as_ref(),
                    &self.namespace,
                    Flavor::InStruct,
                );
                let bind_ok = if let Some(_ok) = result.ok.as_ref() {
                    let value = if self.gen.gen.opts.autosar {
                        "Value"
                    } else {
                        "value"
                    };
                    format!("{ok_ty} {ok_payload} = std::move({op0}).{value}();")
                } else {
                    String::new()
                };
                let bind_err = if let Some(_err) = result.err.as_ref() {
                    let error = if self.gen.gen.opts.autosar {
                        "Error"
                    } else {
                        "error"
                    };
                    format!("{err_ty} {err_payload} = std::move({op0}).{error}();")
                } else {
                    String::new()
                };

                let has_value = if self.gen.gen.opts.autosar {
                    "HasValue"
                } else {
                    "has_value"
                };
                uwrite!(
                    self.src,
                    "\
                    if (({op0}).{has_value}()) {{
                        {bind_ok}
                        {ok}}} else {{
                        {bind_err}
                        {err}}}
                    "
                );
            }
            abi::Instruction::ResultLift { result, .. } => {
                let (mut err, err_results) = self.blocks.pop().unwrap();
                let (mut ok, ok_results) = self.blocks.pop().unwrap();
                let mut ok_result = String::new();
                let mut err_result = String::new();
                if result.ok.is_none() {
                    ok.clear();
                } else {
                    ok_result = format!("std::move({})", ok_results[0]);
                }
                if result.err.is_none() {
                    err.clear();
                } else {
                    err_result = format!("std::move({})", err_results[0]);
                }
                let ok_type = self.gen.optional_type_name(
                    result.ok.as_ref(),
                    &self.namespace,
                    Flavor::InStruct,
                );
                let err_type = self.gen.optional_type_name(
                    result.err.as_ref(),
                    &self.namespace,
                    Flavor::InStruct,
                );
                if self.gen.gen.opts.autosar {
                    let full_type = format!("::ara::core::Result<{ok_type}, {err_type}>",);
                    let operand = &operands[0];
                    let tmp = self.tmp();
                    let resultname = self.tempname("result", tmp);
                    uwriteln!(
                        self.src,
                        "::ara::core::Optional<{full_type} > {resultname};
                        if ({operand}==0) {{
                            {ok}
                            {resultname}.emplace({full_type}::FromValue({ok_result}));
                        }} else {{
                            {err}
                            {resultname}.emplace({full_type}::FromError({err_result}));
                        }}"
                    );
                    results.push(format!("std::move(*std::move({resultname}))"));
                } else {
                    let full_type = format!("std::expected<{ok_type}, {err_type}>",);
                    let err_type = "std::unexpected";
                    let operand = &operands[0];

                    let tmp = self.tmp();
                    let resultname = self.tempname("result", tmp);
                    uwriteln!(
                        self.src,
                        "{full_type} {resultname};
                        if ({operand}==0) {{
                            {ok}
                            {resultname}.emplace({ok_result});
                        }} else {{
                            {err}
                            {resultname}={err_type}{{{err_result}}};
                        }}"
                    );
                    results.push(resultname);
                }
            }
            abi::Instruction::CallWasm {
                name,
                sig,
                module_prefix,
            } => {
                let module_name = self
                    .gen
                    .wasm_import_module
                    .as_ref()
                    .map(|e| {
                        self.gen
                            .gen
                            .import_prefix
                            .as_ref()
                            .cloned()
                            .unwrap_or_default()
                            + *module_prefix
                            + e
                    })
                    .unwrap();
                if self.gen.gen.opts.host {
                    uwriteln!(self.src, "wasm_function_inst_t wasm_func = wasm_runtime_lookup_function(wasm_runtime_get_module_inst(exec_env), \n\
                            \"{}#{}\", \"{}\");", module_name, name, self.wamr_signature.as_ref().unwrap().to_string());
                    if !sig.results.is_empty() {
                        uwriteln!(
                            self.src,
                            "wasm_val_t wasm_results[{}] = {{ WASM_INIT_VAL }};",
                            sig.results.len()
                        );
                    } else {
                        uwriteln!(self.src, "wasm_val_t *wasm_results = nullptr;");
                    }
                    if !sig.params.is_empty() {
                        uwrite!(self.src, "wasm_val_t wasm_args[{}] = {{", sig.params.len());
                        for (typ, value) in sig.params.iter().zip(operands.iter()) {
                            match typ {
                                WasmType::I32 => uwrite!(self.src, "WASM_I32_VAL({}),", value),
                                WasmType::I64 => uwrite!(self.src, "WASM_I64_VAL({}),", value),
                                WasmType::F32 => uwrite!(self.src, "WASM_F32_VAL({}),", value),
                                WasmType::F64 => uwrite!(self.src, "WASM_F64_VAL({}),", value),
                                WasmType::Length => {
                                    if self.gen.gen.opts.wasm64 {
                                        uwrite!(self.src, "WASM_I64_VAL({}),", value)
                                    } else {
                                        uwrite!(self.src, "WASM_I32_VAL((int32_t){}),", value)
                                    }
                                }
                                WasmType::Pointer => {
                                    if self.gen.gen.opts.wasm64 {
                                        uwrite!(self.src, "WASM_I64_VAL({}),", value)
                                    } else {
                                        uwrite!(self.src, "WASM_I32_VAL((int32_t){}),", value)
                                    }
                                }
                                WasmType::PointerOrI64 => {
                                    uwrite!(self.src, "WASM_I64_VAL({}),", value)
                                }
                            }
                        }
                        self.src.push_str("};\n");
                    } else {
                        uwriteln!(self.src, "wasm_val_t *wasm_args = nullptr;");
                    }
                    uwriteln!(self.src, "bool wasm_ok = wasm_runtime_call_wasm_a(exec_env, wasm_func, {}, wasm_results, {}, wasm_args);", sig.results.len(), sig.params.len());
                    uwriteln!(self.src, "assert(wasm_ok);");
                    if sig.results.len() > 0 {
                        let (kind, elem) = match sig.results.first() {
                            Some(WasmType::I32) => (String::from("WASM_I32"), String::from("i32")),
                            Some(WasmType::I64) => (String::from("WASM_I64"), String::from("i64")),
                            Some(WasmType::F32) => (String::from("WASM_F32"), String::from("f32")),
                            Some(WasmType::F64) => (String::from("WASM_F64"), String::from("f64")),
                            Some(WasmType::Pointer) => {
                                if self.gen.gen.opts.wasm64 {
                                    (String::from("WASM_I64"), String::from("i64"))
                                } else {
                                    (String::from("WASM_I32"), String::from("i32"))
                                }
                            }
                            Some(WasmType::Length) => {
                                if self.gen.gen.opts.wasm64 {
                                    (String::from("WASM_I64"), String::from("i64"))
                                } else {
                                    (String::from("WASM_I32"), String::from("i32"))
                                }
                            }
                            Some(WasmType::PointerOrI64) => {
                                (String::from("WASM_I64"), String::from("i64"))
                            }
                            None => todo!(),
                        };
                        uwriteln!(self.src, "assert(wasm_results[0].kind=={kind});");
                        uwriteln!(self.src, "auto ret = wasm_results[0].of.{elem};");
                        results.push("ret".to_string());
                    }
                } else {
                    let func =
                        self.gen
                            .declare_import(&module_name, name, &sig.params, &sig.results);

                    // ... then call the function with all our operands
                    if sig.results.len() > 0 {
                        self.src.push_str("auto ret = ");
                        results.push("ret".to_string());
                    }
                    self.src.push_str(&func);
                    self.src.push_str("(");
                    self.src.push_str(&operands.join(", "));
                    self.src.push_str(");\n");
                }
            }
            abi::Instruction::CallInterface { func, .. } => {
                // dbg!(func);
                self.let_results(func.results.len(), results);
                let (mut namespace, func_name_h) =
                    self.gen
                        .func_namespace_name(func, !self.gen.gen.opts.host_side(), true);
                if matches!(func.kind, FunctionKind::Method(_)) {
                    let this = operands.remove(0);
                    if self.gen.gen.opts.host_side() {
                        uwrite!(self.src, "({this}).");
                    } else {
                        //let objtype = namespace.join("::");
                        uwrite!(self.src, "({this}).get().");
                        // uwrite!(self.src, "(({objtype}*){this})->",);
                    }
                } else {
                    if matches!(func.kind, FunctionKind::Constructor(_))
                        && self.gen.gen.opts.host_side()
                    {
                        let _ = namespace.pop();
                    }
                    let mut relative = SourceWithState::default();
                    // relative.namespace = self.namespace.clone();
                    relative.qualify(&namespace);
                    self.push_str(&relative.src);
                    // self.gen.gen.c_src.qualify(&namespace);
                }
                self.src.push_str(&func_name_h);
                if matches!(func.kind, FunctionKind::Constructor(_))
                    && self.gen.gen.opts.host_side()
                {
                    self.push_str("::New");
                }
                self.push_str("(");
                if self.gen.gen.opts.host {
                    if !matches!(func.kind, FunctionKind::Method(_)) {
                        self.push_str("exec_env");
                        if !operands.is_empty() {
                            self.push_str(", ");
                        }
                    }
                }
                self.push_str(&operands.join(", "));
                if false
                    && matches!(func.kind, FunctionKind::Constructor(_))
                    && !self.gen.gen.opts.is_only_handle(self.variant)
                {
                    // acquire object from unique_ptr
                    self.push_str(").release();");
                    results[0] = format!("(*({}))", results[0]);
                } else {
                    self.push_str(");\n");
                }
                if self.needs_dealloc {
                    uwriteln!(
                        self.src,
                        "for (auto i: _deallocate) {{ free(i); }}\n
                        _deallocate.clear();"
                    );
                }
            }
            abi::Instruction::Return { amt, func } => {
                // let guest_import = matches!(self.variant, AbiVariant::GuestImport);
                match amt {
                    0 => {}
                    _ => {
                        assert!(*amt == operands.len());
                        match &func.kind {
                            FunctionKind::Constructor(_)
                                if self.gen.gen.opts.is_only_handle(self.variant) =>
                            {
                                // strange but works
                                if matches!(self.variant, AbiVariant::GuestExport) {
                                    self.src.push_str("this->index = ");
                                } else {
                                    self.src.push_str("this->handle = ");
                                }
                            }
                            _ => self.src.push_str("return "),
                        }
                        if let Some(CabiPostInformation {
                            module: _,
                            name: _cabi_post_name,
                            ret_type: cabi_post_type,
                        }) = self.cabi_post.as_ref()
                        {
                            self.src.push_str("wit::guest_owned<");
                            self.src.push_str(&cabi_post_type);
                            self.src.push_str(">(");
                        }
                        if *amt == 1 {
                            if operands[0].starts_with("std::move(") {
                                // remove the std::move due to return value optimization (and complex rules about when std::move harms)
                                self.src.push_str(&operands[0][9..]);
                            } else {
                                self.src.push_str(&operands[0]);
                            }
                        } else {
                            self.src.push_str("std::tuple<");
                            if let Results::Named(params) = &func.results {
                                for (num, (_name, ty)) in params.iter().enumerate() {
                                    if num > 0 {
                                        self.src.push_str(", ");
                                    }
                                    let tname =
                                        self.gen.type_name(ty, &self.namespace, Flavor::InStruct);
                                    self.src.push_str(&tname);
                                }
                            }
                            self.src.push_str(">(");
                            self.src.push_str(&operands.join(", "));
                            self.src.push_str(")");
                        }
                        if let Some(CabiPostInformation {
                            module: func_module,
                            name: func_name,
                            ret_type: _cabi_post_type,
                        }) = self.cabi_post.as_ref()
                        {
                            if self.gen.gen.opts.host {
                                let cabi_post_name = make_external_symbol(
                                    &func_module,
                                    &func_name,
                                    AbiVariant::GuestExport,
                                );
                                self.src.push_str(&format!(", wasm_results[0].of.i32, wasm_runtime_lookup_function(wasm_runtime_get_module_inst(exec_env), \"cabi_post_{}\", \"(i)\"), exec_env)", cabi_post_name));
                            } else {
                                let cabi_post_name = self.gen.declare_import(
                                    &format!("cabi_post_{func_module}"),
                                    func_name,
                                    &[WasmType::Pointer],
                                    &[],
                                );
                                self.src.push_str(&format!(", ret, {})", cabi_post_name));
                            }
                        }
                        if matches!(func.kind, FunctionKind::Constructor(_))
                            && self.gen.gen.opts.is_only_handle(self.variant)
                        {
                            // we wrapped the handle in an object, so unpack it
                            if self.gen.gen.opts.host_side() {
                                self.src.push_str(
                                    ".get_handle();
                                    this->rep = *lookup_resource(ret)",
                                );
                            } else {
                                self.src.push_str(".into_handle()");
                            }
                        }
                        self.src.push_str(";\n");
                    }
                }
            }
            abi::Instruction::Malloc { .. } => todo!(),
            abi::Instruction::GuestDeallocate { .. } => {
                uwriteln!(self.src, "free((void*) ({}));", operands[0]);
            }
            abi::Instruction::GuestDeallocateString => {
                uwriteln!(self.src, "if (({}) > 0) {{", operands[1]);
                uwriteln!(
                    self.src,
                    "wit::string::drop_raw((void*) ({}));",
                    operands[0]
                );
                uwriteln!(self.src, "}}");
            }
            abi::Instruction::GuestDeallocateList { element } => {
                let (body, results) = self.blocks.pop().unwrap();
                assert!(results.is_empty());
                let tmp = self.tmp();
                let ptr = self.tempname("ptr", tmp);
                let len = self.tempname("len", tmp);
                uwriteln!(self.src, "uint8_t* {ptr} = {};", operands[0]);
                uwriteln!(self.src, "size_t {len} = {};", operands[1]);
                let i = self.tempname("i", tmp);
                uwriteln!(self.src, "for (size_t {i} = 0; {i} < {len}; {i}++) {{");
                let size = self.gen.sizes.size(element);
                uwriteln!(
                    self.src,
                    "uint8_t* base = {ptr} + {i} * {size};",
                    size = size.format(POINTER_SIZE_EXPRESSION)
                );
                uwriteln!(self.src, "(void) base;");
                uwrite!(self.src, "{body}");
                uwriteln!(self.src, "}}");
                uwriteln!(self.src, "if ({len} > 0) {{");
                uwriteln!(self.src, "free((void*) ({ptr}));");
                uwriteln!(self.src, "}}");
            }
            abi::Instruction::GuestDeallocateVariant { blocks } => {
                let blocks = self
                    .blocks
                    .drain(self.blocks.len() - blocks..)
                    .collect::<Vec<_>>();

                uwriteln!(self.src, "switch ((int32_t) {}) {{", operands[0]);
                for (i, (block, results)) in blocks.into_iter().enumerate() {
                    assert!(results.is_empty());
                    uwriteln!(self.src, "case {}: {{", i);
                    self.src.push_str(&block);
                    self.src.push_str("break;\n}\n");
                }
                self.src.push_str("}\n");
            }
            abi::Instruction::PointerLoad { offset } => {
                let ptr_type = self.gen.gen.opts.ptr_type();
                self.load(ptr_type, *offset, operands, results)
            }
            abi::Instruction::LengthLoad { offset } => {
                self.load("size_t", *offset, operands, results)
            }
            abi::Instruction::PointerStore { offset } => {
                let ptr_type = self.gen.gen.opts.ptr_type();
                self.store(ptr_type, *offset, operands)
            }
            abi::Instruction::LengthStore { offset } => self.store("size_t", *offset, operands),
            abi::Instruction::FutureLower { .. } => todo!(),
            abi::Instruction::FutureLift { .. } => todo!(),
            abi::Instruction::StreamLower { .. } => todo!(),
            abi::Instruction::StreamLift { .. } => todo!(),
            abi::Instruction::ErrorLower { .. } => todo!(),
            abi::Instruction::ErrorLift { .. } => todo!(),
            abi::Instruction::AsyncMalloc { .. } => todo!(),
            abi::Instruction::AsyncCallWasm { .. } => todo!(),
            abi::Instruction::AsyncCallStart { .. } => todo!(),
            abi::Instruction::AsyncPostCallInterface { .. } => todo!(),
            abi::Instruction::AsyncCallReturn { .. } => todo!(),
            abi::Instruction::Flush { amt } => {
                for i in 0..*amt {
                    let tmp = self.tmp();
                    let result = format!("result{}", tmp);
                    uwriteln!(self.src, "auto {result} = {};", operands[i]);
                    results.push(result);
                }
            }
        }
    }

    fn return_pointer(&mut self, size: ArchitectureSize, align: Alignment) -> Self::Operand {
        let tmp = self.tmp();
        let size_string = size.format(POINTER_SIZE_EXPRESSION);
        //let elems = (size + (align - 1)) / align;
        let tp = match align {
            Alignment::Bytes(bytes) => match bytes.get() {
                1 => "uint8_t",
                2 => "uint16_t",
                4 => "uint32_t",
                8 => "uint64_t",
                _ => todo!(),
            },
            Alignment::Pointer => "uintptr_t",
        };
        let static_var = if self.gen.in_guest_import {
            ""
        } else {
            "static "
        };
        uwriteln!(
            self.src,
            "{static_var}{tp} ret_area[({size_string}+sizeof({tp})-1)/sizeof({tp})];"
        );
        uwriteln!(
            self.src,
            "{} ptr{tmp} = ({0})(&ret_area);",
            self.gen.gen.opts.ptr_type(),
        );

        format!("ptr{}", tmp)
    }

    fn push_block(&mut self) {
        let prev = core::mem::take(&mut self.src);
        self.block_storage.push(prev);
        //        uwriteln!(self.src, "// push_block()");
    }

    fn finish_block(&mut self, operands: &mut Vec<Self::Operand>) {
        let to_restore = self.block_storage.pop().unwrap();
        let src = core::mem::replace(&mut self.src, to_restore);
        self.blocks.push((src.into(), core::mem::take(operands)));
        //       uwriteln!(self.src, "// finish_block()");
    }

    fn sizes(&self) -> &wit_bindgen_core::wit_parser::SizeAlign {
        &self.gen.sizes
    }

    fn is_list_canonical(
        &self,
        resolve: &Resolve,
        ty: &wit_bindgen_core::wit_parser::Type,
    ) -> bool {
        if !resolve.all_bits_valid(ty) {
            return false;
        }
        match ty {
            Type::Id(id) => !self.has_resources(id),
            _ => true,
        }
    }
}

/// This describes the common ABI function referenced or implemented, the C++ side might correspond to a different type
enum SpecialMethod {
    None,
    ResourceDrop, // ([export]) [resource-drop]
    ResourceNew,  // [export][resource-new]
    ResourceRep,  // [export][resource-rep]
    Dtor,         // [dtor] (guest export only)
    Allocate,     // internal: allocate new object (called from generated code)
}

fn is_special_method(func: &Function) -> SpecialMethod {
    if matches!(func.kind, FunctionKind::Static(_)) {
        if func.name.starts_with("[resource-drop]") {
            SpecialMethod::ResourceDrop
        } else if func.name.starts_with("[resource-new]") {
            SpecialMethod::ResourceNew
        } else if func.name.starts_with("[resource-rep]") {
            SpecialMethod::ResourceRep
        } else if func.name.starts_with("[dtor]") {
            SpecialMethod::Dtor
        } else if func.name == "$alloc" {
            SpecialMethod::Allocate
        } else {
            SpecialMethod::None
        }
    } else {
        SpecialMethod::None
    }
}

// fn is_arg_by_pointer(resolve: &Resolve, ty: &Type) -> bool {
//     match ty {
//         Type::Id(id) => match resolve.types[*id].kind {
//             TypeDefKind::Type(t) => is_arg_by_pointer(resolve, &t),
//             // this is different from C
//             TypeDefKind::Resource => false,
//             _ => wit_bindgen_c::is_arg_by_pointer(resolve, ty),
//         },
//         _ => wit_bindgen_c::is_arg_by_pointer(resolve, ty),
//     }
// }<|MERGE_RESOLUTION|>--- conflicted
+++ resolved
@@ -3471,17 +3471,12 @@
                 };
                 let type_name = self
                     .gen
-<<<<<<< HEAD
-                    .type_name(*payload, &self.namespace, Flavor::InStruct);
+                    .type_name(*payload, &self.namespace, flavor);
                 let full_type = if self.gen.gen.opts.autosar {
                     format!("::ara::core::Optional<{type_name}>")
                 } else {
                     format!("std::optional<{type_name}>")
                 };
-=======
-                    .type_name(*payload, &self.namespace, flavor);
-                let full_type = format!("std::optional<{type_name}>");
->>>>>>> 5eb93d99
                 let op0 = &operands[0];
 
                 let tmp = self.tmp();
