--- conflicted
+++ resolved
@@ -626,11 +626,7 @@
                 fn wit_import(_: u32, _: *mut u8) -> u32;
             }}
 
-<<<<<<< HEAD
-            match unsafe {{ {async_support}::await_future_result(wit_import, future, address).await }} {{
-=======
-            let result = match unsafe {{ {async_support}::await_future_result(start_write, future, address).await }} {{
->>>>>>> ec56282b
+            let result = match unsafe {{ {async_support}::await_future_result(wit_import, future, address).await }} {{
                 {async_support}::AsyncWaitResult::Values(_) => true,
                 {async_support}::AsyncWaitResult::End => false,
                 {async_support}::AsyncWaitResult::Error(_) => unreachable!("received error while performing write"),
