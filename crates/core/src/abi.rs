--- conflicted
+++ resolved
@@ -1,13 +1,8 @@
 pub use wit_parser::abi::{AbiVariant, WasmSignature, WasmType};
 use wit_parser::{
-<<<<<<< HEAD
     align_to_arch, Alignment, ArchitectureSize, ElementInfo, Enum, Flags, FlagsRepr, Function,
     Handle, Int, Record, Resolve, Result_, Results, SizeAlign, Tuple, Type, TypeDefKind, TypeId,
     Variant,
-=======
-    ElementInfo, Enum, Flags, FlagsRepr, Function, Handle, Int, Record, Resolve, Result_,
-    SizeAlign, Tuple, Type, TypeDefKind, TypeId, Variant,
->>>>>>> 81ae4c06
 };
 
 // Helper macro for defining instructions without having to have tons of
@@ -992,59 +987,43 @@
                 let mut retptr = None;
                 // If necessary we may need to prepare a return pointer for
                 // this ABI.
-                let dealloc_size_align =
-                    if let Some((params_size, params_align)) = params_size_align {
-                        let ElementInfo { size, align } =
-<<<<<<< HEAD
-                            self.bindgen.sizes().record(func.results.iter_types());
-                        self.emit(&Instruction::AsyncMalloc { size, align });
-=======
-                            self.bindgen.sizes().record(func.result.iter());
-                        self.emit(&Instruction::AsyncMalloc {
-                            size: size.size_wasm32(),
-                            align: align.align_wasm32(),
-                        });
->>>>>>> 81ae4c06
-                        let ptr = self.stack.pop().unwrap();
+                let dealloc_size_align = if let Some((params_size, params_align)) =
+                    params_size_align
+                {
+                    let ElementInfo { size, align } =
+                        self.bindgen.sizes().record(func.result.iter());
+                    self.emit(&Instruction::AsyncMalloc { size, align });
+                    let ptr = self.stack.pop().unwrap();
+                    self.return_pointer = Some(ptr.clone());
+                    self.stack.push(ptr);
+
+                    assert_eq!(self.stack.len(), 2);
+                    self.emit(&Instruction::AsyncCallWasm {
+                        name: &format!("[async]{}", func.name),
+                        size: params_size,
+                        align: params_align,
+                    });
+                    Some((size, align))
+                } else {
+                    if (self.variant == AbiVariant::GuestImport
+                        || matches!(self.lift_lower, LiftLower::Symmetric))
+                        && sig.retptr
+                    {
+                        let ElementInfo { size, align } = self.bindgen.sizes().params(&func.result);
+                        let ptr = self.bindgen.return_pointer(size, align);
                         self.return_pointer = Some(ptr.clone());
-                        self.stack.push(ptr);
-
-                        assert_eq!(self.stack.len(), 2);
-                        self.emit(&Instruction::AsyncCallWasm {
-                            name: &format!("[async]{}", func.name),
-                            size: params_size,
-                            align: params_align,
-                        });
-                        Some((size, align))
-                    } else {
-<<<<<<< HEAD
-                        if (self.variant == AbiVariant::GuestImport
-                            || matches!(self.lift_lower, LiftLower::Symmetric))
-                            && sig.retptr
-                        {
-                            let ElementInfo { size, align } =
-                                self.bindgen.sizes().params(func.results.iter_types());
-                            let ptr = self.bindgen.return_pointer(size, align);
-=======
-                        if self.variant == AbiVariant::GuestImport && sig.retptr {
-                            let info = self.bindgen.sizes().params(&func.result);
-                            let ptr = self
-                                .bindgen
-                                .return_pointer(info.size.size_wasm32(), info.align.align_wasm32());
->>>>>>> 81ae4c06
-                            self.return_pointer = Some(ptr.clone());
-                            self.stack.push(ptr.clone());
-                            retptr = Some(ptr);
-                        }
-
-                        assert_eq!(self.stack.len(), sig.params.len());
-                        self.emit(&Instruction::CallWasm {
-                            name: &func.name,
-                            sig: &sig,
-                            module_prefix: Default::default(),
-                        });
-                        None
-                    };
+                        self.stack.push(ptr.clone());
+                        retptr = Some(ptr);
+                    }
+
+                    assert_eq!(self.stack.len(), sig.params.len());
+                    self.emit(&Instruction::CallWasm {
+                        name: &func.name,
+                        sig: &sig,
+                        module_prefix: Default::default(),
+                    });
+                    None
+                };
 
                 if matches!(self.lift_lower, LiftLower::Symmetric) && sig.retptr {
                     //let ptr = self.stack.pop().unwrap();
@@ -1084,15 +1063,11 @@
                         }
                     };
 
-<<<<<<< HEAD
                     self.read_results_from_memory(
-                        &func.results,
+                        &func.result,
                         ptr.clone(),
                         ArchitectureSize::default(),
                     );
-=======
-                    self.read_results_from_memory(&func.result, ptr.clone(), 0);
->>>>>>> 81ae4c06
                     self.emit(&Instruction::Flush {
                         amt: usize::from(func.result.is_some()),
                     });
@@ -1212,15 +1187,7 @@
                                 nth: sig.params.len() - 1,
                             });
                             let ptr = self.stack.pop().unwrap();
-<<<<<<< HEAD
-                            self.write_params_to_memory(
-                                func.results.iter_types(),
-                                ptr,
-                                Default::default(),
-                            );
-=======
-                            self.write_params_to_memory(&func.result, ptr, 0);
->>>>>>> 81ae4c06
+                            self.write_params_to_memory(&func.result, ptr, Default::default());
                         }
 
                         // For a guest import this is a function defined in
@@ -1228,13 +1195,12 @@
                         // value was stored at. Allocate some space here
                         // (statically) and then write the result into that
                         // memory, returning the pointer at the end.
-<<<<<<< HEAD
                         false => {
                             let ElementInfo { size, align } =
-                                self.bindgen.sizes().params(func.results.iter_types());
+                                self.bindgen.sizes().params(&func.result);
                             let ptr = self.bindgen.return_pointer(size, align);
                             self.write_params_to_memory(
-                                func.results.iter_types(),
+                                &func.result,
                                 ptr.clone(),
                                 Default::default(),
                             );
@@ -1247,16 +1213,6 @@
                           //     unreachable!()
                           // }
                     }
-=======
-                        AbiVariant::GuestExport => {
-                            let info = self.bindgen.sizes().params(&func.result);
-                            let ptr = self
-                                .bindgen
-                                .return_pointer(info.size.size_wasm32(), info.align.align_wasm32());
-                            self.write_params_to_memory(&func.result, ptr.clone(), 0);
-                            self.stack.push(ptr);
-                        }
->>>>>>> 81ae4c06
 
                     if matches!(
                         self.variant,
@@ -1305,17 +1261,7 @@
 
         self.emit(&Instruction::GetArg { nth: 0 });
         let addr = self.stack.pop().unwrap();
-<<<<<<< HEAD
-        for (offset, ty) in self
-            .bindgen
-            .sizes()
-            .field_offsets(func.results.iter_types())
-        {
-=======
         for (offset, ty) in self.bindgen.sizes().field_offsets(&func.result) {
-            let offset = offset.size_wasm32();
-            let offset = i32::try_from(offset).unwrap();
->>>>>>> 81ae4c06
             self.deallocate(ty, addr.clone(), offset);
         }
         self.emit(&Instruction::Return { func, amt: 0 });
@@ -2056,18 +2002,13 @@
         }
     }
 
-<<<<<<< HEAD
     fn read_results_from_memory(
         &mut self,
-        results: &Results,
+        result: &Option<Type>,
         addr: B::Operand,
         offset: ArchitectureSize,
     ) {
-        self.read_fields_from_memory(results.iter_types(), addr, offset)
-=======
-    fn read_results_from_memory(&mut self, result: &Option<Type>, addr: B::Operand, offset: i32) {
         self.read_fields_from_memory(result, addr, offset)
->>>>>>> 81ae4c06
     }
 
     fn read_variant_arms_from_memory<'b>(
