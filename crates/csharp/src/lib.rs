--- conflicted
+++ resolved
@@ -1,35 +1,7 @@
-<<<<<<< HEAD
-use anyhow::Result;
-use heck::{ToLowerCamelCase, ToShoutySnakeCase, ToUpperCamelCase};
-use indexmap::IndexMap;
-use std::{
-    collections::{HashMap, HashSet},
-    fmt::Write,
-    iter, mem,
-    ops::Deref,
-};
-use wit_bindgen_core::{
-    abi::{self, AbiVariant, Bindgen, Bitcast, Instruction, LiftLower, WasmType},
-    wit_parser::LiveTypes,
-    Direction,
-};
-use wit_bindgen_core::{
-    uwrite, uwriteln,
-    wit_parser::{
-        Docs, Enum, Flags, FlagsRepr, Function, FunctionKind, Handle, Int, InterfaceId, Record,
-        Resolve, Result_, SizeAlign, Tuple, Type, TypeDefKind, TypeId, TypeOwner, Variant, WorldId,
-        WorldKey,
-    },
-    Files, InterfaceGenerator as _, Ns, WorldGenerator,
-};
-use wit_component::{StringEncoding, WitPrinter};
-use wit_parser::{Alignment, ArchitectureSize};
-=======
 use wit_bindgen_core::WorldGenerator;
 use wit_component::StringEncoding;
 
 mod csharp_ident;
->>>>>>> 3f6096b8
 mod csproj;
 mod function;
 mod interface;
@@ -75,3527 +47,4 @@
     #[default]
     NativeAOT,
     Mono,
-<<<<<<< HEAD
-}
-
-struct InterfaceFragment {
-    csharp_src: String,
-    csharp_interop_src: String,
-    stub: String,
-    usings: HashSet<String>,
-    interop_usings: HashSet<String>,
-}
-
-pub struct InterfaceTypeAndFragments {
-    is_export: bool,
-    interface_fragments: Vec<InterfaceFragment>,
-}
-
-impl InterfaceTypeAndFragments {
-    pub fn new(is_export: bool) -> Self {
-        InterfaceTypeAndFragments {
-            is_export: is_export,
-            interface_fragments: Vec::<InterfaceFragment>::new(),
-        }
-    }
-}
-
-/// Indicates if we are generating for functions in an interface or free standing.
-#[derive(Debug, Clone, PartialEq, Eq)]
-pub enum FunctionLevel {
-    Interface,
-    FreeStanding,
-}
-
-#[derive(Default)]
-pub struct CSharp {
-    opts: Opts,
-    name: String,
-    usings: HashSet<String>,
-    #[allow(unused)]
-    interop_usings: HashSet<String>,
-    return_area_size: ArchitectureSize,
-    return_area_align: Alignment,
-    tuple_counts: HashSet<usize>,
-    needs_result: bool,
-    needs_option: bool,
-    needs_interop_string: bool,
-    needs_export_return_area: bool,
-    needs_rep_table: bool,
-    needs_wit_exception: bool,
-    interface_fragments: HashMap<String, InterfaceTypeAndFragments>,
-    world_fragments: Vec<InterfaceFragment>,
-    sizes: SizeAlign,
-    interface_names: HashMap<InterfaceId, String>,
-    anonymous_type_owners: HashMap<TypeId, TypeOwner>,
-    all_resources: HashMap<TypeId, ResourceInfo>,
-    world_resources: HashMap<TypeId, ResourceInfo>,
-    import_funcs_called: bool,
-}
-
-impl CSharp {
-    fn access_modifier(&self) -> &'static str {
-        if self.opts.internal {
-            "internal"
-        } else {
-            "public"
-        }
-    }
-
-    fn qualifier(&self) -> String {
-        let world = self.name.to_upper_camel_case();
-        format!("{world}World.")
-    }
-
-    fn interface<'a>(
-        &'a mut self,
-        resolve: &'a Resolve,
-        name: &'a str,
-        direction: Direction,
-    ) -> InterfaceGenerator<'a> {
-        InterfaceGenerator {
-            src: String::new(),
-            csharp_interop_src: String::new(),
-            stub: String::new(),
-            gen: self,
-            resolve,
-            name,
-            direction,
-            usings: HashSet::<String>::new(),
-            interop_usings: HashSet::<String>::new(),
-        }
-    }
-
-    // returns the qualifier and last part
-    fn get_class_name_from_qualified_name(qualified_type: &str) -> (String, String) {
-        let parts: Vec<&str> = qualified_type.split('.').collect();
-        if let Some(last_part) = parts.last() {
-            let mut qualifier = qualified_type.strip_suffix(last_part);
-            if qualifier.is_some() {
-                qualifier = qualifier.unwrap().strip_suffix(".");
-            }
-            (qualifier.unwrap_or("").to_string(), last_part.to_string())
-        } else {
-            (String::new(), String::new())
-        }
-    }
-
-    fn require_using(&mut self, using_ns: &str) {
-        if !self.usings.contains(using_ns) {
-            let using_ns_string = using_ns.to_string();
-            self.usings.insert(using_ns_string);
-        }
-    }
-
-    #[allow(unused)]
-    fn require_interop_using(&mut self, using_ns: &str) {
-        if !self.interop_usings.contains(using_ns) {
-            let using_ns_string = using_ns.to_string();
-            self.interop_usings.insert(using_ns_string);
-        }
-    }
-}
-
-impl WorldGenerator for CSharp {
-    fn preprocess(&mut self, resolve: &Resolve, world: WorldId) {
-        let name = &resolve.worlds[world].name;
-        self.name = name.to_string();
-        self.sizes.fill(resolve);
-    }
-
-    fn import_interface(
-        &mut self,
-        resolve: &Resolve,
-        key: &WorldKey,
-        id: InterfaceId,
-        _files: &mut Files,
-    ) -> Result<()> {
-        let name = interface_name(self, resolve, key, Direction::Import);
-        self.interface_names.insert(id, name.clone());
-        let mut gen = self.interface(resolve, &name, Direction::Import);
-
-        let mut old_resources = mem::take(&mut gen.gen.all_resources);
-        gen.types(id);
-        let new_resources = mem::take(&mut gen.gen.all_resources);
-        old_resources.extend(new_resources.clone());
-        gen.gen.all_resources = old_resources;
-
-        for (resource, funcs) in by_resource(
-            resolve.interfaces[id]
-                .functions
-                .iter()
-                .map(|(k, v)| (k.as_str(), v)),
-            new_resources.keys().copied(),
-        ) {
-            if let Some(resource) = resource {
-                gen.start_resource(resource, Some(key));
-            }
-
-            let import_module_name = &resolve.name_world_key(key);
-            for func in funcs {
-                gen.import(import_module_name, func);
-            }
-
-            if resource.is_some() {
-                gen.end_resource();
-            }
-        }
-
-        // for anonymous types
-        gen.define_interface_types(id);
-
-        gen.add_interface_fragment(false);
-
-        Ok(())
-    }
-
-    fn import_funcs(
-        &mut self,
-        resolve: &Resolve,
-        world: WorldId,
-        funcs: &[(&str, &Function)],
-        _files: &mut Files,
-    ) {
-        self.import_funcs_called = true;
-
-        let name = &format!("{}-world", resolve.worlds[world].name).to_upper_camel_case();
-        let name = &format!("{name}.I{name}");
-        let mut gen = self.interface(resolve, name, Direction::Import);
-
-        for (resource, funcs) in by_resource(
-            funcs.iter().copied(),
-            gen.gen.world_resources.keys().copied(),
-        ) {
-            if let Some(resource) = resource {
-                gen.start_resource(resource, None);
-            }
-
-            for func in funcs {
-                gen.import("$root", func);
-            }
-
-            if resource.is_some() {
-                gen.end_resource();
-            }
-        }
-
-        gen.add_world_fragment();
-    }
-
-    fn export_interface(
-        &mut self,
-        resolve: &Resolve,
-        key: &WorldKey,
-        id: InterfaceId,
-        _files: &mut Files,
-    ) -> Result<()> {
-        let name = interface_name(self, resolve, key, Direction::Export);
-        self.interface_names.insert(id, name.clone());
-        let mut gen = self.interface(resolve, &name, Direction::Export);
-
-        let mut old_resources = mem::take(&mut gen.gen.all_resources);
-        gen.types(id);
-        let new_resources = mem::take(&mut gen.gen.all_resources);
-        old_resources.extend(new_resources.clone());
-        gen.gen.all_resources = old_resources;
-
-        for (resource, funcs) in by_resource(
-            resolve.interfaces[id]
-                .functions
-                .iter()
-                .map(|(k, v)| (k.as_str(), v)),
-            new_resources.keys().copied(),
-        ) {
-            if let Some(resource) = resource {
-                gen.start_resource(resource, Some(key));
-            }
-
-            for func in funcs {
-                gen.export(func, Some(key));
-            }
-
-            if resource.is_some() {
-                gen.end_resource();
-            }
-        }
-
-        // for anonymous types
-        gen.define_interface_types(id);
-
-        gen.add_interface_fragment(true);
-        Ok(())
-    }
-
-    fn export_funcs(
-        &mut self,
-        resolve: &Resolve,
-        world: WorldId,
-        funcs: &[(&str, &Function)],
-        _files: &mut Files,
-    ) -> Result<()> {
-        let name = &format!("{}-world", resolve.worlds[world].name).to_upper_camel_case();
-        let name = &format!("{name}.I{name}");
-        let mut gen = self.interface(resolve, name, Direction::Export);
-
-        for (resource, funcs) in by_resource(funcs.iter().copied(), iter::empty()) {
-            if let Some(resource) = resource {
-                gen.start_resource(resource, None);
-            }
-
-            for func in funcs {
-                gen.export(func, None);
-            }
-
-            if resource.is_some() {
-                gen.end_resource();
-            }
-        }
-
-        gen.add_world_fragment();
-        Ok(())
-    }
-
-    fn import_types(
-        &mut self,
-        resolve: &Resolve,
-        world: WorldId,
-        types: &[(&str, TypeId)],
-        _files: &mut Files,
-    ) {
-        let name = &format!("{}-world", resolve.worlds[world].name).to_upper_camel_case();
-        let name = &format!("{name}.I{name}");
-        let mut gen = self.interface(resolve, name, Direction::Import);
-
-        let mut old_resources = mem::take(&mut gen.gen.all_resources);
-        for (ty_name, ty) in types {
-            gen.define_type(ty_name, *ty);
-        }
-        let new_resources = mem::take(&mut gen.gen.all_resources);
-        old_resources.extend(new_resources.clone());
-        gen.gen.all_resources = old_resources;
-        gen.gen.world_resources = new_resources;
-
-        gen.add_world_fragment();
-    }
-
-    fn finish(&mut self, resolve: &Resolve, id: WorldId, files: &mut Files) -> Result<()> {
-        if !self.import_funcs_called {
-            // Ensure that we emit type declarations for any top-level imported resource types:
-            self.import_funcs(resolve, id, &[], files);
-        }
-
-        let world = &resolve.worlds[id];
-        let world_namespace = self.qualifier();
-        let world_namespace = world_namespace.strip_suffix(".").unwrap();
-        let namespace = format!("{world_namespace}");
-        let name = world.name.to_upper_camel_case();
-
-        let version = env!("CARGO_PKG_VERSION");
-        let header = format!(
-            "\
-            // Generated by `wit-bindgen` {version}. DO NOT EDIT!
-            // <auto-generated />
-            #nullable enable
-            "
-        );
-        let mut src = String::new();
-        src.push_str(&header);
-
-        let access = self.access_modifier();
-
-        let using_pos = src.len();
-
-        uwrite!(
-            src,
-            "
-             namespace {world_namespace} {{
-
-             {access} interface I{name}World {{
-            "
-        );
-
-        src.push_str(
-            &self
-                .world_fragments
-                .iter()
-                .map(|f| f.csharp_src.deref())
-                .collect::<Vec<_>>()
-                .join("\n"),
-        );
-
-        let usings: Vec<_> = self
-            .world_fragments
-            .iter()
-            .flat_map(|f| &f.usings)
-            .cloned()
-            .collect();
-        usings.iter().for_each(|u| {
-            self.require_using(u);
-        });
-
-        let mut producers = wasm_metadata::Producers::empty();
-        producers.add(
-            "processed-by",
-            env!("CARGO_PKG_NAME"),
-            env!("CARGO_PKG_VERSION"),
-        );
-
-        src.push_str("}\n");
-
-        if self.needs_result {
-            self.require_using("System.Runtime.InteropServices");
-            uwrite!(
-                src,
-                r#"
-
-                {access} readonly struct None {{}}
-
-                [StructLayout(LayoutKind.Sequential)]
-                {access} readonly struct Result<TOk, TErr>
-                {{
-                    {access} readonly byte Tag;
-                    private readonly object value;
-
-                    private Result(byte tag, object value)
-                    {{
-                        Tag = tag;
-                        this.value = value;
-                    }}
-
-                    {access} static Result<TOk, TErr> Ok(TOk ok)
-                    {{
-                        return new Result<TOk, TErr>(Tags.Ok, ok!);
-                    }}
-
-                    {access} static Result<TOk, TErr> Err(TErr err)
-                    {{
-                        return new Result<TOk, TErr>(Tags.Err, err!);
-                    }}
-
-                    {access} bool IsOk => Tag == Tags.Ok;
-                    {access} bool IsErr => Tag == Tags.Err;
-
-                    {access} TOk AsOk
-                    {{
-                        get
-                        {{
-                            if (Tag == Tags.Ok)
-                            {{
-                                return (TOk)value;
-                            }}
-
-                            throw new ArgumentException("expected k, got " + Tag);
-                        }}
-                    }}
-
-                    {access} TErr AsErr
-                    {{
-                        get
-                        {{
-                            if (Tag == Tags.Err)
-                            {{
-                                return (TErr)value;
-                            }}
-
-                            throw new ArgumentException("expected Err, got " + Tag);
-                        }}
-                    }}
-
-                    {access} class Tags
-                    {{
-                        {access} const byte Ok = 0;
-                        {access} const byte Err = 1;
-                    }}
-                }}
-                "#,
-            )
-        }
-
-        if self.needs_option {
-            self.require_using("System.Diagnostics.CodeAnalysis");
-            uwrite!(
-                src,
-                r#"
-
-                {access} class Option<T> {{
-                    private static Option<T> none = new ();
-
-                    private Option()
-                    {{
-                        HasValue = false;
-                    }}
-
-                    {access} Option(T v)
-                    {{
-                        HasValue = true;
-                        Value = v;
-                    }}
-
-                    {access} static Option<T> None => none;
-
-                    [MemberNotNullWhen(true, nameof(Value))]
-                    {access} bool HasValue {{ get; }}
-
-                    {access} T? Value {{ get; }}
-                }}
-                "#,
-            )
-        }
-
-        if self.needs_interop_string {
-            self.require_using("System.Text");
-            self.require_using("System.Runtime.InteropServices");
-            uwrite!(
-                src,
-                r#"
-                {access} static class InteropString
-                {{
-                    internal static IntPtr FromString(string input, out int length)
-                    {{
-                        var utf8Bytes = Encoding.UTF8.GetBytes(input);
-                        length = utf8Bytes.Length;
-                        var gcHandle = GCHandle.Alloc(utf8Bytes, GCHandleType.Pinned);
-                        return gcHandle.AddrOfPinnedObject();
-                    }}
-                }}
-                "#,
-            )
-        }
-
-        if self.needs_wit_exception {
-            uwrite!(
-                src,
-                r#"
-                {access} class WitException: Exception {{
-                    {access} object Value {{ get; }}
-                    {access} uint NestingLevel {{ get; }}
-
-                    {access} WitException(object v, uint level)
-                    {{
-                        Value = v;
-                        NestingLevel = level;
-                    }}
-                }}
-                "#,
-            )
-        }
-
-        // Declare a statically-allocated return area, if needed. We only do
-        // this for export bindings, because import bindings allocate their
-        // return-area on the stack.
-        if self.needs_export_return_area {
-            let mut ret_area_str = String::new();
-
-            let (array_size, element_type) = dotnet_aligned_array(
-                self.return_area_size.size_wasm32(),
-                self.return_area_align.align_wasm32(),
-            );
-
-            self.require_using("System.Runtime.CompilerServices");
-            uwrite!(
-                ret_area_str,
-                "
-                {access} static class InteropReturnArea
-                {{
-                    [InlineArray({0})]
-                    [StructLayout(LayoutKind.Sequential, Pack = {1})]
-                    internal struct ReturnArea
-                    {{
-                        private {2} buffer;
-
-                        internal unsafe nint AddressOfReturnArea()
-                        {{
-                            return (nint)Unsafe.AsPointer(ref buffer);
-                        }}
-                    }}
-
-                    [ThreadStatic]
-                    [FixedAddressValueType]
-                    internal static ReturnArea returnArea = default;
-                }}
-                ",
-                array_size,
-                self.return_area_align.align_wasm32(),
-                element_type
-            );
-
-            src.push_str(&ret_area_str);
-        }
-
-        if self.needs_rep_table {
-            src.push_str("\n");
-            src.push_str(include_str!("RepTable.cs"));
-        }
-
-        if !&self.world_fragments.is_empty() {
-            src.push_str("\n");
-
-            src.push_str("namespace exports {\n");
-
-            src.push_str(
-                &self
-                    .world_fragments
-                    .iter()
-                    .flat_map(|f| &f.interop_usings)
-                    .map(|s| "using ".to_owned() + s + ";")
-                    .collect::<Vec<String>>()
-                    .join("\n"),
-            );
-
-            src.push_str(&format!("{access} static class {name}World\n"));
-            src.push_str("{");
-
-            for fragment in &self.world_fragments {
-                src.push_str("\n");
-
-                src.push_str(&fragment.csharp_interop_src);
-            }
-            src.push_str("}\n");
-            src.push_str("}\n");
-        }
-
-        src.push_str("\n");
-
-        src.push_str("}\n");
-
-        src.insert_str(
-            using_pos,
-            &self
-                .usings
-                .iter()
-                .map(|s| "using ".to_owned() + s + ";")
-                .collect::<Vec<String>>()
-                .join("\n"),
-        );
-
-        files.push(&format!("{name}.cs"), indent(&src).as_bytes());
-
-        let generate_stub = |name: String, files: &mut Files, stubs: Stubs| {
-            let (stub_namespace, interface_or_class_name) =
-                CSharp::get_class_name_from_qualified_name(&name);
-
-            let stub_class_name = format!(
-                "{}Impl",
-                match interface_or_class_name.starts_with("I") {
-                    true => interface_or_class_name
-                        .strip_prefix("I")
-                        .unwrap()
-                        .to_string(),
-                    false => interface_or_class_name.clone(),
-                }
-            );
-
-            let stub_file_name = match stub_namespace.len() {
-                0 => stub_class_name.clone(),
-                _ => format!("{stub_namespace}.{stub_class_name}"),
-            };
-
-            let (fragments, fully_qualified_namespace) = match stubs {
-                Stubs::World(fragments) => {
-                    let fully_qualified_namespace = format!("{namespace}");
-                    (fragments, fully_qualified_namespace)
-                }
-                Stubs::Interface(fragments) => {
-                    let fully_qualified_namespace = format!("{stub_namespace}");
-                    (fragments, fully_qualified_namespace)
-                }
-            };
-
-            if fragments.iter().all(|f| f.stub.is_empty()) {
-                return;
-            }
-
-            let body = fragments
-                .iter()
-                .map(|f| f.stub.deref())
-                .collect::<Vec<_>>()
-                .join("\n");
-
-            let body = format!(
-                "{header}
-                 namespace {fully_qualified_namespace};
-
-                 {access} partial class {stub_class_name} : {interface_or_class_name} {{
-                    {body}
-                 }}
-                "
-            );
-
-            files.push(&format!("{stub_file_name}.cs"), indent(&body).as_bytes());
-        };
-
-        if self.opts.generate_stub {
-            generate_stub(
-                format!("I{name}World"),
-                files,
-                Stubs::World(&self.world_fragments),
-            );
-        }
-
-        if !self.opts.skip_support_files {
-            //TODO: This is currently needed for mono even if it's built as a library.
-            if self.opts.runtime == CSharpRuntime::Mono {
-                files.push(
-                    &format!("MonoEntrypoint.cs",),
-                    indent(&format!(
-                        r#"
-                        {access} class MonoEntrypoint() {{
-                            {access} static void Main() {{
-                            }}
-                        }}
-                        "#
-                    ))
-                    .as_bytes(),
-                );
-            }
-
-            // For the time being, we generate both a .wit file and a .o file to
-            // represent the component type.  Newer releases of the .NET runtime
-            // will be able to use the former, but older ones will need the
-            // latter.
-            //
-            // TODO: stop generating the .o file once a new-enough release is
-            // available for us to test using only the .wit file.
-
-            {
-                // When generating a WIT file, we first round-trip through the
-                // binary encoding.  This has the effect of flattening any
-                // `include`d worlds into the specified world and excluding
-                // unrelated worlds, ensuring the output WIT contains no extra
-                // information beyond what the binary representation contains.
-                //
-                // This is important because including more than one world in
-                // the output would make it ambigious, and since this file is
-                // intended to be used non-interactively at link time, the
-                // linker will have no additional information to resolve such
-                // ambiguity.
-                let (resolve, world) =
-                    wit_parser::decoding::decode_world(&wit_component::metadata::encode(
-                        &resolve,
-                        id,
-                        self.opts.string_encoding,
-                        None,
-                    )?)?;
-                let pkg = resolve.worlds[world].package.unwrap();
-
-                files.push(
-                    &format!("{world_namespace}_component_type.wit"),
-                    WitPrinter::default()
-                        .emit_docs(false)
-                        .print(
-                            &resolve,
-                            pkg,
-                            &resolve
-                                .packages
-                                .iter()
-                                .filter_map(|(id, _)| if id == pkg { None } else { Some(id) })
-                                .collect::<Vec<_>>(),
-                        )?
-                        .as_bytes(),
-                );
-            }
-
-            // TODO: remove when we switch to dotnet 9
-            let mut wasm_import_linakge_src = String::new();
-
-            uwrite!(
-                wasm_import_linakge_src,
-                r#"{header}
-                #if !NET9_0_OR_GREATER
-                // temporarily add this attribute until it is available in dotnet 9
-                namespace System.Runtime.InteropServices
-                {{
-                    internal partial class WasmImportLinkageAttribute : Attribute {{}}
-                }}
-                #endif
-                "#,
-            );
-            files.push(
-                &format!("{world_namespace}_wasm_import_linkage_attribute.cs"),
-                indent(&wasm_import_linakge_src).as_bytes(),
-            );
-        }
-
-        for (full_name, interface_type_and_fragments) in &self.interface_fragments {
-            let fragments = &interface_type_and_fragments.interface_fragments;
-
-            let (namespace, interface_name) =
-                &CSharp::get_class_name_from_qualified_name(full_name);
-
-            // C#
-            let body = fragments
-                .iter()
-                .map(|f| f.csharp_src.deref())
-                .collect::<Vec<_>>()
-                .join("\n");
-
-            if body.len() > 0 {
-                let body = format!(
-                    "{header}
-                    {0}
-
-                    namespace {namespace};
-
-                    {access} interface {interface_name} {{
-                        {body}
-                    }}
-                    ",
-                    fragments
-                        .iter()
-                        .flat_map(|f| &f.usings)
-                        .map(|s| "using ".to_owned() + s + ";")
-                        .collect::<Vec<String>>()
-                        .join("\n"),
-                );
-
-                files.push(&format!("{full_name}.cs"), indent(&body).as_bytes());
-            }
-
-            // C# Interop
-            let body = fragments
-                .iter()
-                .map(|f| f.csharp_interop_src.deref())
-                .collect::<Vec<_>>()
-                .join("\n");
-
-            let class_name = interface_name.strip_prefix("I").unwrap();
-            let body = format!(
-                "{header}
-                 {0}
-
-                namespace {namespace}
-                {{
-                  {access} static class {class_name}Interop {{
-                      {body}
-                  }}
-                }}
-                ",
-                fragments
-                    .iter()
-                    .flat_map(|f| &f.interop_usings)
-                    .map(|s| "using ".to_owned() + s + ";\n")
-                    .collect::<Vec<String>>()
-                    .join(""),
-            );
-
-            files.push(
-                &format!("{namespace}.{class_name}Interop.cs"),
-                indent(&body).as_bytes(),
-            );
-
-            if interface_type_and_fragments.is_export && self.opts.generate_stub {
-                generate_stub(full_name.to_string(), files, Stubs::Interface(fragments));
-            }
-        }
-
-        Ok(())
-    }
-}
-
-struct InterfaceGenerator<'a> {
-    src: String,
-    csharp_interop_src: String,
-    stub: String,
-    gen: &'a mut CSharp,
-    resolve: &'a Resolve,
-    name: &'a str,
-    direction: Direction,
-    usings: HashSet<String>,
-    interop_usings: HashSet<String>,
-}
-
-impl InterfaceGenerator<'_> {
-    fn define_interface_types(&mut self, id: InterfaceId) {
-        let mut live = LiveTypes::default();
-        live.add_interface(self.resolve, id);
-        self.define_live_types(live, id);
-    }
-
-    //TODO: we probably need this for anonymous types outside of an interface...
-    // fn define_function_types(&mut self, funcs: &[(&str, &Function)]) {
-    //     let mut live = LiveTypes::default();
-    //     for (_, func) in funcs {
-    //         live.add_func(self.resolve, func);
-    //     }
-    //     self.define_live_types(live);
-    // }
-
-    fn define_live_types(&mut self, live: LiveTypes, id: InterfaceId) {
-        let mut type_names = HashMap::new();
-
-        for ty in live.iter() {
-            // just create c# types for wit anonymous types
-            let type_def = &self.resolve.types[ty];
-            if type_names.contains_key(&ty) || type_def.name.is_some() {
-                continue;
-            }
-
-            let typedef_name = self.type_name(&Type::Id(ty));
-
-            let prev = type_names.insert(ty, typedef_name.clone());
-            assert!(prev.is_none());
-
-            // workaround for owner not set on anonymous types, maintain or own map to the owner
-            self.gen
-                .anonymous_type_owners
-                .insert(ty, TypeOwner::Interface(id));
-
-            self.define_anonymous_type(ty, &typedef_name)
-        }
-    }
-
-    fn define_anonymous_type(&mut self, type_id: TypeId, typedef_name: &str) {
-        let type_def = &self.resolve().types[type_id];
-        let kind = &type_def.kind;
-
-        // TODO Does c# need this exit?
-        // // skip `typedef handle_x handle_y` where `handle_x` is the same as `handle_y`
-        // if let TypeDefKind::Handle(handle) = kind {
-        //     let resource = match handle {
-        //         Handle::Borrow(id) | Handle::Own(id) => id,
-        //     };
-        //     let origin = dealias(self.resolve, *resource);
-        //     if origin == *resource {
-        //         return;
-        //     }
-        // }
-
-        //TODO: what other TypeDefKind do we need here?
-        match kind {
-            TypeDefKind::Tuple(t) => self.type_tuple(type_id, typedef_name, t, &type_def.docs),
-            TypeDefKind::Option(t) => self.type_option(type_id, typedef_name, t, &type_def.docs),
-            TypeDefKind::Record(t) => self.type_record(type_id, typedef_name, t, &type_def.docs),
-            TypeDefKind::List(t) => self.type_list(type_id, typedef_name, t, &type_def.docs),
-            TypeDefKind::Variant(t) => self.type_variant(type_id, typedef_name, t, &type_def.docs),
-            TypeDefKind::Result(t) => self.type_result(type_id, typedef_name, t, &type_def.docs),
-            TypeDefKind::Handle(_) => {
-                // Handles don't require a separate definition beyond what we already define for the corresponding
-                // resource types.
-            }
-            _ => unreachable!(),
-        }
-    }
-
-    fn qualifier(&self, when: bool, ty: &TypeId) -> String {
-        // anonymous types dont get an owner from wit-parser, so assume they are part of an interface here.
-        let owner = if let Some(owner_type) = self.gen.anonymous_type_owners.get(ty) {
-            *owner_type
-        } else {
-            let type_def = &self.resolve.types[*ty];
-            type_def.owner
-        };
-
-        let global_prefix = self.global_if_user_type(&Type::Id(*ty));
-
-        if let TypeOwner::Interface(id) = owner {
-            if let Some(name) = self.gen.interface_names.get(&id) {
-                if name != self.name {
-                    return format!("{global_prefix}{name}.");
-                }
-            }
-        }
-
-        if when {
-            let name = self.name;
-            format!("{global_prefix}{name}.")
-        } else {
-            String::new()
-        }
-    }
-
-    fn add_interface_fragment(self, is_export: bool) {
-        self.gen
-            .interface_fragments
-            .entry(self.name.to_string())
-            .or_insert_with(|| InterfaceTypeAndFragments::new(is_export))
-            .interface_fragments
-            .push(InterfaceFragment {
-                csharp_src: self.src,
-                csharp_interop_src: self.csharp_interop_src,
-                stub: self.stub,
-                usings: self.usings,
-                interop_usings: self.interop_usings,
-            });
-    }
-
-    fn add_world_fragment(self) {
-        self.gen.world_fragments.push(InterfaceFragment {
-            csharp_src: self.src,
-            csharp_interop_src: self.csharp_interop_src,
-            stub: self.stub,
-            usings: self.usings,
-            interop_usings: self.interop_usings,
-        });
-    }
-
-    fn import(&mut self, import_module_name: &str, func: &Function) {
-        let (camel_name, modifiers) = match &func.kind {
-            FunctionKind::Freestanding | FunctionKind::Static(_) => {
-                (func.item_name().to_upper_camel_case(), "static")
-            }
-            FunctionKind::Method(_) => (func.item_name().to_upper_camel_case(), ""),
-            FunctionKind::Constructor(id) => {
-                (self.gen.all_resources[id].name.to_upper_camel_case(), "")
-            }
-        };
-
-        let access = self.gen.access_modifier();
-
-        let extra_modifiers = extra_modifiers(func, &camel_name);
-
-        let interop_camel_name = func.item_name().to_upper_camel_case();
-
-        let sig = self.resolve.wasm_signature(AbiVariant::GuestImport, func);
-
-        let wasm_result_type = match &sig.results[..] {
-            [] => "void",
-            [result] => wasm_type(*result),
-            _ => unreachable!(),
-        };
-
-        let (result_type, results) = if let FunctionKind::Constructor(_) = &func.kind {
-            (String::new(), Vec::new())
-        } else {
-            match func.results.len() {
-                0 => ("void".to_string(), Vec::new()),
-                1 => {
-                    let (payload, results) = payload_and_results(
-                        self.resolve,
-                        *func.results.iter_types().next().unwrap(),
-                    );
-                    (
-                        if let Some(ty) = payload {
-                            self.gen.needs_result = true;
-                            self.type_name_with_qualifier(&ty, true)
-                        } else {
-                            "void".to_string()
-                        },
-                        results,
-                    )
-                }
-                _ => {
-                    let types = func
-                        .results
-                        .iter_types()
-                        .map(|ty| self.type_name_with_qualifier(ty, true))
-                        .collect::<Vec<_>>()
-                        .join(", ");
-                    (format!("({})", types), Vec::new())
-                }
-            }
-        };
-
-        let wasm_params = sig
-            .params
-            .iter()
-            .enumerate()
-            .map(|(i, param)| {
-                let ty = wasm_type(*param);
-                format!("{ty} p{i}")
-            })
-            .collect::<Vec<_>>()
-            .join(", ");
-
-        let mut bindgen = FunctionBindgen::new(
-            self,
-            &func.item_name(),
-            &func.kind,
-            func.params
-                .iter()
-                .enumerate()
-                .map(|(i, (name, _))| {
-                    if i == 0 && matches!(&func.kind, FunctionKind::Method(_)) {
-                        "this".to_owned()
-                    } else {
-                        name.to_csharp_ident()
-                    }
-                })
-                .collect(),
-            results,
-        );
-
-        abi::call(
-            bindgen.gen.resolve,
-            AbiVariant::GuestImport,
-            LiftLower::LowerArgsLiftResults,
-            func,
-            &mut bindgen,
-            false,
-        );
-
-        let src = bindgen.src;
-
-        let params = func
-            .params
-            .iter()
-            .skip(if let FunctionKind::Method(_) = &func.kind {
-                1
-            } else {
-                0
-            })
-            .map(|param| {
-                let ty = self.type_name_with_qualifier(&param.1, true);
-                let param_name = &param.0;
-                let param_name = param_name.to_csharp_ident();
-                format!("{ty} {param_name}")
-            })
-            .collect::<Vec<_>>()
-            .join(", ");
-
-        let import_name = &func.name;
-
-        self.gen.require_using("System.Runtime.InteropServices");
-
-        let target = if let FunctionKind::Freestanding = &func.kind {
-            self.require_interop_using("System.Runtime.InteropServices");
-            &mut self.csharp_interop_src
-        } else {
-            self.require_using("System.Runtime.InteropServices");
-            &mut self.src
-        };
-
-        uwrite!(
-            target,
-            r#"
-            internal static class {interop_camel_name}WasmInterop
-            {{
-                [DllImport("{import_module_name}", EntryPoint = "{import_name}"), WasmImportLinkage]
-                internal static extern {wasm_result_type} wasmImport{interop_camel_name}({wasm_params});
-            "#
-        );
-
-        uwrite!(
-            target,
-            r#"
-            }}
-            "#,
-        );
-
-        uwrite!(
-            target,
-            r#"
-                {access} {extra_modifiers} {modifiers} unsafe {result_type} {camel_name}({params})
-                {{
-                    {src}
-                    //TODO: free alloc handle (interopString) if exists
-                }}
-            "#
-        );
-    }
-
-    fn export(&mut self, func: &Function, interface_name: Option<&WorldKey>) {
-        let (camel_name, modifiers) = match &func.kind {
-            FunctionKind::Freestanding | FunctionKind::Static(_) => {
-                (func.item_name().to_upper_camel_case(), "static abstract")
-            }
-            FunctionKind::Method(_) => (func.item_name().to_upper_camel_case(), ""),
-            FunctionKind::Constructor(id) => {
-                (self.gen.all_resources[id].name.to_upper_camel_case(), "")
-            }
-        };
-
-        let extra_modifiers = extra_modifiers(func, &camel_name);
-
-        let sig = self.resolve.wasm_signature(AbiVariant::GuestExport, func);
-
-        let (result_type, results) = if let FunctionKind::Constructor(_) = &func.kind {
-            (String::new(), Vec::new())
-        } else {
-            match func.results.len() {
-                0 => ("void".to_owned(), Vec::new()),
-                1 => {
-                    let (payload, results) = payload_and_results(
-                        self.resolve,
-                        *func.results.iter_types().next().unwrap(),
-                    );
-                    (
-                        if let Some(ty) = payload {
-                            self.gen.needs_result = true;
-                            self.type_name(&ty)
-                        } else {
-                            "void".to_string()
-                        },
-                        results,
-                    )
-                }
-                _ => {
-                    let types = func
-                        .results
-                        .iter_types()
-                        .map(|ty| self.type_name(ty))
-                        .collect::<Vec<String>>()
-                        .join(", ");
-                    (format!("({}) ", types), Vec::new())
-                }
-            }
-        };
-
-        let mut bindgen = FunctionBindgen::new(
-            self,
-            &func.item_name(),
-            &func.kind,
-            (0..sig.params.len()).map(|i| format!("p{i}")).collect(),
-            results,
-        );
-
-        abi::call(
-            bindgen.gen.resolve,
-            AbiVariant::GuestExport,
-            LiftLower::LiftArgsLowerResults,
-            func,
-            &mut bindgen,
-            false,
-        );
-
-        assert!(!bindgen.needs_cleanup_list);
-
-        let src = bindgen.src;
-
-        let vars = bindgen
-            .resource_drops
-            .iter()
-            .map(|(t, v)| format!("{t}? {v} = null;"))
-            .collect::<Vec<_>>()
-            .join(";\n");
-
-        let wasm_result_type = match &sig.results[..] {
-            [] => "void",
-            [result] => wasm_type(*result),
-            _ => unreachable!(),
-        };
-
-        let wasm_params = sig
-            .params
-            .iter()
-            .enumerate()
-            .map(|(i, param)| {
-                let ty = wasm_type(*param);
-                format!("{ty} p{i}")
-            })
-            .collect::<Vec<_>>()
-            .join(", ");
-
-        let params = func
-            .params
-            .iter()
-            .skip(if let FunctionKind::Method(_) = &func.kind {
-                1
-            } else {
-                0
-            })
-            .map(|(name, ty)| {
-                let ty = self.type_name(ty);
-                let name = name.to_csharp_ident();
-                format!("{ty} {name}")
-            })
-            .collect::<Vec<String>>()
-            .join(", ");
-
-        let interop_name = format!("wasmExport{}", func.name.to_upper_camel_case());
-        let core_module_name = interface_name.map(|s| self.resolve.name_world_key(s));
-        let export_name = func.legacy_core_export_name(core_module_name.as_deref());
-        let access = self.gen.access_modifier();
-
-        self.require_interop_using("System.Runtime.InteropServices");
-        uwrite!(
-            self.csharp_interop_src,
-            r#"
-            [UnmanagedCallersOnly(EntryPoint = "{export_name}")]
-            {access} static unsafe {wasm_result_type} {interop_name}({wasm_params}) {{
-                {vars}
-                {src}
-            }}
-            "#
-        );
-
-        if !sig.results.is_empty() {
-            uwrite!(
-                self.csharp_interop_src,
-                r#"
-                [UnmanagedCallersOnly(EntryPoint = "cabi_post_{export_name}")]
-                {access} static void cabi_post_{interop_name}({wasm_result_type} returnValue) {{
-                    Console.WriteLine("TODO: cabi_post_{export_name}");
-                }}
-                "#
-            );
-        }
-
-        if !matches!(&func.kind, FunctionKind::Constructor(_)) {
-            uwrite!(
-                self.src,
-                r#"{extra_modifiers} {modifiers} {result_type} {camel_name}({params});
-
-            "#
-            );
-        }
-
-        if self.gen.opts.generate_stub {
-            let sig = self.sig_string(func, true);
-
-            uwrite!(
-                self.stub,
-                r#"
-                {sig} {{
-                    throw new NotImplementedException();
-                }}
-                "#
-            );
-        }
-    }
-
-    fn type_name(&mut self, ty: &Type) -> String {
-        self.type_name_with_qualifier(ty, false)
-    }
-
-    // We use a global:: prefix to avoid conflicts with namespace clashes on partial namespace matches
-    fn global_if_user_type(&self, ty: &Type) -> String {
-        match ty {
-            Type::Id(id) => {
-                let ty = &self.resolve.types[*id];
-                match &ty.kind {
-                    TypeDefKind::Option(_ty) => "".to_owned(),
-                    TypeDefKind::Result(_result) => "".to_owned(),
-                    TypeDefKind::List(_list) => "".to_owned(),
-                    TypeDefKind::Tuple(_tuple) => "".to_owned(),
-                    TypeDefKind::Type(inner_type) => self.global_if_user_type(inner_type),
-                    _ => "global::".to_owned(),
-                }
-            }
-            _ => "".to_owned(),
-        }
-    }
-
-    fn type_name_with_qualifier(&mut self, ty: &Type, qualifier: bool) -> String {
-        match ty {
-            Type::Bool => "bool".to_owned(),
-            Type::U8 => "byte".to_owned(),
-            Type::U16 => "ushort".to_owned(),
-            Type::U32 => "uint".to_owned(),
-            Type::U64 => "ulong".to_owned(),
-            Type::S8 => "sbyte".to_owned(),
-            Type::S16 => "short".to_owned(),
-            Type::S32 => "int".to_owned(),
-            Type::S64 => "long".to_owned(),
-            Type::F32 => "float".to_owned(),
-            Type::F64 => "double".to_owned(),
-            Type::Char => "uint".to_owned(),
-            Type::String => "string".to_owned(),
-            Type::Id(id) => {
-                let ty = &self.resolve.types[*id];
-                match &ty.kind {
-                    TypeDefKind::Type(ty) => self.type_name_with_qualifier(ty, qualifier),
-                    TypeDefKind::List(ty) => {
-                        if is_primitive(ty) {
-                            format!("{}[]", self.type_name(ty))
-                        } else {
-                            format!("List<{}>", self.type_name_with_qualifier(ty, qualifier))
-                        }
-                    }
-                    TypeDefKind::Tuple(tuple) => {
-                        let count = tuple.types.len();
-                        self.gen.tuple_counts.insert(count);
-
-                        let params = match count {
-                            0 => String::new(),
-                            1 => self
-                                .type_name_with_qualifier(tuple.types.first().unwrap(), qualifier),
-                            _ => format!(
-                                "({})",
-                                tuple
-                                    .types
-                                    .iter()
-                                    .map(|ty| self.type_name_with_qualifier(ty, qualifier))
-                                    .collect::<Vec<_>>()
-                                    .join(", ")
-                            ),
-                        };
-
-                        params
-                    }
-                    TypeDefKind::Option(base_ty) => {
-                        self.gen.needs_option = true;
-                        let nesting = if let Type::Id(id) = base_ty {
-                            matches!(&self.resolve.types[*id].kind, TypeDefKind::Option(_))
-                        } else {
-                            false
-                        };
-                        let base_ty = self.type_name_with_qualifier(base_ty, qualifier);
-                        if nesting {
-                            format!("Option<{base_ty}>")
-                        } else {
-                            format!("{base_ty}?")
-                        }
-                    }
-                    TypeDefKind::Result(result) => {
-                        self.gen.needs_result = true;
-                        let mut name = |ty: &Option<Type>| {
-                            ty.as_ref()
-                                .map(|ty| self.type_name_with_qualifier(ty, qualifier))
-                                .unwrap_or_else(|| "None".to_owned())
-                        };
-                        let ok = name(&result.ok);
-                        let err = name(&result.err);
-
-                        format!("Result<{ok}, {err}>")
-                    }
-                    TypeDefKind::Handle(handle) => {
-                        let (Handle::Own(id) | Handle::Borrow(id)) = handle;
-                        self.type_name_with_qualifier(&Type::Id(*id), qualifier)
-                    }
-                    _ => {
-                        if let Some(name) = &ty.name {
-                            format!(
-                                "{}{}",
-                                self.qualifier(qualifier, id),
-                                name.to_upper_camel_case()
-                            )
-                        } else {
-                            unreachable!("todo: {ty:?}")
-                        }
-                    }
-                }
-            }
-        }
-    }
-
-    fn print_docs(&mut self, docs: &Docs) {
-        if let Some(docs) = &docs.contents {
-            let lines = docs
-                .trim()
-                .replace("<", "&lt;")
-                .replace(">", "&gt;")
-                .lines()
-                .map(|line| format!("* {line}"))
-                .collect::<Vec<_>>()
-                .join("\n");
-
-            uwrite!(
-                self.src,
-                "
-                /**
-                 {lines}
-                 */
-                "
-            )
-        }
-    }
-
-    fn non_empty_type<'a>(&self, ty: Option<&'a Type>) -> Option<&'a Type> {
-        if let Some(ty) = ty {
-            let id = match ty {
-                Type::Id(id) => *id,
-                _ => return Some(ty),
-            };
-            match &self.resolve.types[id].kind {
-                TypeDefKind::Type(t) => self.non_empty_type(Some(t)).map(|_| ty),
-                TypeDefKind::Record(r) => (!r.fields.is_empty()).then_some(ty),
-                TypeDefKind::Tuple(t) => (!t.types.is_empty()).then_some(ty),
-                _ => Some(ty),
-            }
-        } else {
-            None
-        }
-    }
-
-    fn require_using(&mut self, using_ns: &str) {
-        if !self.usings.contains(using_ns) {
-            let using_ns_string = using_ns.to_string();
-            self.usings.insert(using_ns_string);
-        }
-    }
-
-    fn require_interop_using(&mut self, using_ns: &str) {
-        if !self.interop_usings.contains(using_ns) {
-            let using_ns_string = using_ns.to_string();
-            self.interop_usings.insert(using_ns_string);
-        }
-    }
-
-    fn start_resource(&mut self, id: TypeId, key: Option<&WorldKey>) {
-        let access = self.gen.access_modifier();
-        let qualified = self.type_name_with_qualifier(&Type::Id(id), true);
-        let info = &self.gen.all_resources[&id];
-        let name = info.name.clone();
-        let upper_camel = name.to_upper_camel_case();
-        let docs = info.docs.clone();
-        self.print_docs(&docs);
-
-        match self.direction {
-            Direction::Import => {
-                let module_name = key
-                    .map(|key| self.resolve.name_world_key(key))
-                    .unwrap_or_else(|| "$root".into());
-
-                self.require_using("System.Runtime.InteropServices");
-                // As of this writing, we cannot safely drop a handle to an imported resource from a .NET finalizer
-                // because it may still have one or more open child resources.  Once WIT has explicit syntax for
-                // indicating parent/child relationships, we should be able to use that information to keep track
-                // of child resources automatically in generated code, at which point we'll be able to drop them in
-                // the correct order from finalizers.
-                uwriteln!(
-                    self.src,
-                    r#"
-                    {access} class {upper_camel}: IDisposable {{
-                        internal int Handle {{ get; set; }}
-
-                        {access} readonly record struct THandle(int Handle);
-
-                        {access} {upper_camel}(THandle handle) {{
-                            Handle = handle.Handle;
-                        }}
-
-                        public void Dispose() {{
-                            Dispose(true);
-                        }}
-
-                        [DllImport("{module_name}", EntryPoint = "[resource-drop]{name}"), WasmImportLinkage]
-                        private static extern void wasmImportResourceDrop(int p0);
-
-                        protected virtual void Dispose(bool disposing) {{
-                            if (disposing && Handle != 0) {{
-                                wasmImportResourceDrop(Handle);
-                                Handle = 0;
-                            }}
-                        }}
-                    "#
-                );
-            }
-            Direction::Export => {
-                let prefix = key
-                    .map(|s| format!("{}#", self.resolve.name_world_key(s)))
-                    .unwrap_or_else(String::new);
-
-                self.require_interop_using("System.Runtime.InteropServices");
-                uwrite!(
-                    self.csharp_interop_src,
-                    r#"
-                    [UnmanagedCallersOnly(EntryPoint = "{prefix}[dtor]{name}")]
-                    {access} static unsafe void wasmExportResourceDtor{upper_camel}(int rep) {{
-                        var val = ({qualified}) {qualified}.repTable.Remove(rep);
-                        val.Handle = 0;
-                        // Note we call `Dispose` here even though the handle has already been disposed in case
-                        // the implementation has overridden `Dispose(bool)`.
-                        val.Dispose();
-                    }}
-                    "#
-                );
-
-                let module_name = key
-                    .map(|key| format!("[export]{}", self.resolve.name_world_key(key)))
-                    .unwrap_or_else(|| "[export]$root".into());
-
-                self.require_using("System.Runtime.InteropServices");
-                // The ergonomics of exported resources are not ideal, currently. Implementing such a resource
-                // requires both extending a class and implementing an interface. The reason for the class is to
-                // allow implementers to inherit code which tracks and disposes of the resource handle; the reason
-                // for the interface is to express the API contract which the implementation must fulfill,
-                // including static functions.
-                //
-                // We could remove the need for the class (and its `IDisposable` implementation) entirely if we
-                // were to dispose of the handle immediately when lifting an owned handle, in which case we would
-                // be left with nothing to keep track of or dispose later. However, we keep the handle alive in
-                // case we want to give ownership back to the host again, in which case we'll be able to reuse the
-                // same handle instead of calling `[resource-new]` to allocate a new one. Whether this optimization
-                // is worth the trouble is open to debate, but we currently consider it a worthwhile tradeoff.
-                //
-                // Note that applications which export resources are relatively rare compared to those which only
-                // import them, so in practice most developers won't encounter any of this anyway.
-                uwriteln!(
-                    self.src,
-                    r#"
-                    {access} abstract class {upper_camel}: IDisposable {{
-                        internal static RepTable<{upper_camel}> repTable = new ();
-                        internal int Handle {{ get; set; }}
-
-                        public void Dispose() {{
-                            Dispose(true);
-                            GC.SuppressFinalize(this);
-                        }}
-
-                        internal static class WasmInterop {{
-                            [DllImport("{module_name}", EntryPoint = "[resource-drop]{name}"), WasmImportLinkage]
-                            internal static extern void wasmImportResourceDrop(int p0);
-
-                            [DllImport("{module_name}", EntryPoint = "[resource-new]{name}"), WasmImportLinkage]
-                            internal static extern int wasmImportResourceNew(int p0);
-
-                            [DllImport("{module_name}", EntryPoint = "[resource-rep]{name}"), WasmImportLinkage]
-                            internal static extern int wasmImportResourceRep(int p0);
-                        }}
-
-                        protected virtual void Dispose(bool disposing) {{
-                            if (Handle != 0) {{
-                                var handle = Handle;
-                                Handle = 0;
-                                WasmInterop.wasmImportResourceDrop(handle);
-                            }}
-                        }}
-
-                        ~{upper_camel}() {{
-                            Dispose(false);
-                        }}
-                    }}
-
-                    {access} interface I{upper_camel} {{
-                    "#
-                );
-
-                if self.gen.opts.generate_stub {
-                    let super_ = self.type_name_with_qualifier(&Type::Id(id), true);
-                    let interface = {
-                        let split = super_.split('.').collect::<Vec<_>>();
-                        split
-                            .iter()
-                            .map(|&v| v.to_owned())
-                            .take(split.len() - 1)
-                            .chain(split.last().map(|v| format!("I{v}")))
-                            .collect::<Vec<_>>()
-                            .join(".")
-                    };
-
-                    uwriteln!(
-                        self.stub,
-                        r#"
-                        {access} class {upper_camel}: {super_}, {interface} {{
-                        "#
-                    );
-                }
-            }
-        };
-    }
-
-    fn end_resource(&mut self) {
-        if self.direction == Direction::Export && self.gen.opts.generate_stub {
-            uwriteln!(
-                self.stub,
-                "
-                }}
-                "
-            );
-        }
-
-        uwriteln!(
-            self.src,
-            "
-            }}
-            "
-        );
-    }
-
-    fn sig_string(&mut self, func: &Function, qualifier: bool) -> String {
-        let result_type = if let FunctionKind::Constructor(_) = &func.kind {
-            String::new()
-        } else {
-            match func.results.len() {
-                0 => "void".into(),
-                1 => {
-                    let (payload, _) = payload_and_results(
-                        self.resolve,
-                        *func.results.iter_types().next().unwrap(),
-                    );
-                    if let Some(ty) = payload {
-                        self.gen.needs_result = true;
-                        self.type_name_with_qualifier(&ty, qualifier)
-                    } else {
-                        "void".to_string()
-                    }
-                }
-                count => {
-                    self.gen.tuple_counts.insert(count);
-                    format!(
-                        "({})",
-                        func.results
-                            .iter_types()
-                            .map(|ty| self.type_name_with_qualifier(ty, qualifier))
-                            .collect::<Vec<_>>()
-                            .join(", ")
-                    )
-                }
-            }
-        };
-
-        let params = func
-            .params
-            .iter()
-            .skip(if let FunctionKind::Method(_) = &func.kind {
-                1
-            } else {
-                0
-            })
-            .map(|(name, ty)| {
-                let ty = self.type_name_with_qualifier(ty, qualifier);
-                let name = name.to_csharp_ident();
-                format!("{ty} {name}")
-            })
-            .collect::<Vec<_>>()
-            .join(", ");
-
-        let (camel_name, modifiers) = match &func.kind {
-            FunctionKind::Freestanding | FunctionKind::Static(_) => {
-                (func.item_name().to_upper_camel_case(), "static")
-            }
-            FunctionKind::Method(_) => (func.item_name().to_upper_camel_case(), ""),
-            FunctionKind::Constructor(id) => {
-                (self.gen.all_resources[id].name.to_upper_camel_case(), "")
-            }
-        };
-
-        let access = self.gen.access_modifier();
-
-        format!("{access} {modifiers} {result_type} {camel_name}({params})")
-    }
-}
-
-impl<'a> wit_bindgen_core::InterfaceGenerator<'a> for InterfaceGenerator<'a> {
-    fn resolve(&self) -> &'a Resolve {
-        self.resolve
-    }
-
-    fn type_record(&mut self, _id: TypeId, name: &str, record: &Record, docs: &Docs) {
-        let access = self.gen.access_modifier();
-
-        self.print_docs(docs);
-
-        let name = name.to_upper_camel_case();
-
-        let parameters = record
-            .fields
-            .iter()
-            .map(|field| {
-                format!(
-                    "{} {}",
-                    self.type_name(&field.ty),
-                    field.name.to_csharp_ident()
-                )
-            })
-            .collect::<Vec<_>>()
-            .join(", ");
-
-        let assignments = record
-            .fields
-            .iter()
-            .map(|field| {
-                let name = field.name.to_csharp_ident();
-                format!("this.{name} = {name};")
-            })
-            .collect::<Vec<_>>()
-            .join("\n");
-
-        let fields = if record.fields.is_empty() {
-            format!("{access} const {name} INSTANCE = new {name}();")
-        } else {
-            record
-                .fields
-                .iter()
-                .map(|field| {
-                    format!(
-                        "{access} readonly {} {};",
-                        self.type_name(&field.ty),
-                        field.name.to_csharp_ident()
-                    )
-                })
-                .collect::<Vec<_>>()
-                .join("\n")
-        };
-
-        uwrite!(
-            self.src,
-            "
-            {access} class {name} {{
-                {fields}
-
-                {access} {name}({parameters}) {{
-                    {assignments}
-                }}
-            }}
-            "
-        );
-    }
-
-    fn type_flags(&mut self, _id: TypeId, name: &str, flags: &Flags, docs: &Docs) {
-        self.print_docs(docs);
-
-        let name = name.to_upper_camel_case();
-
-        let enum_elements = flags
-            .flags
-            .iter()
-            .enumerate()
-            .map(|(i, flag)| {
-                let flag_name = flag.name.to_shouty_snake_case();
-                let suffix = if matches!(flags.repr(), FlagsRepr::U32(2)) {
-                    "UL"
-                } else {
-                    ""
-                };
-                format!("{flag_name} = 1{suffix} << {i},")
-            })
-            .collect::<Vec<_>>()
-            .join("\n");
-
-        let enum_type = match flags.repr() {
-            FlagsRepr::U32(2) => ": ulong",
-            FlagsRepr::U16 => ": ushort",
-            FlagsRepr::U8 => ": byte",
-            _ => "",
-        };
-
-        let access = self.gen.access_modifier();
-
-        uwrite!(
-            self.src,
-            "
-            {access} enum {name} {enum_type} {{
-                {enum_elements}
-            }}
-            "
-        );
-    }
-
-    fn type_tuple(&mut self, id: TypeId, _name: &str, _tuple: &Tuple, _docs: &Docs) {
-        self.type_name(&Type::Id(id));
-    }
-
-    fn type_variant(&mut self, _id: TypeId, name: &str, variant: &Variant, docs: &Docs) {
-        self.print_docs(docs);
-
-        let name = name.to_upper_camel_case();
-        let tag_type = int_type(variant.tag());
-        let access = self.gen.access_modifier();
-
-        let constructors = variant
-            .cases
-            .iter()
-            .map(|case| {
-                let case_name = case.name.to_csharp_ident();
-                let tag = case.name.to_csharp_ident_upper();
-                let (parameter, argument) = if let Some(ty) = self.non_empty_type(case.ty.as_ref())
-                {
-                    (
-                        format!("{} {case_name}", self.type_name(ty)),
-                        case_name.deref(),
-                    )
-                } else {
-                    (String::new(), "null")
-                };
-
-                format!(
-                    "{access} static {name} {tag}({parameter}) {{
-                         return new {name}(Tags.{tag}, {argument});
-                     }}
-                    "
-                )
-            })
-            .collect::<Vec<_>>()
-            .join("\n");
-
-        let accessors = variant
-            .cases
-            .iter()
-            .filter_map(|case| {
-                self.non_empty_type(case.ty.as_ref()).map(|ty| {
-                    let case_name = case.name.to_upper_camel_case();
-                    let tag = case.name.to_csharp_ident_upper();
-                    let ty = self.type_name(ty);
-                    format!(
-                        r#"{access} {ty} As{case_name}
-                        {{
-                            get
-                            {{
-                                if (Tag == Tags.{tag})
-                                    return ({ty})value!;
-                                else
-                                    throw new ArgumentException("expected {tag}, got " + Tag);
-                            }}
-                        }}
-                        "#
-                    )
-                })
-            })
-            .collect::<Vec<_>>()
-            .join("\n");
-
-        let tags = variant
-            .cases
-            .iter()
-            .enumerate()
-            .map(|(i, case)| {
-                let tag = case.name.to_csharp_ident_upper();
-                format!("{access} const {tag_type} {tag} = {i};")
-            })
-            .collect::<Vec<_>>()
-            .join("\n");
-
-        uwrite!(
-            self.src,
-            "
-            {access} class {name} {{
-                {access} readonly {tag_type} Tag;
-                private readonly object? value;
-
-                private {name}({tag_type} tag, object? value) {{
-                    this.Tag = tag;
-                    this.value = value;
-                }}
-
-                {constructors}
-                {accessors}
-
-                {access} class Tags {{
-                    {tags}
-                }}
-            }}
-            "
-        );
-    }
-
-    fn type_option(&mut self, id: TypeId, _name: &str, _payload: &Type, _docs: &Docs) {
-        self.type_name(&Type::Id(id));
-    }
-
-    fn type_result(&mut self, id: TypeId, _name: &str, _result: &Result_, _docs: &Docs) {
-        self.type_name(&Type::Id(id));
-    }
-
-    fn type_enum(&mut self, _id: TypeId, name: &str, enum_: &Enum, docs: &Docs) {
-        self.print_docs(docs);
-
-        let name = name.to_upper_camel_case();
-
-        let cases = enum_
-            .cases
-            .iter()
-            .map(|case| case.name.to_shouty_snake_case())
-            .collect::<Vec<_>>()
-            .join(", ");
-
-        let access = self.gen.access_modifier();
-
-        uwrite!(
-            self.src,
-            "
-            {access} enum {name} {{
-                {cases}
-            }}
-            "
-        );
-    }
-
-    fn type_alias(&mut self, id: TypeId, _name: &str, _ty: &Type, _docs: &Docs) {
-        self.type_name(&Type::Id(id));
-    }
-
-    fn type_list(&mut self, id: TypeId, _name: &str, _ty: &Type, _docs: &Docs) {
-        self.type_name(&Type::Id(id));
-    }
-
-    fn type_future(&mut self, id: TypeId, name: &str, ty: &Option<Type>, docs: &Docs) {
-        _ = (id, name, ty, docs);
-        todo!()
-    }
-
-    fn type_stream(&mut self, id: TypeId, name: &str, ty: &Type, docs: &Docs) {
-        _ = (id, name, ty, docs);
-        todo!()
-    }
-
-    fn type_error_context(&mut self, id: TypeId, name: &str, docs: &Docs) {
-        _ = (id, name, docs);
-        todo!()
-    }
-
-    fn type_builtin(&mut self, _id: TypeId, _name: &str, _ty: &Type, _docs: &Docs) {
-        unimplemented!();
-    }
-
-    fn type_resource(&mut self, id: TypeId, name: &str, docs: &Docs) {
-        // Here we just record information about the resource; we don't actually emit any code until we're ready to
-        // visit any functions associated with the resource (e.g. in CSharp::import_interface, etc.).
-        self.gen
-            .all_resources
-            .entry(id)
-            .or_insert_with(|| ResourceInfo {
-                module: self.name.to_owned(),
-                name: name.to_owned(),
-                docs: docs.clone(),
-                direction: Direction::Import,
-            })
-            .direction = self.direction;
-    }
-}
-
-enum Stubs<'a> {
-    World(&'a Vec<InterfaceFragment>),
-    Interface(&'a Vec<InterfaceFragment>),
-}
-
-struct Block {
-    body: String,
-    results: Vec<String>,
-    element: String,
-    base: String,
-}
-
-struct Cleanup {
-    address: String,
-}
-
-struct BlockStorage {
-    body: String,
-    element: String,
-    base: String,
-    cleanup: Vec<Cleanup>,
-}
-
-struct FunctionBindgen<'a, 'b> {
-    gen: &'b mut InterfaceGenerator<'a>,
-    func_name: &'b str,
-    kind: &'b FunctionKind,
-    params: Box<[String]>,
-    results: Vec<TypeId>,
-    src: String,
-    locals: Ns,
-    block_storage: Vec<BlockStorage>,
-    blocks: Vec<Block>,
-    payloads: Vec<String>,
-    needs_cleanup_list: bool,
-    needs_native_alloc_list: bool,
-    cleanup: Vec<Cleanup>,
-    import_return_pointer_area_size: ArchitectureSize,
-    import_return_pointer_area_align: Alignment,
-    fixed: usize, // Number of `fixed` blocks that need to be closed.
-    resource_drops: Vec<(String, String)>,
-}
-
-impl<'a, 'b> FunctionBindgen<'a, 'b> {
-    fn new(
-        gen: &'b mut InterfaceGenerator<'a>,
-        func_name: &'b str,
-        kind: &'b FunctionKind,
-        params: Box<[String]>,
-        results: Vec<TypeId>,
-    ) -> FunctionBindgen<'a, 'b> {
-        let mut locals = Ns::default();
-        // Ensure temporary variable names don't clash with parameter names:
-        for param in &params[..] {
-            locals.tmp(param);
-        }
-
-        Self {
-            gen,
-            func_name,
-            kind,
-            params,
-            results,
-            src: String::new(),
-            locals,
-            block_storage: Vec::new(),
-            blocks: Vec::new(),
-            payloads: Vec::new(),
-            needs_cleanup_list: false,
-            needs_native_alloc_list: false,
-            cleanup: Vec::new(),
-            import_return_pointer_area_size: Default::default(),
-            import_return_pointer_area_align: Default::default(),
-            fixed: 0,
-            resource_drops: Vec::new(),
-        }
-    }
-
-    fn lower_variant(
-        &mut self,
-        cases: &[(&str, Option<Type>)],
-        lowered_types: &[WasmType],
-        op: &str,
-        results: &mut Vec<String>,
-    ) {
-        let blocks = self
-            .blocks
-            .drain(self.blocks.len() - cases.len()..)
-            .collect::<Vec<_>>();
-
-        let payloads = self
-            .payloads
-            .drain(self.payloads.len() - cases.len()..)
-            .collect::<Vec<_>>();
-
-        let lowered = lowered_types
-            .iter()
-            .map(|_| self.locals.tmp("lowered"))
-            .collect::<Vec<_>>();
-
-        results.extend(lowered.iter().cloned());
-
-        let declarations = lowered
-            .iter()
-            .zip(lowered_types)
-            .map(|(lowered, ty)| format!("{} {lowered};", wasm_type(*ty)))
-            .collect::<Vec<_>>()
-            .join("\n");
-
-        let cases = cases
-            .iter()
-            .zip(blocks)
-            .zip(payloads)
-            .enumerate()
-            .map(
-                |(i, (((name, ty), Block { body, results, .. }), payload))| {
-                    let payload = if let Some(ty) = self.gen.non_empty_type(ty.as_ref()) {
-                        let ty = self.gen.type_name_with_qualifier(ty, true);
-                        let name = name.to_upper_camel_case();
-
-                        format!("{ty} {payload} = {op}.As{name};")
-                    } else {
-                        String::new()
-                    };
-
-                    let assignments = lowered
-                        .iter()
-                        .zip(&results)
-                        .map(|(lowered, result)| format!("{lowered} = {result};\n"))
-                        .collect::<Vec<_>>()
-                        .concat();
-
-                    format!(
-                        "case {i}: {{
-                         {payload}
-                         {body}
-                         {assignments}
-                         break;
-                     }}"
-                    )
-                },
-            )
-            .collect::<Vec<_>>()
-            .join("\n");
-
-        uwrite!(
-            self.src,
-            r#"
-            {declarations}
-
-            switch ({op}.Tag) {{
-                {cases}
-
-                default: throw new ArgumentException($"invalid discriminant: {{{op}}}");
-            }}
-            "#
-        );
-    }
-
-    fn lift_variant(
-        &mut self,
-        ty: &Type,
-        cases: &[(&str, Option<Type>)],
-        op: &str,
-        results: &mut Vec<String>,
-    ) {
-        let blocks = self
-            .blocks
-            .drain(self.blocks.len() - cases.len()..)
-            .collect::<Vec<_>>();
-        let ty = self.gen.type_name_with_qualifier(ty, true);
-        //let ty = self.gen.type_name(ty);
-        let generics_position = ty.find('<');
-        let lifted = self.locals.tmp("lifted");
-
-        let cases = cases
-            .iter()
-            .zip(blocks)
-            .enumerate()
-            .map(|(i, ((case_name, case_ty), Block { body, results, .. }))| {
-                let payload = if self.gen.non_empty_type(case_ty.as_ref()).is_some() {
-                    results.into_iter().next().unwrap()
-                } else if generics_position.is_some() {
-                    if let Some(ty) = case_ty.as_ref() {
-                        format!("{}.INSTANCE", self.gen.type_name_with_qualifier(ty, true))
-                    } else {
-                        format!("new global::{}None()", self.gen.gen.qualifier())
-                    }
-                } else {
-                    String::new()
-                };
-
-                let method = case_name.to_csharp_ident_upper();
-
-                let call = if let Some(position) = generics_position {
-                    let (ty, generics) = ty.split_at(position);
-                    format!("{ty}{generics}.{method}")
-                } else {
-                    format!("{ty}.{method}")
-                };
-
-                format!(
-                    "case {i}: {{
-                         {body}
-                         {lifted} = {call}({payload});
-                         break;
-                     }}"
-                )
-            })
-            .collect::<Vec<_>>()
-            .join("\n");
-
-        uwrite!(
-            self.src,
-            r#"
-            {ty} {lifted};
-
-            switch ({op}) {{
-                {cases}
-
-                default: throw new ArgumentException($"invalid discriminant: {{{op}}}");
-            }}
-            "#
-        );
-
-        results.push(lifted);
-    }
-}
-
-impl Bindgen for FunctionBindgen<'_, '_> {
-    type Operand = String;
-
-    fn emit(
-        &mut self,
-        _resolve: &Resolve,
-        inst: &Instruction<'_>,
-        operands: &mut Vec<String>,
-        results: &mut Vec<String>,
-    ) {
-        match inst {
-            Instruction::GetArg { nth } => results.push(self.params[*nth].clone()),
-            Instruction::I32Const { val } => results.push(val.to_string()),
-            Instruction::ConstZero { tys } => results.extend(tys.iter().map(|ty| {
-                match ty {
-                    WasmType::I32 => "0",
-                    WasmType::I64 => "0L",
-                    WasmType::F32 => "0.0F",
-                    WasmType::F64 => "0.0D",
-                    WasmType::Pointer => "0",
-                    WasmType::PointerOrI64 => "0L",
-                    WasmType::Length => "0",
-                }
-                .to_owned()
-            })),
-            Instruction::I32Load { offset }
-            | Instruction::PointerLoad { offset }
-            | Instruction::LengthLoad { offset } => results.push(format!("BitConverter.ToInt32(new Span<byte>((void*)({} + {offset}), 4))",operands[0],offset=offset.size_wasm32())),
-            Instruction::I32Load8U { offset } => results.push(format!("new Span<byte>((void*)({} + {offset}), 1)[0]",operands[0],offset=offset.size_wasm32())),
-            Instruction::I32Load8S { offset } => results.push(format!("(sbyte)new Span<byte>((void*)({} + {offset}), 1)[0]",operands[0],offset=offset.size_wasm32())),
-            Instruction::I32Load16U { offset } => results.push(format!("BitConverter.ToUInt16(new Span<byte>((void*)({} + {offset}), 2))",operands[0],offset=offset.size_wasm32())),
-            Instruction::I32Load16S { offset } => results.push(format!("BitConverter.ToInt16(new Span<byte>((void*)({} + {offset}), 2))",operands[0],offset=offset.size_wasm32())),
-            Instruction::I64Load { offset } => results.push(format!("BitConverter.ToInt64(new Span<byte>((void*)({} + {offset}), 8))",operands[0],offset=offset.size_wasm32())),
-            Instruction::F32Load { offset } => results.push(format!("BitConverter.ToSingle(new Span<byte>((void*)({} + {offset}), 4))",operands[0],offset=offset.size_wasm32())),
-            Instruction::F64Load { offset } => results.push(format!("BitConverter.ToDouble(new Span<byte>((void*)({} + {offset}), 8))",operands[0],offset=offset.size_wasm32())),
-            Instruction::I32Store { offset }
-            | Instruction::PointerStore { offset }
-            | Instruction::LengthStore { offset } => uwriteln!(self.src, "BitConverter.TryWriteBytes(new Span<byte>((void*)({} + {offset}), 4), {});", operands[1], operands[0],offset=offset.size_wasm32()),
-            Instruction::I32Store8 { offset } => uwriteln!(self.src, "*(byte*)({} + {offset}) = (byte){};", operands[1], operands[0],offset=offset.size_wasm32()),
-            Instruction::I32Store16 { offset } => uwriteln!(self.src, "BitConverter.TryWriteBytes(new Span<byte>((void*)({} + {offset}), 2), (short){});", operands[1], operands[0],offset=offset.size_wasm32()),
-            Instruction::I64Store { offset } => uwriteln!(self.src, "BitConverter.TryWriteBytes(new Span<byte>((void*)({} + {offset}), 8), unchecked((long){}));", operands[1], operands[0],offset=offset.size_wasm32()),
-            Instruction::F32Store { offset } => uwriteln!(self.src, "BitConverter.TryWriteBytes(new Span<byte>((void*)({} + {offset}), 4), unchecked((float){}));", operands[1], operands[0],offset=offset.size_wasm32()),
-            Instruction::F64Store { offset } => uwriteln!(self.src, "BitConverter.TryWriteBytes(new Span<byte>((void*)({} + {offset}), 8), unchecked((double){}));", operands[1], operands[0],offset=offset.size_wasm32()),
-
-            Instruction::I64FromU64 => results.push(format!("unchecked((long)({}))", operands[0])),
-            Instruction::I32FromChar => results.push(format!("((int){})", operands[0])),
-            Instruction::I32FromU32 => results.push(format!("unchecked((int)({}))", operands[0])),
-            Instruction::U8FromI32 => results.push(format!("((byte){})", operands[0])),
-            Instruction::S8FromI32 => results.push(format!("((sbyte){})", operands[0])),
-            Instruction::U16FromI32 => results.push(format!("((ushort){})", operands[0])),
-            Instruction::S16FromI32 => results.push(format!("((short){})", operands[0])),
-            Instruction::U32FromI32 => results.push(format!("unchecked((uint)({}))", operands[0])),
-            Instruction::U64FromI64 => results.push(format!("unchecked((ulong)({}))", operands[0])),
-            Instruction::CharFromI32 => results.push(format!("unchecked((uint)({}))", operands[0])),
-
-            Instruction::I64FromS64
-            | Instruction::I32FromU16
-            | Instruction::I32FromS16
-            | Instruction::I32FromU8
-            | Instruction::I32FromS8
-            | Instruction::I32FromS32
-            | Instruction::F32FromCoreF32
-            | Instruction::CoreF32FromF32
-            | Instruction::CoreF64FromF64
-            | Instruction::F64FromCoreF64
-            | Instruction::S32FromI32
-            | Instruction::S64FromI64 => results.push(operands[0].clone()),
-
-            Instruction::Bitcasts { casts } => {
-                results.extend(casts.iter().zip(operands).map(|(cast, op)| perform_cast(op, cast)))
-            }
-
-            Instruction::I32FromBool => {
-                results.push(format!("({} ? 1 : 0)", operands[0]));
-            }
-            Instruction::BoolFromI32 => results.push(format!("({} != 0)", operands[0])),
-
-            Instruction::FlagsLower {
-                flags,
-                name: _,
-                ty: _,
-            } => {
-                if flags.flags.len() > 32 {
-                    results.push(format!(
-                        "unchecked((int)(((long){}) & uint.MaxValue))",
-                        operands[0].to_string()
-                    ));
-                    results.push(format!(
-                        "unchecked(((int)((long){} >> 32)))",
-                        operands[0].to_string()
-                    ));
-                } else {
-                    results.push(format!("(int){}", operands[0].to_string()));
-                }
-            }
-
-            Instruction::FlagsLift { flags, name, ty } => {
-                let qualified_type_name = format!(
-                    "{}{}",
-                    self.gen.qualifier(true, ty),
-                    name.to_string().to_upper_camel_case()
-                );
-                if flags.flags.len() > 32 {
-                    results.push(format!(
-                        "({})(unchecked((uint)({})) | (ulong)(unchecked((uint)({}))) << 32)",
-                        qualified_type_name,
-                        operands[0].to_string(),
-                        operands[1].to_string()
-                    ));
-                } else {
-                    results.push(format!("({})({})", qualified_type_name, operands[0]))
-                }
-            }
-
-            Instruction::RecordLower { record, .. } => {
-                let op = &operands[0];
-                for f in record.fields.iter() {
-                    results.push(format!("{}.{}", op, f.name.to_csharp_ident()));
-                }
-            }
-            Instruction::RecordLift { ty, name, .. } => {
-                let qualified_type_name = format!(
-                    "{}{}",
-                    self.gen.qualifier(true, ty),
-                    name.to_string().to_upper_camel_case()
-                );
-                let mut result = format!("new {} (\n", qualified_type_name);
-
-                result.push_str(&operands.join(", "));
-                result.push_str(")");
-
-                results.push(result);
-            }
-            Instruction::TupleLift { .. } => {
-                let mut result = String::from("(");
-
-                uwriteln!(result, "{}", operands.join(", "));
-
-                result.push_str(")");
-                results.push(result);
-            }
-
-            Instruction::TupleLower { tuple, ty: _ } => {
-                let op = &operands[0];
-                match tuple.types.len() {
-                    1 => results.push(format!("({})", op)),
-                    _ => {
-                        for i in 0..tuple.types.len() {
-                            results.push(format!("{}.Item{}", op, i + 1));
-                        }
-                    }
-                }
-            }
-
-            Instruction::VariantPayloadName => {
-                let payload = self.locals.tmp("payload");
-                results.push(payload.clone());
-                self.payloads.push(payload);
-            }
-
-            Instruction::VariantLower {
-                variant,
-                results: lowered_types,
-                ..
-            } => self.lower_variant(
-                &variant
-                    .cases
-                    .iter()
-                    .map(|case| (case.name.deref(), case.ty))
-                    .collect::<Vec<_>>(),
-                lowered_types,
-                &operands[0],
-                results,
-            ),
-
-            Instruction::VariantLift { variant, ty, .. } => self.lift_variant(
-                &Type::Id(*ty),
-                &variant
-                    .cases
-                    .iter()
-                    .map(|case| (case.name.deref(), case.ty))
-                    .collect::<Vec<_>>(),
-                &operands[0],
-                results,
-            ),
-
-            Instruction::OptionLower {
-                results: lowered_types,
-                payload,
-                ..
-            } => {
-                let some = self.blocks.pop().unwrap();
-                let none = self.blocks.pop().unwrap();
-                let some_payload = self.payloads.pop().unwrap();
-                let none_payload = self.payloads.pop().unwrap();
-
-                let lowered = lowered_types
-                    .iter()
-                    .map(|_| self.locals.tmp("lowered"))
-                    .collect::<Vec<_>>();
-
-                results.extend(lowered.iter().cloned());
-
-                let declarations = lowered
-                    .iter()
-                    .zip(lowered_types.iter())
-                    .map(|(lowered, ty)| format!("{} {lowered};", wasm_type(*ty)))
-                    .collect::<Vec<_>>()
-                    .join("\n");
-
-                let op = &operands[0];
-
-                let nesting = if let Type::Id(id) = payload {
-                    matches!(&self.gen.resolve.types[*id].kind, TypeDefKind::Option(_))
-                } else {
-                    false
-                };
-
-                let mut block = |ty: Option<&Type>, Block { body, results, .. }, payload, nesting| {
-                    let payload = if let Some(ty) = self.gen.non_empty_type(ty) {
-                        let ty = self.gen.type_name_with_qualifier(ty, true);
-                        if nesting {
-                            format!("var {payload} = {op}.Value;")
-                        } else {
-                            format!("var {payload} = ({ty}) {op};")
-                        }
-                    } else {
-                        String::new()
-                    };
-
-                    let assignments = lowered
-                        .iter()
-                        .zip(&results)
-                        .map(|(lowered, result)| format!("{lowered} = {result};\n"))
-                        .collect::<Vec<_>>()
-                        .concat();
-
-                    format!(
-                        "{payload}
-                         {body}
-                         {assignments}"
-                    )
-                };
-
-                let none = block(None, none, none_payload, nesting);
-                let some = block(Some(payload), some, some_payload, nesting);
-
-                let test = if nesting {
-                    ".HasValue"
-                } else {
-                    " != null"
-                };
-
-                uwrite!(
-                    self.src,
-                    r#"
-                    {declarations}
-
-                    if ({op}{test}) {{
-                        {some}
-                    }} else {{
-                        {none}
-                    }}
-                    "#
-                );
-            }
-
-            Instruction::OptionLift { payload, ty } => {
-                let some = self.blocks.pop().unwrap();
-                let _none = self.blocks.pop().unwrap();
-
-                let ty = self.gen.type_name_with_qualifier(&Type::Id(*ty), true);
-                let lifted = self.locals.tmp("lifted");
-                let op = &operands[0];
-
-                let nesting = if let Type::Id(id) = payload {
-                    matches!(&self.gen.resolve.types[*id].kind, TypeDefKind::Option(_))
-                } else {
-                    false
-                };
-
-                let payload = if self.gen.non_empty_type(Some(*payload)).is_some() {
-                    some.results.into_iter().next().unwrap()
-                } else {
-                    "null".into()
-                };
-
-                let some = some.body;
-
-                let (none_value, some_value) = if nesting {
-                    (format!("{ty}.None"), format!("new ({payload})"))
-                } else {
-                    ("null".into(), payload)
-                };
-
-                uwrite!(
-                    self.src,
-                    r#"
-                    {ty} {lifted};
-
-                    switch ({op}) {{
-                        case 0: {{
-                            {lifted} = {none_value};
-                            break;
-                        }}
-
-                        case 1: {{
-                            {some}
-                            {lifted} = {some_value};
-                            break;
-                        }}
-
-                        default: throw new ArgumentException("invalid discriminant: " + ({op}));
-                    }}
-                    "#
-                );
-
-                results.push(lifted);
-            }
-
-            Instruction::ResultLower {
-                results: lowered_types,
-                result,
-                ..
-            } => self.lower_variant(
-                &[("Ok", result.ok), ("Err", result.err)],
-                lowered_types,
-                &operands[0],
-                results,
-            ),
-
-            Instruction::ResultLift { result, ty } => self.lift_variant(
-                &Type::Id(*ty),
-                &[("Ok", result.ok), ("Err", result.err)],
-                &operands[0],
-                results,
-            ),
-
-            Instruction::EnumLower { .. } => results.push(format!("(int){}", operands[0])),
-
-            Instruction::EnumLift { ty, .. } => {
-                let t = self.gen.type_name_with_qualifier(&Type::Id(*ty), true);
-                let op = &operands[0];
-                results.push(format!("({}){}", t, op));
-
-                // uwriteln!(
-                //    self.src,
-                //    "Debug.Assert(Enum.IsDefined(typeof({}), {}));",
-                //    t,
-                //    op
-                // );
-            }
-
-            Instruction::ListCanonLower { element, realloc } => {
-                let list = &operands[0];
-                let (_size, ty) = list_element_info(element);
-
-                match self.gen.direction {
-                    Direction::Import => {
-                        let buffer: String = self.locals.tmp("buffer");
-                        uwrite!(
-                            self.src,
-                            "
-                            void* {buffer} = stackalloc {ty}[({list}).Length];
-                            {list}.AsSpan<{ty}>().CopyTo(new Span<{ty}>({buffer}, {list}.Length));
-                            "
-                        );
-                        results.push(format!("(int){buffer}"));
-                        results.push(format!("({list}).Length"));
-                    }
-                    Direction::Export => {
-                        let address = self.locals.tmp("address");
-                        let buffer = self.locals.tmp("buffer");
-                        let gc_handle = self.locals.tmp("gcHandle");
-                        let size = self.gen.gen.sizes.size(element).size_wasm32();
-                        uwrite!(
-                            self.src,
-                            "
-                            byte[] {buffer} = new byte[({size}) * {list}.Length];
-                            Buffer.BlockCopy({list}.ToArray(), 0, {buffer}, 0, ({size}) * {list}.Length);
-                            var {gc_handle} = GCHandle.Alloc({buffer}, GCHandleType.Pinned);
-                            var {address} = {gc_handle}.AddrOfPinnedObject();
-                            "
-                        );
-
-                        if realloc.is_none() {
-                            self.cleanup.push(Cleanup {
-                                address: gc_handle.clone(),
-                            });
-                        }
-                        results.push(format!("((IntPtr)({address})).ToInt32()"));
-                        results.push(format!("{list}.Length"));
-                    }
-                }
-            }
-
-            Instruction::ListCanonLift { element, .. } => {
-                let (_, ty) = list_element_info(element);
-                let array = self.locals.tmp("array");
-                let address = &operands[0];
-                let length = &operands[1];
-
-                uwrite!(
-                    self.src,
-                    "
-                    var {array} = new {ty}[{length}];
-                    new Span<{ty}>((void*)({address}), {length}).CopyTo(new Span<{ty}>({array}));
-                    "
-                );
-
-                results.push(array);
-            }
-
-            Instruction::StringLower { realloc } => {
-                let op = &operands[0];
-                let interop_string = self.locals.tmp("interopString");
-                let result_var = self.locals.tmp("result");
-                uwriteln!(
-                    self.src,
-                    "
-                    var {result_var} = {op};
-                    IntPtr {interop_string} = InteropString.FromString({result_var}, out int length{result_var});"
-                );
-
-                if realloc.is_none() {
-                    results.push(format!("{interop_string}.ToInt32()"));
-                } else {
-                    results.push(format!("{interop_string}.ToInt32()"));
-                }
-                results.push(format!("length{result_var}"));
-
-                self.gen.gen.needs_interop_string = true;
-            }
-
-            Instruction::StringLift { .. } => {
-                if FunctionKind::Freestanding == *self.kind || self.gen.direction == Direction::Export {
-                    self.gen.require_interop_using("System.Text");
-                } else {
-                    self.gen.require_using("System.Text");
-                }
-
-                results.push(format!(
-                    "Encoding.UTF8.GetString((byte*){}, {})",
-                    operands[0], operands[1]
-                ));
-            }
-
-            Instruction::ListLower { element, .. } => {
-                let Block {
-                    body,
-                    results: block_results,
-                    element: block_element,
-                    base,
-                } = self.blocks.pop().unwrap();
-                assert!(block_results.is_empty());
-
-                let list = &operands[0];
-                let size = self.gen.gen.sizes.size(element).size_wasm32();
-                let ty = self.gen.type_name_with_qualifier(element, true);
-                let index = self.locals.tmp("index");
-
-                let address = self.locals.tmp("address");
-                let buffer_size = self.locals.tmp("bufferSize");
-                //TODO: wasm64
-                let align = self.gen.gen.sizes.align(element).align_wasm32();
-                self.needs_native_alloc_list = true;
-
-                uwrite!(
-                    self.src,
-                    "
-                    var {buffer_size} = {size} * (nuint){list}.Count;
-                    var {address} = NativeMemory.AlignedAlloc({buffer_size}, {align});
-                    nativeAllocs.Add((IntPtr){address});
-
-                    for (int {index} = 0; {index} < {list}.Count; ++{index}) {{
-                        {ty} {block_element} = {list}[{index}];
-                        int {base} = (int){address} + ({index} * {size});
-                        {body}
-                    }}
-                    "
-                );
-
-                results.push(format!("(int){address}"));
-                results.push(format!("{list}.Count"));
-            }
-
-            Instruction::ListLift { element, .. } => {
-                let Block {
-                    body,
-                    results: block_results,
-                    base,
-                    ..
-                } = self.blocks.pop().unwrap();
-                let address = &operands[0];
-                let length = &operands[1];
-                let array = self.locals.tmp("array");
-                let ty = self.gen.type_name_with_qualifier(element, true);
-                let size = self.gen.gen.sizes.size(element).size_wasm32();
-                let index = self.locals.tmp("index");
-
-                let result = match &block_results[..] {
-                    [result] => result,
-                    _ => todo!("result count == {}", results.len()),
-                };
-
-                uwrite!(
-                    self.src,
-                    "
-                    var {array} = new List<{ty}>({length});
-                    for (int {index} = 0; {index} < {length}; ++{index}) {{
-                        nint {base} = {address} + ({index} * {size});
-                        {body}
-                        {array}.Add({result});
-                    }}
-                    "
-                );
-
-                results.push(array);
-            }
-
-            Instruction::IterElem { .. } => {
-                results.push(self.block_storage.last().unwrap().element.clone())
-            }
-
-            Instruction::IterBasePointer => {
-                results.push(self.block_storage.last().unwrap().base.clone())
-            }
-
-            Instruction::CallWasm { sig, .. } => {
-                let assignment = match &sig.results[..] {
-                    [_] => {
-                        let result = self.locals.tmp("result");
-                        let assignment = format!("var {result} = ");
-                        results.push(result);
-                        assignment
-                    }
-
-                    [] => String::new(),
-
-                    _ => unreachable!(),
-                };
-
-                let func_name = self.func_name.to_upper_camel_case();
-
-                let operands = operands.join(", ");
-
-                uwriteln!(
-                    self.src,
-                    "{assignment} {func_name}WasmInterop.wasmImport{func_name}({operands});"
-                );
-            }
-
-            Instruction::CallInterface { func, .. } => {
-                let module = self.gen.name;
-                let func_name = self.func_name.to_upper_camel_case();
-                let interface_name = CSharp::get_class_name_from_qualified_name(module).1;
-
-                let class_name_root = interface_name
-                    .strip_prefix("I")
-                    .unwrap()
-                    .to_upper_camel_case();
-
-                let mut oper = String::new();
-
-                for (i, param) in operands.iter().enumerate() {
-                    if i == 0 && matches!(self.kind, FunctionKind::Method(_)) {
-                        continue;
-                    }
-
-                    oper.push_str(&format!("({param})"));
-
-                    if i < operands.len() && operands.len() != i + 1 {
-                        oper.push_str(", ");
-                    }
-                }
-
-                match self.kind {
-                    FunctionKind::Freestanding | FunctionKind::Static(_) | FunctionKind::Method(_) => {
-                        let target = match self.kind {
-                            FunctionKind::Static(id) => self.gen.gen.all_resources[id].export_impl_name(),
-                            FunctionKind::Method(_) => operands[0].clone(),
-                            _ => format!("{class_name_root}Impl")
-                        };
-
-                        match func.results.len() {
-                            0 => uwriteln!(self.src, "{target}.{func_name}({oper});"),
-                            1 => {
-                                let ret = self.locals.tmp("ret");
-                                let ty = self.gen.type_name_with_qualifier(
-                                    func.results.iter_types().next().unwrap(),
-                                    true
-                                );
-                                uwriteln!(self.src, "{ty} {ret};");
-                                let mut cases = Vec::with_capacity(self.results.len());
-                                let mut oks = Vec::with_capacity(self.results.len());
-                                let mut payload_is_void = false;
-                                for (index, ty) in self.results.iter().enumerate() {
-                                    let TypeDefKind::Result(result) = &self.gen.resolve.types[*ty].kind else {
-                                        unreachable!();
-                                    };
-                                    let err_ty = if let Some(ty) = result.err {
-                                        self.gen.type_name_with_qualifier(&ty, true)
-                                    } else {
-                                        "None".to_owned()
-                                    };
-                                    let ty = self.gen.type_name_with_qualifier(&Type::Id(*ty), true);
-                                    let head = oks.concat();
-                                    let tail = oks.iter().map(|_| ")").collect::<Vec<_>>().concat();
-                                    cases.push(
-                                        format!(
-                                            "\
-                                            case {index}: {{
-                                                ret = {head}{ty}.Err(({err_ty}) e.Value){tail};
-                                                break;
-                                            }}
-                                            "
-                                        )
-                                    );
-                                    oks.push(format!("{ty}.Ok("));
-                                    payload_is_void = result.ok.is_none();
-                                }
-                                if !self.results.is_empty() {
-                                    self.src.push_str("try {\n");
-                                }
-                                let head = oks.concat();
-                                let tail = oks.iter().map(|_| ")").collect::<Vec<_>>().concat();
-                                let val = if payload_is_void {
-                                    uwriteln!(self.src, "{target}.{func_name}({oper});");
-                                    "new None()".to_owned()
-                                } else {
-                                    format!("{target}.{func_name}({oper})")
-                                };
-                                uwriteln!(
-                                    self.src,
-                                    "{ret} = {head}{val}{tail};"
-                                );
-                                if !self.results.is_empty() {
-                                    self.gen.gen.needs_wit_exception = true;
-                                    let cases = cases.join("\n");
-                                    uwriteln!(
-                                        self.src,
-                                        r#"}} catch (WitException e) {{
-                                            switch (e.NestingLevel) {{
-                                                {cases}
-
-                                                default: throw new ArgumentException($"invalid nesting level: {{e.NestingLevel}}");
-                                            }}
-                                        }}
-                                        "#
-                                    );
-                                }
-                                results.push(ret);
-                            }
-                            _ => {
-                                let ret = self.locals.tmp("ret");
-                                uwriteln!(
-                                    self.src,
-                                    "var {ret} = {target}.{func_name}({oper});"
-                                );
-                                let mut i = 1;
-                                for _ in func.results.iter_types() {
-                                    results.push(format!("{ret}.Item{i}"));
-                                    i += 1;
-                                }
-                            }
-                        }
-                    }
-                    FunctionKind::Constructor(id) => {
-                        let target = self.gen.gen.all_resources[id].export_impl_name();
-                        let ret = self.locals.tmp("ret");
-                        uwriteln!(self.src, "var {ret} = new {target}({oper});");
-                        results.push(ret);
-                    }
-                }
-
-                for (_,  drop) in &self.resource_drops {
-                    uwriteln!(self.src, "{drop}?.Dispose();");
-                }
-            }
-
-            Instruction::Return { amt: _, func } => {
-                for Cleanup { address } in &self.cleanup {
-                    uwriteln!(self.src, "{address}.Free();");
-                }
-
-                if self.needs_native_alloc_list {
-                    self.src.insert_str(0, "var nativeAllocs = new List<IntPtr>();
-                        ");
-
-                    uwriteln!(self.src, "\
-                        foreach (var nativeAlloc in nativeAllocs)
-                        {{
-                            NativeMemory.AlignedFree((void*)nativeAlloc);
-                        }}");
-                }
-
-                if !matches!((self.gen.direction, self.kind), (Direction::Import, FunctionKind::Constructor(_))) {
-                    match func.results.len() {
-                        0 => (),
-                        1 => {
-                            let mut payload_is_void = false;
-                            let mut previous = operands[0].clone();
-                            let mut vars = Vec::with_capacity(self.results.len());
-                            if let Direction::Import = self.gen.direction {
-                                for ty in &self.results {
-                                    vars.push(previous.clone());
-                                    let tmp = self.locals.tmp("tmp");
-                                    uwrite!(
-                                        self.src,
-                                        "\
-                                        if ({previous}.IsOk) {{
-                                        var {tmp} = {previous}.AsOk;
-                                    "
-                                    );
-                                    previous = tmp;
-                                    let TypeDefKind::Result(result) = &self.gen.resolve.types[*ty].kind else {
-                                        unreachable!();
-                                    };
-                                    payload_is_void = result.ok.is_none();
-                                }
-                            }
-                            uwriteln!(self.src, "return {};", if payload_is_void { "" } else { &previous });
-                            for (level, var) in vars.iter().enumerate().rev() {
-                                self.gen.gen.needs_wit_exception = true;
-                                uwrite!(
-                                    self.src,
-                                    "\
-                                    }} else {{
-                                        throw new WitException({var}.AsErr!, {level});
-                                    }}
-                                    "
-                                );
-                            }
-                        }
-                        _ => {
-                            let results = operands.join(", ");
-                            uwriteln!(self.src, "return ({results});")
-                        }
-                    }
-
-                    // Close all the fixed blocks.
-                    for _ in 0..self.fixed {
-                        uwriteln!(self.src, "}}");
-                    }
-                }
-            }
-
-            Instruction::Malloc { .. } => unimplemented!(),
-
-            Instruction::GuestDeallocate { .. } => {
-                uwriteln!(self.src, r#"Console.WriteLine("TODO: deallocate buffer for indirect parameters");"#);
-            }
-
-            Instruction::GuestDeallocateString => {
-                uwriteln!(self.src, r#"Console.WriteLine("TODO: deallocate buffer for string");"#);
-            }
-
-            Instruction::GuestDeallocateVariant { .. } => {
-                uwriteln!(self.src, r#"Console.WriteLine("TODO: deallocate buffer for variant");"#);
-            }
-
-            Instruction::GuestDeallocateList { .. } => {
-                uwriteln!(self.src, r#"Console.WriteLine("TODO: deallocate buffer for list");"#);
-            }
-
-            Instruction::HandleLower {
-                handle,
-                ..
-            } => {
-                let (Handle::Own(ty) | Handle::Borrow(ty)) = handle;
-                let is_own = matches!(handle, Handle::Own(_));
-                let handle = self.locals.tmp("handle");
-                let id = dealias(self.gen.resolve, *ty);
-                let ResourceInfo { direction, .. } = &self.gen.gen.all_resources[&id];
-                let op = &operands[0];
-
-                uwriteln!(self.src, "var {handle} = {op}.Handle;");
-
-                match direction {
-                    Direction::Import => {
-                        if is_own {
-                            uwriteln!(self.src, "{op}.Handle = 0;");
-                        }
-                    }
-                    Direction::Export => {
-                        self.gen.gen.needs_rep_table = true;
-                        let local_rep = self.locals.tmp("localRep");
-                        let export_name = self.gen.gen.all_resources[&id].export_impl_name();
-                        if is_own {
-                            // Note that we set `{op}.Handle` to zero below to ensure that application code doesn't
-                            // try to use the instance while the host has ownership.  We'll set it back to non-zero
-                            // if and when the host gives ownership back to us.
-                            uwriteln!(
-                                self.src,
-                                "if ({handle} == 0) {{
-                                     var {local_rep} = {export_name}.repTable.Add({op});
-                                     {handle} = {export_name}.WasmInterop.wasmImportResourceNew({local_rep});
-                                 }}
-                                 {op}.Handle = 0;
-                                 "
-                            );
-                        } else {
-                            uwriteln!(
-                                self.src,
-                                "if ({handle} == 0) {{
-                                     var {local_rep} = {export_name}.repTable.Add({op});
-                                     {handle} = {export_name}.WasmInterop.wasmImportResourceNew({local_rep});
-                                     {op}.Handle = {handle};
-                                 }}"
-                            );
-                        }
-                    }
-                }
-                results.push(format!("{handle}"));
-            }
-
-            Instruction::HandleLift {
-                handle,
-                ..
-            } => {
-                let (Handle::Own(ty) | Handle::Borrow(ty)) = handle;
-                let is_own = matches!(handle, Handle::Own(_));
-                let mut resource = self.locals.tmp("resource");
-                let id = dealias(self.gen.resolve, *ty);
-                let ResourceInfo { direction, .. } = &self.gen.gen.all_resources[&id];
-                let op = &operands[0];
-
-                match direction {
-                    Direction::Import => {
-			let import_name = self.gen.type_name_with_qualifier(&Type::Id(id), true);
-
-                        if let FunctionKind::Constructor(_) = self.kind {
-                            resource = "this".to_owned();
-                            uwriteln!(self.src,"{resource}.Handle = {op};");
-                        } else {
-                            let var = if is_own { "var" } else { "" };
-                            uwriteln!(
-                                self.src,
-                                "{var} {resource} = new {import_name}(new {import_name}.THandle({op}));"
-                            );
-                        }
-                        if !is_own {
-                            self.resource_drops.push((import_name, resource.clone()));
-                        }
-                    }
-                    Direction::Export => {
-                        self.gen.gen.needs_rep_table = true;
-
-			let export_name = self.gen.gen.all_resources[&id].export_impl_name();
-                        if is_own {
-                            uwriteln!(
-                                self.src,
-                                "var {resource} = ({export_name}) {export_name}.repTable.Get\
-				     ({export_name}.WasmInterop.wasmImportResourceRep({op}));
-                                 {resource}.Handle = {op};"
-                            );
-                        } else {
-                            uwriteln!(self.src, "var {resource} = ({export_name}) {export_name}.repTable.Get({op});");
-                        }
-                    }
-                }
-                results.push(resource);
-            }
-
-            Instruction::Flush { amt } => {
-                results.extend(operands.iter().take(*amt).map(|v| v.clone()));
-            }
-
-            Instruction::AsyncMalloc { .. }
-            | Instruction::AsyncPostCallInterface { .. }
-            | Instruction::AsyncCallReturn { .. }
-            | Instruction::FutureLower { .. }
-            | Instruction::FutureLift { .. }
-            | Instruction::StreamLower { .. }
-            | Instruction::StreamLift { .. }
-            | Instruction::ErrorContextLower { .. }
-            | Instruction::ErrorContextLift { .. }
-            | Instruction::AsyncCallWasm { .. } => todo!(),
-        }
-    }
-
-    fn return_pointer(&mut self, size: ArchitectureSize, align: Alignment) -> String {
-        let ptr = self.locals.tmp("ptr");
-
-        // Use a stack-based return area for imports, because exports need
-        // their return area to be live until the post-return call.
-        match self.gen.direction {
-            Direction::Import => {
-                self.import_return_pointer_area_size =
-                    self.import_return_pointer_area_size.max(size);
-                self.import_return_pointer_area_align =
-                    self.import_return_pointer_area_align.max(align);
-                let (array_size, element_type) = dotnet_aligned_array(
-                    self.import_return_pointer_area_size.size_wasm32(),
-                    self.import_return_pointer_area_align.align_wasm32(),
-                );
-                let ret_area = self.locals.tmp("retArea");
-                let ret_area_byte0 = self.locals.tmp("retAreaByte0");
-                uwrite!(
-                    self.src,
-                    "
-                    var {2} = new {0}[{1}];
-                    fixed ({0}* {3} = &{2}[0])
-                    {{
-                        var {ptr} = (nint){3};
-                    ",
-                    element_type,
-                    array_size,
-                    ret_area,
-                    ret_area_byte0
-                );
-                self.fixed = self.fixed + 1;
-
-                return format!("{ptr}");
-            }
-            Direction::Export => {
-                self.gen.gen.return_area_size = self.gen.gen.return_area_size.max(size);
-                self.gen.gen.return_area_align = self.gen.gen.return_area_align.max(align);
-
-                uwrite!(
-                    self.src,
-                    "
-                    var {ptr} = InteropReturnArea.returnArea.AddressOfReturnArea();
-                    "
-                );
-                self.gen.gen.needs_export_return_area = true;
-
-                return format!("{ptr}");
-            }
-        }
-    }
-
-    fn push_block(&mut self) {
-        self.block_storage.push(BlockStorage {
-            body: mem::take(&mut self.src),
-            element: self.locals.tmp("element"),
-            base: self.locals.tmp("basePtr"),
-            cleanup: mem::take(&mut self.cleanup),
-        });
-    }
-
-    fn finish_block(&mut self, operands: &mut Vec<String>) {
-        let BlockStorage {
-            body,
-            element,
-            base,
-            cleanup,
-        } = self.block_storage.pop().unwrap();
-
-        if !self.cleanup.is_empty() {
-            //self.needs_cleanup_list = true;
-
-            for Cleanup { address } in &self.cleanup {
-                uwriteln!(self.src, "{address}.Free();");
-            }
-        }
-
-        self.cleanup = cleanup;
-
-        self.blocks.push(Block {
-            body: mem::replace(&mut self.src, body),
-            results: mem::take(operands),
-            element: element,
-            base: base,
-        });
-    }
-
-    fn sizes(&self) -> &SizeAlign {
-        &self.gen.gen.sizes
-    }
-
-    fn is_list_canonical(&self, _resolve: &Resolve, element: &Type) -> bool {
-        is_primitive(element)
-    }
-}
-
-// We cant use "StructLayout.Pack" as dotnet will use the minimum of the type and the "Pack" field,
-// so for byte it would always use 1 regardless of the "Pack".
-fn dotnet_aligned_array(array_size: usize, required_alignment: usize) -> (usize, String) {
-    match required_alignment {
-        1 => {
-            return (array_size, "byte".to_owned());
-        }
-        2 => {
-            return ((array_size + 1) / 2, "ushort".to_owned());
-        }
-        4 => {
-            return ((array_size + 3) / 4, "uint".to_owned());
-        }
-        8 => {
-            return ((array_size + 7) / 8, "ulong".to_owned());
-        }
-        _ => todo!("unsupported return_area_align {}", required_alignment),
-    }
-}
-
-fn perform_cast(op: &String, cast: &Bitcast) -> String {
-    match cast {
-        Bitcast::I32ToF32 => format!("BitConverter.Int32BitsToSingle((int){op})"),
-        Bitcast::I64ToF32 => format!("BitConverter.Int32BitsToSingle((int){op})"),
-        Bitcast::F32ToI32 => format!("BitConverter.SingleToInt32Bits({op})"),
-        Bitcast::F32ToI64 => format!("BitConverter.SingleToInt32Bits({op})"),
-        Bitcast::I64ToF64 => format!("BitConverter.Int64BitsToDouble({op})"),
-        Bitcast::F64ToI64 => format!("BitConverter.DoubleToInt64Bits({op})"),
-        Bitcast::I32ToI64 => format!("(long) ({op})"),
-        Bitcast::I64ToI32 => format!("(int) ({op})"),
-        Bitcast::I64ToP64 => format!("{op}"),
-        Bitcast::P64ToI64 => format!("{op}"),
-        Bitcast::LToI64 | Bitcast::PToP64 => format!("(long) ({op})"),
-        Bitcast::I64ToL | Bitcast::P64ToP => format!("(int) ({op})"),
-        Bitcast::I32ToP
-        | Bitcast::PToI32
-        | Bitcast::I32ToL
-        | Bitcast::LToI32
-        | Bitcast::LToP
-        | Bitcast::PToL
-        | Bitcast::None => op.to_owned(),
-        Bitcast::Sequence(sequence) => {
-            let [first, second] = &**sequence;
-            perform_cast(&perform_cast(op, first), second)
-        }
-    }
-}
-
-fn int_type(int: Int) -> &'static str {
-    match int {
-        Int::U8 => "byte",
-        Int::U16 => "ushort",
-        Int::U32 => "uint",
-        Int::U64 => "ulong",
-    }
-}
-
-fn wasm_type(ty: WasmType) -> &'static str {
-    match ty {
-        WasmType::I32 => "int",
-        WasmType::I64 => "long",
-        WasmType::F32 => "float",
-        WasmType::F64 => "double",
-        WasmType::Pointer => "nint",
-        WasmType::PointerOrI64 => "long",
-        WasmType::Length => "int",
-    }
-}
-
-fn list_element_info(ty: &Type) -> (usize, &'static str) {
-    match ty {
-        Type::S8 => (1, "sbyte"),
-        Type::S16 => (2, "short"),
-        Type::S32 => (4, "int"),
-        Type::S64 => (8, "long"),
-        Type::U8 => (1, "byte"),
-        Type::U16 => (2, "ushort"),
-        Type::U32 => (4, "uint"),
-        Type::U64 => (8, "ulong"),
-        Type::F32 => (4, "float"),
-        Type::F64 => (8, "double"),
-        _ => unreachable!(),
-    }
-}
-
-fn indent(code: &str) -> String {
-    let mut indented = String::with_capacity(code.len());
-    let mut indent = 0;
-    let mut was_empty = false;
-    for line in code.trim().lines() {
-        let trimmed = line.trim();
-        if trimmed.is_empty() {
-            if was_empty {
-                continue;
-            }
-            was_empty = true;
-        } else {
-            was_empty = false;
-        }
-
-        if trimmed.starts_with('}') {
-            indent -= 1;
-        }
-        if !trimmed.is_empty() {
-            indented.extend(iter::repeat(' ').take(indent * 4));
-            indented.push_str(trimmed);
-        }
-        if trimmed.ends_with('{') {
-            indent += 1;
-        }
-        indented.push('\n');
-    }
-    indented
-}
-
-fn interface_name(
-    csharp: &mut CSharp,
-    resolve: &Resolve,
-    name: &WorldKey,
-    direction: Direction,
-) -> String {
-    let pkg = match name {
-        WorldKey::Name(_) => None,
-        WorldKey::Interface(id) => {
-            let pkg = resolve.interfaces[*id].package.unwrap();
-            Some(resolve.packages[pkg].name.clone())
-        }
-    };
-
-    let name = match name {
-        WorldKey::Name(name) => name.to_upper_camel_case(),
-        WorldKey::Interface(id) => resolve.interfaces[*id]
-            .name
-            .as_ref()
-            .unwrap()
-            .to_upper_camel_case(),
-    };
-
-    let namespace = match &pkg {
-        Some(name) => {
-            let mut ns = format!(
-                "{}.{}.",
-                name.namespace.to_csharp_ident(),
-                name.name.to_csharp_ident()
-            );
-
-            if let Some(version) = &name.version {
-                let v = version
-                    .to_string()
-                    .replace('.', "_")
-                    .replace('-', "_")
-                    .replace('+', "_");
-                ns = format!("{}v{}.", ns, &v);
-            }
-            ns
-        }
-        None => String::new(),
-    };
-
-    let world_namespace = &csharp.qualifier();
-
-    format!(
-        "{}wit.{}.{}I{name}",
-        world_namespace,
-        match direction {
-            Direction::Import => "imports",
-            Direction::Export => "exports",
-        },
-        namespace
-    )
-}
-
-fn is_primitive(ty: &Type) -> bool {
-    matches!(
-        ty,
-        Type::U8
-            | Type::S8
-            | Type::U16
-            | Type::S16
-            | Type::U32
-            | Type::S32
-            | Type::U64
-            | Type::S64
-            | Type::F32
-            | Type::F64
-    )
-}
-
-trait ToCSharpIdent: ToOwned {
-    fn csharp_keywords() -> Vec<&'static str>;
-    fn to_csharp_ident(&self) -> Self::Owned;
-    fn to_csharp_ident_upper(&self) -> Self::Owned;
-}
-
-impl ToCSharpIdent for str {
-    // Source: https://learn.microsoft.com/en-us/dotnet/csharp/language-reference/keywords/
-    fn csharp_keywords() -> Vec<&'static str> {
-        vec![
-            "abstract",
-            "as",
-            "base",
-            "bool",
-            "break",
-            "byte",
-            "case",
-            "catch",
-            "char",
-            "checked",
-            "class",
-            "const",
-            "continue",
-            "decimal",
-            "default",
-            "delegate",
-            "do",
-            "double",
-            "else",
-            "enum",
-            "event",
-            "explicit",
-            "extern",
-            "false",
-            "finally",
-            "fixed",
-            "float",
-            "for",
-            "foreach",
-            "goto",
-            "if",
-            "implicit",
-            "in",
-            "int",
-            "interface",
-            "internal",
-            "is",
-            "lock",
-            "long",
-            "namespace",
-            "new",
-            "null",
-            "object",
-            "operator",
-            "out",
-            "override",
-            "params",
-            "private",
-            "protected",
-            "public",
-            "readonly",
-            "ref",
-            "return",
-            "sbyte",
-            "sealed",
-            "short",
-            "sizeof",
-            "stackalloc",
-            "static",
-            "string",
-            "struct",
-            "switch",
-            "this",
-            "throw",
-            "true",
-            "try",
-            "typeof",
-            "uint",
-            "ulong",
-            "unchecked",
-            "unsafe",
-            "ushort",
-            "using",
-            "virtual",
-            "void",
-            "volatile",
-            "while",
-        ]
-    }
-
-    fn to_csharp_ident(&self) -> String {
-        // Escape C# keywords
-        if Self::csharp_keywords().contains(&self) {
-            format!("@{}", self)
-        } else {
-            self.to_lower_camel_case()
-        }
-    }
-
-    fn to_csharp_ident_upper(&self) -> String {
-        // Escape C# keywords
-        if Self::csharp_keywords().contains(&self) {
-            format!("@{}", self)
-        } else {
-            self.to_upper_camel_case()
-        }
-    }
-}
-
-/// Group the specified functions by resource (or `None` for freestanding functions).
-///
-/// The returned map is constructed by iterating over `funcs`, then iterating over `all_resources`, thereby
-/// ensuring that even resources with no associated functions will be represented in the result.
-fn by_resource<'a>(
-    funcs: impl Iterator<Item = (&'a str, &'a Function)>,
-    all_resources: impl Iterator<Item = TypeId>,
-) -> IndexMap<Option<TypeId>, Vec<&'a Function>> {
-    let mut by_resource = IndexMap::<_, Vec<_>>::new();
-    for (_, func) in funcs {
-        by_resource
-            .entry(match &func.kind {
-                FunctionKind::Freestanding => None,
-                FunctionKind::Method(resource)
-                | FunctionKind::Static(resource)
-                | FunctionKind::Constructor(resource) => Some(*resource),
-            })
-            .or_default()
-            .push(func);
-    }
-    for id in all_resources {
-        by_resource.entry(Some(id)).or_default();
-    }
-    by_resource
-}
-
-/// Dereference any number `TypeDefKind::Type` aliases to retrieve the target type.
-fn dealias(resolve: &Resolve, mut id: TypeId) -> TypeId {
-    loop {
-        match &resolve.types[id].kind {
-            TypeDefKind::Type(Type::Id(that_id)) => id = *that_id,
-            _ => break id,
-        }
-    }
-}
-
-fn payload_and_results(resolve: &Resolve, ty: Type) -> (Option<Type>, Vec<TypeId>) {
-    fn recurse(resolve: &Resolve, ty: Type, results: &mut Vec<TypeId>) -> Option<Type> {
-        if let Type::Id(id) = ty {
-            if let TypeDefKind::Result(result) = &resolve.types[id].kind {
-                results.push(id);
-                if let Some(ty) = result.ok {
-                    recurse(resolve, ty, results)
-                } else {
-                    None
-                }
-            } else {
-                Some(ty)
-            }
-        } else {
-            Some(ty)
-        }
-    }
-
-    let mut results = Vec::new();
-    let payload = recurse(resolve, ty, &mut results);
-    (payload, results)
-}
-
-fn extra_modifiers(func: &Function, name: &str) -> &'static str {
-    if let FunctionKind::Method(_) = &func.kind {
-        // Avoid warnings about name clashes.
-        //
-        // TODO: add other `object` method names here
-        if name == "GetType" {
-            return "new";
-        }
-    }
-
-    ""
-=======
->>>>>>> 3f6096b8
 }