--- conflicted
+++ resolved
@@ -271,7 +271,6 @@
         }
     }
 
-<<<<<<< HEAD
     #[cfg(feature = "cpp")]
     if !cpp.is_empty() {
         let (resolve, world) = resolve_wit_dir(&dir);
@@ -366,240 +365,6 @@
         }
     }
 
-    // FIXME: need to fix flaky Go test
-    #[cfg(feature = "go")]
-    if !go.is_empty() && name != "flavorful" {
-        let (resolve, world) = resolve_wit_dir(&dir);
-        let world_name = &resolve.worlds[world].name;
-        let out_dir = out_dir.join(format!("go-{}", world_name));
-        let snake = world_name.replace("-", "_");
-        drop(fs::remove_dir_all(&out_dir));
-
-        let mut files = Default::default();
-        wit_bindgen_go::Opts::default()
-            .build()
-            .generate(&resolve, world, &mut files)
-            .unwrap();
-        let gen_dir = out_dir.join("gen");
-        fs::create_dir_all(&gen_dir).unwrap();
-        for (file, contents) in files.iter() {
-            let dst = gen_dir.join(file);
-            fs::write(dst, contents).unwrap();
-        }
-        for go_impl in &go {
-            fs::copy(&go_impl, out_dir.join(format!("{snake}.go"))).unwrap();
-        }
-
-        let go_mod = format!("module wit_{snake}_go\n\ngo 1.20");
-        fs::write(out_dir.join("go.mod"), go_mod).unwrap();
-
-        let out_wasm = out_dir.join("go.wasm");
-
-        let mut cmd = Command::new("tinygo");
-        cmd.arg("build");
-        cmd.arg("-target=wasi");
-        cmd.arg("-o");
-        cmd.arg(&out_wasm);
-        cmd.arg(format!("{snake}.go"));
-        cmd.current_dir(&out_dir);
-        let command = format!("{cmd:?}");
-        let output = match cmd.output() {
-            Ok(output) => output,
-            Err(e) => panic!("failed to spawn compiler: {e}; command was `{command}`"),
-        };
-
-        if !output.status.success() {
-            println!("dir: {}", out_dir.display());
-            println!("status: {}", output.status);
-            println!("stdout: ------------------------------------------");
-            println!("{}", String::from_utf8_lossy(&output.stdout));
-            println!("stderr: ------------------------------------------");
-            println!("{}", String::from_utf8_lossy(&output.stderr));
-            panic!("failed to compile");
-        }
-
-        // Translate the canonical ABI module into a component.
-
-        let mut module = fs::read(&out_wasm).expect("failed to read wasm file");
-        let encoded = wit_component::metadata::encode(&resolve, world, StringEncoding::UTF8, None)?;
-
-        let section = wasm_encoder::CustomSection {
-            name: Cow::Borrowed("component-type"),
-            data: Cow::Borrowed(&encoded),
-        };
-        module.push(section.id());
-        section.encode(&mut module);
-
-        let component = ComponentEncoder::default()
-            .module(module.as_slice())
-            .expect("pull custom sections from module")
-            .validate(true)
-            .adapter("wasi_snapshot_preview1", &wasi_adapter)
-            .expect("adapter failed to get loaded")
-            .encode()
-            .expect(&format!(
-                "module {:?} can't be translated to a component",
-                out_wasm
-            ));
-        let component_path = out_wasm.with_extension("component.wasm");
-        fs::write(&component_path, component).expect("write component to disk");
-
-        result.push(component_path);
-    }
-
-    #[cfg(feature = "teavm-java")]
-    if !java.is_empty() {
-        let (resolve, world) = resolve_wit_dir(&dir);
-        const DEPTH_FROM_TARGET_DIR: u32 = 2;
-
-        let base_dir = {
-            let mut dir = out_dir.to_owned();
-            for _ in 0..DEPTH_FROM_TARGET_DIR {
-                dir.pop();
-            }
-            dir
-        };
-
-        let teavm_interop_jar = base_dir.join("teavm-interop-0.2.8.jar");
-        let teavm_cli_jar = base_dir.join("teavm-cli-0.2.8.jar");
-        if !(teavm_interop_jar.is_file() && teavm_cli_jar.is_file()) {
-            panic!("please run ci/download-teavm.sh prior to running the Java tests")
-        }
-
-        let world_name = &resolve.worlds[world].name;
-        let out_dir = out_dir.join(format!("java-{}", world_name));
-        drop(fs::remove_dir_all(&out_dir));
-        let java_dir = out_dir.join("src/main/java");
-        let mut files = Default::default();
-
-        wit_bindgen_teavm_java::Opts::default()
-            .build()
-            .generate(&resolve, world, &mut files)
-            .unwrap();
-
-        let mut dst_files = Vec::new();
-
-        fs::create_dir_all(&java_dir).unwrap();
-        for (file, contents) in files.iter() {
-            let dst = java_dir.join(file);
-            fs::create_dir_all(dst.parent().unwrap()).unwrap();
-            fs::write(&dst, contents).unwrap();
-            dst_files.push(dst);
-        }
-
-        for java_impl in java {
-            let dst = java_dir.join(
-                java_impl
-                    .file_name()
-                    .unwrap()
-                    .to_str()
-                    .unwrap()
-                    .replace('_', "/"),
-            );
-            fs::copy(&java_impl, &dst).unwrap();
-            dst_files.push(dst);
-        }
-
-        let main = java_dir.join("Main.java");
-
-        fs::write(
-            &main,
-            include_bytes!("../../crates/teavm-java/tests/Main.java"),
-        )
-        .unwrap();
-
-        dst_files.push(main);
-
-        let mut cmd = Command::new("javac");
-        cmd.arg("-cp")
-            .arg(&teavm_interop_jar)
-            .arg("-d")
-            .arg(out_dir.join("target/classes"));
-
-        for file in &dst_files {
-            cmd.arg(file);
-        }
-
-        println!("{cmd:?}");
-        let output = match cmd.output() {
-            Ok(output) => output,
-            Err(e) => panic!("failed to run javac: {}", e),
-        };
-
-        if !output.status.success() {
-            println!("status: {}", output.status);
-            println!("stdout: ------------------------------------------");
-            println!("{}", String::from_utf8_lossy(&output.stdout));
-            println!("stderr: ------------------------------------------");
-            println!("{}", String::from_utf8_lossy(&output.stderr));
-            panic!("failed to build");
-        }
-
-        let mut cmd = Command::new("java");
-        cmd.arg("-jar")
-            .arg(&teavm_cli_jar)
-            .arg("-p")
-            .arg(out_dir.join("target/classes"))
-            .arg("-d")
-            .arg(out_dir.join("target/generated/wasm/teavm-wasm"))
-            .arg("-t")
-            .arg("wasm")
-            .arg("-g")
-            .arg("-O")
-            .arg("1");
-
-        for file in dst_files {
-            cmd.arg("--preserve-class").arg(
-                file.strip_prefix(&java_dir)
-                    .unwrap()
-                    .to_str()
-                    .unwrap()
-                    .strip_suffix(".java")
-                    .unwrap()
-                    .replace('/', "."),
-            );
-        }
-
-        cmd.arg("Main");
-
-        println!("{cmd:?}");
-        let output = match cmd.output() {
-            Ok(output) => output,
-            Err(e) => panic!("failed to run teavm: {}", e),
-        };
-
-        if !output.status.success() {
-            println!("status: {}", output.status);
-            println!("stdout: ------------------------------------------");
-            println!("{}", String::from_utf8_lossy(&output.stdout));
-            println!("stderr: ------------------------------------------");
-            println!("{}", String::from_utf8_lossy(&output.stderr));
-            panic!("failed to build");
-        }
-
-        let out_wasm = out_dir.join("target/generated/wasm/teavm-wasm/classes.wasm");
-
-        // Translate the canonical ABI module into a component.
-        let module = fs::read(&out_wasm).expect("failed to read wasm file");
-        let component = ComponentEncoder::default()
-            .module(module.as_slice())
-            .expect("pull custom sections from module")
-            .validate(true)
-            .adapter("wasi_snapshot_preview1", &wasi_adapter)
-            .expect("adapter failed to get loaded")
-            .encode()
-            .expect(&format!(
-                "module {out_wasm:?} can be translated to a component",
-            ));
-        let component_path =
-            out_dir.join("target/generated/wasm/teavm-wasm/classes.component.wasm");
-        fs::write(&component_path, component).expect("write component to disk");
-
-        result.push(component_path);
-    }
-
-=======
->>>>>>> 3e5e51a8
     #[cfg(feature = "csharp-mono")]
     if cfg!(windows) && !c_sharp.is_empty() {
         let (resolve, world) = resolve_wit_dir(&dir);
