use crate::bindgen::{FunctionBindgen, POINTER_SIZE_EXPRESSION};
use crate::{
    int_repr, to_rust_ident, to_upper_camel_case, wasm_type, AsyncConfig, FnSig, Identifier,
    InterfaceName, Ownership, RuntimeItem, RustFlagsRepr, RustWasm,
};
use anyhow::Result;
use heck::*;
use std::collections::{BTreeMap, BTreeSet};
use std::fmt::Write as _;
use std::mem;
use wit_bindgen_core::abi::{self, AbiVariant, LiftLower};
use wit_bindgen_core::{
    dealias, make_external_component, make_external_symbol, symmetric, uwrite, uwriteln,
    wit_parser::*, AnonymousTypeGenerator, Source, TypeInfo,
};

pub struct InterfaceGenerator<'a> {
    pub src: Source,
    pub(super) identifier: Identifier<'a>,
    pub in_import: bool,
    pub sizes: SizeAlign,
    pub(super) gen: &'a mut RustWasm,
    pub wasm_import_module: &'a str,
    pub resolve: &'a Resolve,
    pub return_pointer_area_size: ArchitectureSize,
    pub return_pointer_area_align: Alignment,
    pub(super) needs_runtime_module: bool,
    pub(super) needs_deallocate: bool,
}

/// A description of the "mode" in which a type is printed.
///
/// Rust types can either be "borrowed" or "owned". This primarily has to do
/// with lists and imports where arguments to imports can be borrowed lists in
/// theory as ownership is not taken from the caller. This structure is used to
/// help with this fact in addition to the various codegen options of this
/// generator. Namely types in WIT can be reflected into Rust as two separate
/// types, one "owned" and one "borrowed" (aka one with `Vec` and one with
/// `&[T]`).
///
/// This structure is used in conjunction with `modes_of` and `type_mode_for*`
/// primarily. That enables creating a programmatic description of what a type
/// is rendered as along with various options.
///
/// Note that a `TypeMode` is a description of a single "level" of a type. This
/// means that there's one mode for `Vec<T>` and one mode for `T` internally.
/// This is mostly used for things like records where some fields have lifetime
/// parameters, for example, and others don't.
///
/// This type is intended to simplify generation of types and encapsulate all
/// the knowledge about whether lifetime parameters are used and how lists are
/// rendered.
///
/// There are currently two users of lifetime parameters:
///
/// * Lists - when borrowed these are rendered as either `&[T]` or `&str`.
/// * Borrowed resources - for resources owned by the current module they're
///   represented as `&T` and for borrows of imported resources they're
///   represented, more-or-less, as `&Resource<T>`.
///
/// Lists have a choice of being rendered as borrowed or not but resources are
/// required to be borrowed.
#[derive(Debug, Copy, Clone, PartialEq)]
struct TypeMode {
    /// The lifetime parameter, if any, for this type. If present this type is
    /// required to have a lifetime parameter.
    lifetime: Option<&'static str>,

    /// Whether or not lists are borrowed in this type.
    ///
    /// If this field is `true` then lists are rendered as `&[T]` and `&str`
    /// rather than their owned equivalent. If this field is `false` than the
    /// owned equivalents are used instead.
    lists_borrowed: bool,

    /// The "style" of ownership that this mode was created with.
    ///
    /// This information is used to determine what mode the next layer deep int
    /// he type tree is rendered with. For example if this layer is owned so is
    /// the next layer. This is primarily used for the "OnlyTopBorrowed"
    /// ownership style where all further layers beneath that are `Owned`.
    style: TypeOwnershipStyle,
}

/// The style of ownership of a type, used to initially create a `TypeMode` and
/// stored internally within it as well.
#[derive(Debug, Copy, Clone, PartialEq)]
enum TypeOwnershipStyle {
    /// This style means owned things are printed such as `Vec<T>` and `String`.
    ///
    /// Note that this primarily applies to lists.
    Owned,

    /// This style means that lists/strings are `&[T]` and `&str`.
    ///
    /// Note that this primarily applies to lists.
    Borrowed,

    /// This style means that the top-level of a type is borrowed but all other
    /// layers are `Owned`.
    ///
    /// This is used for parameters in the "owning" mode of generation to
    /// imports. It's easy enough to create a `&T` at the root layer but it's
    /// more difficult to create `&T` stored within a `U`, for example.
    OnlyTopBorrowed,
}

impl TypeMode {
    /// Returns a mode where everything is indicated that it's supposed to be
    /// rendered as an "owned" type.
    fn owned() -> TypeMode {
        TypeMode {
            lifetime: None,
            lists_borrowed: false,
            style: TypeOwnershipStyle::Owned,
        }
    }
}

impl TypeOwnershipStyle {
    /// Preserves this mode except for `OnlyTopBorrowed` where it switches it to
    /// `Owned`.
    fn next(&self) -> TypeOwnershipStyle {
        match self {
            TypeOwnershipStyle::Owned => TypeOwnershipStyle::Owned,
            TypeOwnershipStyle::Borrowed => TypeOwnershipStyle::Borrowed,
            TypeOwnershipStyle::OnlyTopBorrowed => TypeOwnershipStyle::Owned,
        }
    }
}

impl<'i> InterfaceGenerator<'i> {
    pub(super) fn generate_exports<'a>(
        &mut self,
        interface: Option<(InterfaceId, &WorldKey)>,
        funcs: impl Iterator<Item = &'a Function> + Clone,
    ) -> Result<String> {
        let mut traits = BTreeMap::new();
        let mut funcs_to_export = Vec::new();
        let mut resources_to_drop = Vec::new();

        traits.insert(None, ("Guest".to_string(), Vec::new()));

        if let Some((id, _)) = interface {
            for (name, id) in self.resolve.interfaces[id].types.iter() {
                match self.resolve.types[*id].kind {
                    TypeDefKind::Resource => {}
                    _ => continue,
                }
                resources_to_drop.push(name);
                let camel = name.to_upper_camel_case();
                traits.insert(Some(*id), (format!("Guest{camel}"), Vec::new()));
            }
        }

        for func in funcs {
            if self.gen.skip.contains(&func.name) {
                continue;
            }

            let async_ = match &self.gen.opts.async_ {
                AsyncConfig::None => false,
                AsyncConfig::All => true,
                AsyncConfig::Some { exports, .. } => {
                    exports.contains(&if let Some((_, key)) = interface {
                        format!("{}#{}", self.resolve.name_world_key(key), func.name)
                    } else {
                        func.name.clone()
                    })
                }
            };
            let resource = match func.kind {
                FunctionKind::Freestanding => None,
                FunctionKind::Method(id)
                | FunctionKind::Constructor(id)
                | FunctionKind::Static(id) => Some(id),
            };

            funcs_to_export.push((func, resource, async_));
            let (trait_name, methods) = traits.get_mut(&resource).unwrap();
            self.generate_guest_export(func, interface.map(|(_, k)| k), &trait_name, async_);

            let prev = mem::take(&mut self.src);
            let mut sig = FnSig {
                async_,
                use_item_name: true,
                private: true,
                ..Default::default()
            };
            if let FunctionKind::Method(_) = &func.kind {
                sig.self_arg = Some("&self".into());
                sig.self_is_first_param = true;
            }
            self.print_signature(func, true, &sig, false);
            self.src.push_str(";\n");
            let trait_method = mem::replace(&mut self.src, prev);
            methods.push(trait_method);
        }

        let (name, methods) = traits.remove(&None).unwrap();
        if !methods.is_empty() || !traits.is_empty() {
            self.generate_interface_trait(
                &name,
                &methods,
                traits
                    .iter()
                    .map(|(resource, (trait_name, ..))| (resource.unwrap(), trait_name.as_str())),
            )
        }

        for (resource, (trait_name, methods)) in traits.iter() {
            let resource = resource.unwrap();
            let resource_name = self.resolve.types[resource].name.as_ref().unwrap();
            if self.gen.opts.symmetric {
                let resource_type = resource_name.to_pascal_case();
                let resource_lowercase = resource_name.to_lower_camel_case();
                uwriteln!(
                    self.src,
                    r#"#[doc(hidden)]
            #[allow(non_snake_case)]
            pub unsafe fn _export_drop_{resource_lowercase}_cabi<T: {trait_name}>(arg0: usize) {{
                #[cfg(target_arch = "wasm32")]
                _rt::run_ctors_once();
                {resource_type}::dtor::<T>(arg0 as *mut u8);
            }}"#
                );
            }

            uwriteln!(self.src, "pub trait {trait_name}: 'static {{");
            let (_, interface_name) = interface.unwrap();
            let module = self.resolve.name_world_key(interface_name);
            let external_new = make_external_symbol(
                &(String::from("[export]") + &module),
                &(String::from("[resource-new]") + &resource_name),
                AbiVariant::GuestImport,
            );
            let external_rep = make_external_symbol(
                &(String::from("[export]") + &module),
                &(String::from("[resource-rep]") + &resource_name),
                AbiVariant::GuestImport,
            );
            if self.gen.opts.symmetric {
                uwriteln!(
                    self.src,
                    r#"
    #[doc(hidden)]
    unsafe fn _resource_new(val: *mut u8) -> {handle_type}
        where Self: Sized
    {{
        val as {handle_type}
    }}
    
    #[doc(hidden)]
    fn _resource_rep(handle: {handle_type}) -> *mut u8
        where Self: Sized
    {{
        handle as *mut u8
    }}
    
                        "#,
                    handle_type = "usize"
                );
            } else {
                uwriteln!(
                    self.src,
                    r#"
#[doc(hidden)]
unsafe fn _resource_new(val: *mut u8) -> {handle_type}
    where Self: Sized
{{
    #[link(wasm_import_module = "[export]{module}")]
    extern "C" {{
        #[cfg_attr(target_arch = "wasm32", link_name = "[resource-new]{resource_name}")]
        fn {external_new}(_: *mut u8) -> {handle_type};
    }}
    {external_new}(val)
}}

#[doc(hidden)]
fn _resource_rep(handle: {handle_type}) -> *mut u8
    where Self: Sized
{{
    #[link(wasm_import_module = "[export]{module}")]
    extern "C" {{
        #[cfg_attr(target_arch = "wasm32", link_name = "[resource-rep]{resource_name}")]
        fn {external_rep}(_: {handle_type}) -> *mut u8;
    }}
    unsafe {{
        {external_rep}(handle)
    }}
}}

                    "#,
                    handle_type = "u32"
                );
            }
            for method in methods {
                self.src.push_str(method);
            }

            uwriteln!(self.src, "}}");
        }

        let macro_name = match interface {
            None => {
                let world = match self.identifier {
                    Identifier::World(w) => w,
<<<<<<< HEAD
                    Identifier::None | Identifier::Interface(..) => unreachable!(),
=======
                    Identifier::Interface(..) | Identifier::StreamOrFuturePayload => unreachable!(),
>>>>>>> 3f6096b8
                };
                let world = self.resolve.worlds[world].name.to_snake_case();
                format!("__export_world_{world}_cabi")
            }
            Some((_, name)) => {
                format!(
                    "__export_{}_cabi",
                    self.resolve
                        .name_world_key(name)
                        .to_snake_case()
                        .chars()
                        .map(|c| if !c.is_alphanumeric() { '_' } else { c })
                        .collect::<String>()
                )
            }
        };
        let (macro_export, use_vis) = if self.gen.opts.pub_export_macro {
            ("#[macro_export]", "pub")
        } else {
            ("", "pub(crate)")
        };

        uwriteln!(
            self.src,
            "\
#[doc(hidden)]
{macro_export}
macro_rules! {macro_name} {{
    ($ty:ident with_types_in $($path_to_types:tt)*) => (const _: () = {{
"
        );

        for (func, resource, async_) in funcs_to_export {
            let ty = match resource {
                None => "$ty".to_string(),
                Some(id) => {
                    let name = self.resolve.types[id]
                        .name
                        .as_ref()
                        .unwrap()
                        .to_upper_camel_case();
                    format!("<$ty as $($path_to_types)*::Guest>::{name}")
                }
            };
            self.generate_raw_cabi_export(func, &ty, "$($path_to_types)*", async_);
        }
        let export_prefix = self.gen.opts.export_prefix.as_deref().unwrap_or("");
        for name in resources_to_drop {
            let module = match self.identifier {
                Identifier::Interface(_, key) => self.resolve.name_world_key(key),
<<<<<<< HEAD
                Identifier::None | Identifier::World(_) => unreachable!(),
=======
                Identifier::World(_) | Identifier::StreamOrFuturePayload => {
                    unreachable!()
                }
>>>>>>> 3f6096b8
            };
            let camel = name.to_upper_camel_case();
            if self.gen.opts.symmetric {
                let dtor_symbol = make_external_symbol(
                    &module,
                    &(String::from("[resource-drop]") + &name),
                    AbiVariant::GuestImport,
                );
                uwriteln!(
                    self.src,
                    r#"    #[cfg_attr(not(target_arch = "wasm32"), no_mangle)]
    unsafe extern "C" fn {dtor_symbol}(arg0: usize) {{
      $($path_to_types)*::_export_drop_{name}_cabi::<<$ty as $($path_to_types)*::Guest>::{camel}>(arg0)
    }}
"#
                );
            } else {
                let dtor_symbol = make_external_symbol(
                    &module,
                    &(String::from("[dtor]") + &name),
                    AbiVariant::GuestExport,
                );
                uwriteln!(
                    self.src,
                    r#"
                const _: () = {{
                    #[doc(hidden)]
                    #[cfg_attr(target_arch = "wasm32", export_name = "{export_prefix}{module}#[dtor]{name}")]
                    #[cfg_attr(not(target_arch = "wasm32"), no_mangle)]
                    #[allow(non_snake_case)]
                    unsafe extern "C" fn {dtor_symbol}(rep: *mut u8) {{
                        $($path_to_types)*::{camel}::dtor::<
                            <$ty as $($path_to_types)*::Guest>::{camel}
                        >(rep)
                    }}
                }};
                "#
                );
            }
        }
        uwriteln!(self.src, "}};);");
        uwriteln!(self.src, "}}");
        uwriteln!(self.src, "#[doc(hidden)]");
        uwriteln!(self.src, "{use_vis} use {macro_name};");
        Ok(macro_name)
    }

    fn generate_interface_trait<'a>(
        &mut self,
        trait_name: &str,
        methods: &[Source],
        resource_traits: impl Iterator<Item = (TypeId, &'a str)>,
    ) {
        uwriteln!(self.src, "pub trait {trait_name} {{");
        for (id, trait_name) in resource_traits {
            let name = self.resolve.types[id]
                .name
                .as_ref()
                .unwrap()
                .to_upper_camel_case();
            uwriteln!(self.src, "type {name}: {trait_name};");
        }
        for method in methods {
            self.src.push_str(method);
        }
        uwriteln!(self.src, "}}");
    }

    pub fn generate_imports<'a>(
        &mut self,
        funcs: impl Iterator<Item = &'a Function>,
        interface: Option<&WorldKey>,
    ) {
        for func in funcs {
            self.generate_guest_import(func, interface);
<<<<<<< HEAD
        }
    }

    pub fn align_area(&mut self, alignment: Alignment) {
        match alignment {
            Alignment::Pointer => uwriteln!(
                self.src,
                "#[cfg_attr(target_pointer_width=\"64\", repr(align(8)))]
                    #[cfg_attr(target_pointer_width=\"32\", repr(align(4)))]"
            ),
            Alignment::Bytes(bytes) => {
                uwriteln!(self.src, "#[repr(align({align}))]", align = bytes.get())
            }
=======
>>>>>>> 3f6096b8
        }
    }

    pub fn finish(&mut self) -> String {
        if !self.return_pointer_area_size.is_empty() {
            uwriteln!(self.src,);
            self.align_area(self.return_pointer_area_align);
            uwrite!(
                self.src,
                    "struct _RetArea([::core::mem::MaybeUninit::<u8>; {size}]);
                    static mut _RET_AREA: _RetArea = _RetArea([::core::mem::MaybeUninit::uninit(); {size}]);
",
                size = self.return_pointer_area_size.format_term(POINTER_SIZE_EXPRESSION, true),
            );
        }

        let src = mem::take(&mut self.src).into();

        if self.needs_runtime_module {
            let root = self.path_to_root();
            if !root.is_empty() {
                return format!("use {root}_rt;\n{src}");
            }
        }
        src
    }

    pub(crate) fn path_to_root(&self) -> String {
        let mut path_to_root = String::new();

        match self.identifier {
            Identifier::Interface(_, key) => {
                // Escape the submodule for this interface
                path_to_root.push_str("super::");

                // Escape the `exports` top-level submodule
                if !self.in_import {
                    path_to_root.push_str("super::");
                }

                // Escape the namespace/package submodules for interface-based ids
                match key {
                    WorldKey::Name(_) => {}
                    WorldKey::Interface(_) => {
                        path_to_root.push_str("super::super::");
                    }
                }
            }
            Identifier::StreamOrFuturePayload => path_to_root.push_str("super::super::"),
            _ => {}
        }
        path_to_root
    }

    pub fn start_append_submodule(&mut self, name: &WorldKey) -> (String, Vec<String>) {
        let snake = match name {
            WorldKey::Name(name) => to_rust_ident(name),
            WorldKey::Interface(id) => {
                to_rust_ident(self.resolve.interfaces[*id].name.as_ref().unwrap())
            }
        };
        let module_path = crate::compute_module_path(name, &self.resolve, !self.in_import);
        (snake, module_path)
    }

    pub fn finish_append_submodule(mut self, snake: &str, module_path: Vec<String>, docs: &Docs) {
        let module = self.finish();

        self.rustdoc(docs);
        let docs = mem::take(&mut self.src).to_string();
        let docs = docs.trim_end();

        let path_to_root = self.path_to_root();
        let used_static = if self.gen.opts.disable_custom_section_link_helpers {
            String::new()
        } else {
            format!(
                "\
                    #[used]
                    #[doc(hidden)]
                    static __FORCE_SECTION_REF: fn() =
                        {path_to_root}__link_custom_section_describing_imports;
                "
            )
        };
        let module = format!(
            "\
                {docs}
                #[allow(dead_code, unused_imports, clippy::all)]
                pub mod {snake} {{
                    {used_static}
                    {module}
                }}
",
        );
        let map = if self.in_import {
            &mut self.gen.import_modules
        } else {
            &mut self.gen.export_modules
        };
        map.push((module, module_path))
    }

    fn generate_payloads(&mut self, prefix: &str, func: &Function, interface: Option<&WorldKey>) {
        for (index, ty) in func
            .find_futures_and_streams(self.resolve)
            .into_iter()
            .enumerate()
        {
            let module = format!(
                "{prefix}{}",
                interface
                    .map(|name| self.resolve.name_world_key(name))
                    .unwrap_or_else(|| "$root".into())
            );
            let func_name = &func.name;
<<<<<<< HEAD
            let type_mode = TypeMode {
                lifetime: None,
                lists_borrowed: false,
                style: TypeOwnershipStyle::Owned,
            };
            let stream_and_future_support = self.path_to_stream_and_future_support();
=======
>>>>>>> 3f6096b8
            let async_support = self.path_to_async_support();

            match &self.resolve.types[ty].kind {
                TypeDefKind::Future(payload_type) => {
<<<<<<< HEAD
                    let (name, full_name) = if let Some(payload_type) = payload_type {
                        (
                            {
                                let old = mem::take(&mut self.src);
                                self.print_ty(&payload_type, type_mode);
                                String::from(mem::replace(&mut self.src, old))
                            },
                            {
                                let old = mem::take(&mut self.src);
                                let old_identifier =
                                    mem::replace(&mut self.identifier, Identifier::None);
                                self.print_ty(&payload_type, type_mode);
                                self.identifier = old_identifier;
                                String::from(mem::replace(&mut self.src, old))
                            },
                        )
                    } else {
                        ("()".into(), "()".into())
                    };

                    if self.gen.future_payloads_emitted.insert(full_name) {
=======
                    let name = if let Some(payload_type) = payload_type {
                        self.full_type_name_owned(payload_type, Identifier::StreamOrFuturePayload)
                    } else {
                        "()".into()
                    };

                    if !self.gen.future_payloads.contains_key(&name) {
                        let ordinal = self.gen.future_payloads.len();
>>>>>>> 3f6096b8
                        let (size, align) = if let Some(payload_type) = payload_type {
                            (
                                self.sizes.size(payload_type),
                                self.sizes.align(payload_type),
                            )
                        } else {
                            (
                                ArchitectureSize {
                                    bytes: 0,
                                    pointers: 0,
                                },
                                Alignment::default(),
                            )
                        };
                        let size = size.size_wasm32();
                        let align = align.align_wasm32();
                        let (lower, lift) = if let Some(payload_type) = payload_type {
                            let lower =
                                self.lower_to_memory("address", "&value", &payload_type, &module);
                            let lift =
                                self.lift_from_memory("address", "value", &payload_type, &module);
                            (lower, lift)
                        } else {
                            (String::new(), "let value = ();\n".into())
                        };

<<<<<<< HEAD
                        uwriteln!(
                            self.src,
                            r#"
impl {stream_and_future_support}::FuturePayload for {name} {{
    fn new() -> u32 {{
        #[cfg(not(target_arch = "wasm32"))]
        {{
            unreachable!();
        }}

        #[cfg(target_arch = "wasm32")]
        {{
            #[link(wasm_import_module = "{module}")]
            extern "C" {{
                #[link_name = "[future-new-{index}]{func_name}"]
                fn new() -> u32;
            }}
            unsafe {{ new() }}
        }}
    }}

    async fn write(future: u32, value: Self) -> bool {{
=======
                        let box_ = format!("super::super::{}", self.path_to_box());
                        let code = format!(
                            r#"
#[doc(hidden)]
pub mod vtable{ordinal} {{
    fn write(future: u32, value: {name}) -> ::core::pin::Pin<{box_}<dyn ::core::future::Future<Output = bool>>> {{
>>>>>>> 3f6096b8
        #[cfg(not(target_arch = "wasm32"))]
        {{
            unreachable!();
        }}

        #[cfg(target_arch = "wasm32")]
        {{
            #[repr(align({align}))]
            struct Buffer([::core::mem::MaybeUninit::<u8>; {size}]);
            let mut buffer = Buffer([::core::mem::MaybeUninit::uninit(); {size}]);
            let address = buffer.0.as_mut_ptr() as *mut u8;
            {lower}
<<<<<<< HEAD
=======

>>>>>>> 3f6096b8
            #[link(wasm_import_module = "{module}")]
            extern "C" {{
                #[link_name = "[async][future-write-{index}]{func_name}"]
                fn wit_import(_: u32, _: *mut u8) -> u32;
            }}

<<<<<<< HEAD
            unsafe {{ {async_support}::await_future_result(wit_import, future, address).await }}
        }}
    }}

    async fn read(future: u32) -> Option<Self> {{
=======
            {box_}::pin(async move {{
                unsafe {{ {async_support}::await_future_result(wit_import, future, address).await }}
            }})
        }}
    }}

    fn read(future: u32) -> ::core::pin::Pin<{box_}<dyn ::core::future::Future<Output = Option<{name}>>>> {{
>>>>>>> 3f6096b8
        #[cfg(not(target_arch = "wasm32"))]
        {{
            unreachable!();
        }}

        #[cfg(target_arch = "wasm32")]
        {{
            struct Buffer([::core::mem::MaybeUninit::<u8>; {size}]);
            let mut buffer = Buffer([::core::mem::MaybeUninit::uninit(); {size}]);
            let address = buffer.0.as_mut_ptr() as *mut u8;
        
            #[link(wasm_import_module = "{module}")]
            extern "C" {{
                #[link_name = "[async][future-read-{index}]{func_name}"]
                fn wit_import(_: u32, _: *mut u8) -> u32;
            }}

<<<<<<< HEAD
            if unsafe {{ {async_support}::await_future_result(wit_import, future, address).await }} {{
                {lift}
                Some(value)
            }} else {{
               None
            }}
=======
            {box_}::pin(async move {{
                if unsafe {{ {async_support}::await_future_result(wit_import, future, address).await }} {{
                    {lift}
                    Some(value)
                }} else {{
                   None
                }}
            }})
>>>>>>> 3f6096b8
        }}
    }}

    fn cancel_write(writer: u32) {{
        #[cfg(not(target_arch = "wasm32"))]
        {{
            unreachable!();
        }}

        #[cfg(target_arch = "wasm32")]
        {{
            #[link(wasm_import_module = "{module}")]
            extern "C" {{
                #[link_name = "[future-cancel-write-{index}]{func_name}"]
                fn cancel(_: u32) -> u32;
            }}
            unsafe {{ cancel(writer) }};
        }}
    }}

    fn cancel_read(reader: u32) {{
        #[cfg(not(target_arch = "wasm32"))]
        {{
            unreachable!();
        }}

        #[cfg(target_arch = "wasm32")]
        {{
            #[link(wasm_import_module = "{module}")]
            extern "C" {{
                #[link_name = "[future-cancel-read-{index}]{func_name}"]
                fn cancel(_: u32) -> u32;
            }}
            unsafe {{ cancel(reader) }};
        }}
    }}

    fn close_writable(writer: u32) {{
        #[cfg(not(target_arch = "wasm32"))]
        {{
            unreachable!();
        }}

        #[cfg(target_arch = "wasm32")]
        {{
            #[link(wasm_import_module = "{module}")]
            extern "C" {{
                #[link_name = "[future-close-writable-{index}]{func_name}"]
                fn drop(_: u32, _: u32);
            }}
            unsafe {{ drop(writer, 0) }}
        }}
    }}

    fn close_readable(reader: u32) {{
        #[cfg(not(target_arch = "wasm32"))]
        {{
            unreachable!();
        }}

        #[cfg(target_arch = "wasm32")]
        {{
            #[link(wasm_import_module = "{module}")]
            extern "C" {{
                #[link_name = "[future-close-readable-{index}]{func_name}"]
                fn drop(_: u32);
            }}
            unsafe {{ drop(reader) }}
        }}
    }}
<<<<<<< HEAD
}}
                        "#,
                        );
                    }
                }
                TypeDefKind::Stream(payload_type) => {
                    let name = {
                        let old = mem::take(&mut self.src);
                        self.print_ty(&payload_type, type_mode);
                        String::from(mem::replace(&mut self.src, old))
                    };

                    let full_name = {
                        let old = mem::take(&mut self.src);
                        let old_identifier = mem::replace(&mut self.identifier, Identifier::None);
                        self.print_ty(&payload_type, type_mode);
                        self.identifier = old_identifier;
                        String::from(mem::replace(&mut self.src, old))
                    };

                    if self.gen.stream_payloads_emitted.insert(full_name) {
=======

    pub static VTABLE: {async_support}::FutureVtable<{name}> = {async_support}::FutureVtable::<{name}> {{
        write, read, cancel_write, cancel_read, close_writable, close_readable
    }};

    impl super::FuturePayload for {name} {{
        fn new() -> (u32, &'static {async_support}::FutureVtable<Self>) {{
            #[cfg(not(target_arch = "wasm32"))]
            {{
                unreachable!();
            }}

            #[cfg(target_arch = "wasm32")]
            {{
                #[link(wasm_import_module = "{module}")]
                extern "C" {{
                    #[link_name = "[future-new-{index}]{func_name}"]
                    fn new() -> u32;
                }}
                (unsafe {{ new() }}, &VTABLE)
            }}
        }}
    }}
}}
                        "#,
                        );

                        self.gen.future_payloads.insert(name, code);
                    }
                }
                TypeDefKind::Stream(payload_type) => {
                    let name =
                        self.full_type_name_owned(payload_type, Identifier::StreamOrFuturePayload);

                    if !self.gen.stream_payloads.contains_key(&name) {
                        let ordinal = self.gen.stream_payloads.len();
>>>>>>> 3f6096b8
                        let size = self.sizes.size(payload_type).size_wasm32();
                        let align = self.sizes.align(payload_type).align_wasm32();
                        let alloc = self.path_to_std_alloc_module();
                        let (lower_address, lower, lift_address, lift) =
                            if stream_direct(payload_type) {
                                let lower_address = "let address = values.as_ptr() as _;".into();
                                let lift_address = "let address = values.as_mut_ptr() as _;".into();
                                (
                                    lower_address,
                                    String::new(),
                                    lift_address,
                                    "let value = ();\n".into(),
                                )
                            } else {
                                let address = format!(
                                    "let address = unsafe {{ {alloc}::alloc\
                                     ({alloc}::Layout::from_size_align_unchecked\
                                     ({size} * values.len(), {align})) }};"
                                );
                                let lower = self.lower_to_memory(
                                    "address",
                                    "value",
                                    &payload_type,
                                    &module,
                                );
                                let lower = format!(
                                    r#"
for (index, value) in values.iter().enumerate() {{
    let address = unsafe {{ address.add(index * {size}) }};
    {lower}
}}
                                "#
                                );
                                let lift = self.lift_from_memory(
                                    "address",
                                    "value",
                                    &payload_type,
                                    &module,
                                );
                                let lift = format!(
                                    r#"
for (index, dst) in values.iter_mut().take(count).enumerate() {{
    let address = unsafe {{ address.add(index * {size}) }};
    {lift}
    dst.write(value);
}}
                                "#
                                );
                                (address.clone(), lower, address, lift)
                            };

<<<<<<< HEAD
                        uwriteln!(
                            self.src,
                            r#"
impl {stream_and_future_support}::StreamPayload for {name} {{
    fn new() -> u32 {{
        #[cfg(not(target_arch = "wasm32"))]
        {{
            unreachable!();
        }}

        #[cfg(target_arch = "wasm32")]
        {{
            #[link(wasm_import_module = "{module}")]
            extern "C" {{
                #[link_name = "[stream-new-{index}]{func_name}"]
                fn new() -> u32;
            }}
            unsafe {{ new() }}
        }}
    }}

    async fn write(stream: u32, values: &[Self]) -> Option<usize> {{
=======
                        let box_ = format!("super::super::{}", self.path_to_box());
                        let code = format!(
                            r#"
#[doc(hidden)]
pub mod vtable{ordinal} {{
    fn write(stream: u32, values: &[{name}]) -> ::core::pin::Pin<{box_}<dyn ::core::future::Future<Output = Option<usize>>>> {{
>>>>>>> 3f6096b8
        #[cfg(not(target_arch = "wasm32"))]
        {{
            unreachable!();
        }}

        #[cfg(target_arch = "wasm32")]
        {{
            {lower_address}
            {lower}
<<<<<<< HEAD
=======

>>>>>>> 3f6096b8
            #[link(wasm_import_module = "{module}")]
            extern "C" {{
                #[link_name = "[async][stream-write-{index}]{func_name}"]
                fn wit_import(_: u32, _: *mut u8, _: u32) -> u32;
            }}

<<<<<<< HEAD
            unsafe {{
                {async_support}::await_stream_result(wit_import, stream, address, u32::try_from(values.len()).unwrap()).await
            }}
        }}
    }}

    async fn read(stream: u32, values: &mut [::core::mem::MaybeUninit::<Self>]) -> Option<usize> {{
=======
            {box_}::pin(async move {{
                unsafe {{
                    {async_support}::await_stream_result(
                        wit_import,
                        stream,
                        address,
                        u32::try_from(values.len()).unwrap()
                    ).await
                }}
            }})
        }}
    }}

    fn read(stream: u32, values: &mut [::core::mem::MaybeUninit::<{name}>]) -> ::core::pin::Pin<{box_}<dyn ::core::future::Future<Output = Option<usize>>>> {{
>>>>>>> 3f6096b8
        #[cfg(not(target_arch = "wasm32"))]
        {{
            unreachable!();
        }}

        #[cfg(target_arch = "wasm32")]
        {{
            {lift_address}
<<<<<<< HEAD
=======

>>>>>>> 3f6096b8
            #[link(wasm_import_module = "{module}")]
            extern "C" {{
                #[link_name = "[async][stream-read-{index}]{func_name}"]
                fn wit_import(_: u32, _: *mut u8, _: u32) -> u32;
            }}

<<<<<<< HEAD
            let count = unsafe {{
                {async_support}::await_stream_result(wit_import, stream, address, u32::try_from(values.len()).unwrap()).await
            }};
            #[allow(unused)]
            if let Some(count) = count {{
                {lift}
            }}
            count
=======
            {box_}::pin(async move {{
                let count = unsafe {{
                    {async_support}::await_stream_result(
                        wit_import,
                        stream,
                        address,
                        u32::try_from(values.len()).unwrap()
                    ).await
                }};
                #[allow(unused)]
                if let Some(count) = count {{
                    {lift}
                }}
                count
            }})
>>>>>>> 3f6096b8
        }}
    }}

    fn cancel_write(writer: u32) {{
        #[cfg(not(target_arch = "wasm32"))]
        {{
            unreachable!();
        }}

        #[cfg(target_arch = "wasm32")]
        {{
            #[link(wasm_import_module = "{module}")]
            extern "C" {{
                #[link_name = "[stream-cancel-write-{index}]{func_name}"]
                fn cancel(_: u32) -> u32;
            }}
            unsafe {{ cancel(writer) }};
        }}
    }}

    fn cancel_read(reader: u32) {{
        #[cfg(not(target_arch = "wasm32"))]
        {{
            unreachable!();
        }}

        #[cfg(target_arch = "wasm32")]
        {{
            #[link(wasm_import_module = "{module}")]
            extern "C" {{
                #[link_name = "[stream-cancel-read-{index}]{func_name}"]
                fn cancel(_: u32) -> u32;
            }}
            unsafe {{ cancel(reader) }};
        }}
    }}

    fn close_writable(writer: u32) {{
        #[cfg(not(target_arch = "wasm32"))]
        {{
            unreachable!();
        }}

        #[cfg(target_arch = "wasm32")]
        {{
            #[link(wasm_import_module = "{module}")]
            extern "C" {{
                #[link_name = "[stream-close-writable-{index}]{func_name}"]
                fn drop(_: u32, _: u32);
            }}
            unsafe {{ drop(writer, 0) }}
        }}
    }}

    fn close_readable(reader: u32) {{
        #[cfg(not(target_arch = "wasm32"))]
        {{
            unreachable!();
        }}

        #[cfg(target_arch = "wasm32")]
        {{
            #[link(wasm_import_module = "{module}")]
            extern "C" {{
                #[link_name = "[stream-close-readable-{index}]{func_name}"]
                fn drop(_: u32);
            }}
            unsafe {{ drop(reader) }}
        }}
    }}
<<<<<<< HEAD
}}
                        "#
                        );
=======

    pub static VTABLE: {async_support}::StreamVtable<{name}> = {async_support}::StreamVtable::<{name}> {{
        write, read, cancel_write, cancel_read, close_writable, close_readable
    }};

    impl super::StreamPayload for {name} {{
        fn new() -> (u32, &'static {async_support}::StreamVtable<Self>) {{
            #[cfg(not(target_arch = "wasm32"))]
            {{
                unreachable!();
            }}

            #[cfg(target_arch = "wasm32")]
            {{
                #[link(wasm_import_module = "{module}")]
                extern "C" {{
                    #[link_name = "[stream-new-{index}]{func_name}"]
                    fn new() -> u32;
                }}
                (unsafe {{ new() }}, &VTABLE)
            }}
        }}
    }}
}}
                        "#,
                        );

                        self.gen.stream_payloads.insert(name, code);
>>>>>>> 3f6096b8
                    }
                }
                _ => unreachable!(),
            }
        }
    }

    fn generate_guest_import(&mut self, func: &Function, interface: Option<&WorldKey>) {
        if self.gen.skip.contains(&func.name) {
            return;
        }

        self.generate_payloads("[import-payload]", func, interface);

        let async_ = match &self.gen.opts.async_ {
            AsyncConfig::None => false,
            AsyncConfig::All => true,
            AsyncConfig::Some { imports, .. } => imports.contains(&if let Some(key) = interface {
                format!("{}#{}", self.resolve.name_world_key(key), func.name)
            } else {
                func.name.clone()
            }),
        };
        let mut sig = FnSig {
            async_,
            ..Default::default()
        };
        match func.kind {
            FunctionKind::Freestanding => {}
            FunctionKind::Method(id) | FunctionKind::Static(id) | FunctionKind::Constructor(id) => {
                let name = self.resolve.types[id].name.as_ref().unwrap();
                let name = to_upper_camel_case(name);
                uwriteln!(self.src, "impl {name} {{");
                sig.use_item_name = true;
                if let FunctionKind::Method(_) = &func.kind {
                    sig.self_arg = Some("&self".into());
                    sig.self_is_first_param = true;
                }
            }
        }
        self.src.push_str("#[allow(unused_unsafe, clippy::all)]\n");
        let params = self.print_signature(func, false, &sig, true);
        self.src.push_str("{\n");
        if self.gen.opts.symmetric
            && symmetric::has_non_canonical_list_rust(self.resolve, &func.params)
        {
            self.needs_deallocate = true;
            uwriteln!(
                self.src,
                "let mut _deallocate: Vec<(*mut u8, _rt::alloc::Layout)> = Vec::new();"
            );
        }
        self.src.push_str("unsafe {\n");

        self.generate_guest_import_body(&self.wasm_import_module, func, params, async_);

        self.src.push_str("}\n");
        self.src.push_str("}\n");

        match func.kind {
            FunctionKind::Freestanding => {}
            FunctionKind::Method(_) | FunctionKind::Static(_) | FunctionKind::Constructor(_) => {
                self.src.push_str("}\n");
            }
        }
    }

    fn lower_to_memory(&mut self, address: &str, value: &str, ty: &Type, module: &str) -> String {
        let mut f = FunctionBindgen::new(self, Vec::new(), true, module);
        abi::lower_to_memory(f.gen.resolve, &mut f, address.into(), value.into(), ty);
        format!("unsafe {{ {} }}", String::from(f.src))
    }

    fn lift_from_memory(&mut self, address: &str, value: &str, ty: &Type, module: &str) -> String {
        let mut f = FunctionBindgen::new(self, Vec::new(), true, module);
        let result = abi::lift_from_memory(f.gen.resolve, &mut f, address.into(), ty);
        format!(
            "let {value} = unsafe {{ {}\n{result} }};",
            String::from(f.src)
        )
    }

    fn generate_guest_import_body(
        &mut self,
        module: &str,
        func: &Function,
        params: Vec<String>,
        async_: bool,
    ) {
        let mut f = FunctionBindgen::new(self, params, async_, module);
        abi::call(
            f.gen.resolve,
            AbiVariant::GuestImport,
            if f.gen.gen.opts.symmetric {
                LiftLower::Symmetric
            } else {
                LiftLower::LowerArgsLiftResults
            },
            func,
            &mut f,
            async_,
        );
        let FunctionBindgen {
            needs_cleanup_list,
            src,
            import_return_pointer_area_size,
            import_return_pointer_area_align,
            handle_decls,
            ..
        } = f;

        if needs_cleanup_list {
            let vec = self.path_to_vec();
            uwriteln!(self.src, "let mut cleanup_list = {vec}::new();");
        }
        assert!(handle_decls.is_empty());
        if !import_return_pointer_area_size.is_empty() {
            uwriteln!(self.src,);
            self.align_area(import_return_pointer_area_align);
            uwrite!(
                self.src,
                "struct RetArea([::core::mem::MaybeUninit::<u8>; {import_return_pointer_area_size}]);
                    let mut ret_area = RetArea([::core::mem::MaybeUninit::uninit(); {import_return_pointer_area_size}]);
", import_return_pointer_area_size = import_return_pointer_area_size.format_term(POINTER_SIZE_EXPRESSION, true)
            );
        }
        self.src.push_str(&String::from(src));
    }

    fn generate_guest_export(
        &mut self,
        func: &Function,
        interface: Option<&WorldKey>,
        trait_name: &str,
        async_: bool,
    ) {
        let name_snake = func.name.to_snake_case().replace('.', "_");

        self.generate_payloads("[export-payload]", func, interface);

        uwrite!(
            self.src,
            "\
                #[doc(hidden)]
                #[allow(non_snake_case)]
                pub unsafe fn _export_{name_snake}_cabi<T: {trait_name}>\
            ",
        );
        let params = self.print_export_sig(func, async_);
        self.push_str(" {");

        if !self.gen.opts.disable_run_ctors_once_workaround {
            let run_ctors_once = self.path_to_run_ctors_once();
            // Before executing any other code, use this function to run all
            // static constructors, if they have not yet been run. This is a
            // hack required to work around wasi-libc ctors calling import
            // functions to initialize the environment.
            //
            // See
            // https://github.com/bytecodealliance/preview2-prototyping/issues/99
            // for more details.
            uwrite!(
                self.src,
                "#[cfg(target_arch=\"wasm32\")]\n{run_ctors_once}();",
            );
        }

        let mut f = FunctionBindgen::new(self, params, async_, self.wasm_import_module);
        abi::call(
            f.gen.resolve,
            AbiVariant::GuestExport,
            if f.gen.gen.opts.symmetric {
                LiftLower::Symmetric
            } else {
                LiftLower::LiftArgsLowerResults
            },
            func,
            &mut f,
            async_,
        );
        let FunctionBindgen {
            needs_cleanup_list,
            src,
            handle_decls,
            ..
        } = f;
        assert!(!needs_cleanup_list);
        for decl in handle_decls {
            self.src.push_str(&decl);
            self.src.push_str("\n");
        }
        self.src.push_str(&String::from(src));
        self.src.push_str("}\n");

        if async_ {
            let async_support = self.path_to_async_support();
            uwrite!(
                self.src,
                "\
                    #[doc(hidden)]
                    #[allow(non_snake_case)]
                    pub unsafe fn __callback_{name_snake}(ctx: *mut u8, event0: i32, event1: i32, event2: i32) -> i32 {{
                        {async_support}::callback(ctx, event0, event1, event2)
                    }}
                "
            );
<<<<<<< HEAD
        } else if abi::guest_export_needs_post_return(self.resolve, func)
            && !self.gen.opts.symmetric
        {
=======
        } else if abi::guest_export_needs_post_return(self.resolve, func) {
>>>>>>> 3f6096b8
            uwrite!(
                self.src,
                "\
                    #[doc(hidden)]
                    #[allow(non_snake_case)]
                    pub unsafe fn __post_return_{name_snake}<T: {trait_name}>\
                "
            );
            let params = self.print_post_return_sig(func);
            self.src.push_str("{\n");

            let mut f = FunctionBindgen::new(self, params, async_, self.wasm_import_module);
            abi::post_return(f.gen.resolve, func, &mut f, async_);
            let FunctionBindgen {
                needs_cleanup_list,
                src,
                handle_decls,
                ..
            } = f;
            assert!(!needs_cleanup_list);
            assert!(handle_decls.is_empty());
            self.src.push_str(&String::from(src));
            self.src.push_str("}\n");
        }
    }

    fn generate_raw_cabi_export(
        &mut self,
        func: &Function,
        ty: &str,
        path_to_self: &str,
        async_: bool,
    ) {
        let name_snake = func.name.to_snake_case().replace('.', "_");
        let wasm_module_export_name = match self.identifier {
            Identifier::Interface(_, key) => Some(self.resolve.name_world_key(key)),
            Identifier::World(_) => None,
<<<<<<< HEAD
            Identifier::None => unreachable!(),
        };
        let export_prefix = self.gen.opts.export_prefix.as_deref().unwrap_or("");
        let (export_name, external_name) = if self.gen.opts.symmetric {
            let export_name = func.name.clone(); // item_name().to_owned();
            let mut external_name = make_external_symbol(
                &wasm_module_export_name.unwrap_or_default(),
                &func.name,
                AbiVariant::GuestImport,
            );
            if let Some(export_prefix) = self.gen.opts.export_prefix.as_ref() {
                external_name.insert_str(0, export_prefix);
            }
            (export_name, external_name)
        } else {
            let export_name = func.legacy_core_export_name(wasm_module_export_name.as_deref());
            let export_name = if async_ {
                format!("[async]{export_name}")
            } else {
                export_name.to_string()
            };
            let external_name =
                make_external_component(&(String::from(export_prefix) + &export_name));
            (export_name, external_name)
=======
            Identifier::StreamOrFuturePayload => unreachable!(),
        };
        let export_prefix = self.gen.opts.export_prefix.as_deref().unwrap_or("");
        let export_name = func.legacy_core_export_name(wasm_module_export_name.as_deref());
        let export_name = if async_ {
            format!("[async]{export_name}")
        } else {
            export_name.to_string()
>>>>>>> 3f6096b8
        };
        uwrite!(
            self.src,
            "\
                #[cfg_attr(target_arch = \"wasm32\", export_name = \"{export_prefix}{export_name}\")]
                #[cfg_attr(not(target_arch = \"wasm32\"), no_mangle)]
                unsafe extern \"C\" fn {external_name}\
        ",
        );

        let params = self.print_export_sig(func, async_);
        self.push_str(" {\n");
        uwriteln!(
            self.src,
            "{path_to_self}::_export_{name_snake}_cabi::<{ty}>({})",
            params.join(", ")
        );
        self.push_str("}\n");

        let export_prefix = self.gen.opts.export_prefix.as_deref().unwrap_or("");
        if async_ {
            uwrite!(
                self.src,
                "\
                    #[export_name = \"{export_prefix}[callback]{export_name}\"]
                    unsafe extern \"C\" fn _callback_{name_snake}(ctx: *mut u8, event0: i32, event1: i32, event2: i32) -> i32 {{
                        {path_to_self}::__callback_{name_snake}(ctx, event0, event1, event2)
                    }}
                "
            );
<<<<<<< HEAD
        } else if abi::guest_export_needs_post_return(self.resolve, func)
            && !self.gen.opts.symmetric
        {
            let export_prefix = self.gen.opts.export_prefix.as_deref().unwrap_or("");
            let external_name = make_external_component(export_prefix)
                + "cabi_post_"
                + &make_external_component(&export_name);
=======
        } else if abi::guest_export_needs_post_return(self.resolve, func) {
>>>>>>> 3f6096b8
            uwrite!(
                self.src,
                "\
                    #[cfg_attr(target_arch = \"wasm32\", export_name = \"{export_prefix}cabi_post_{export_name}\")]
                    #[cfg_attr(not(target_arch = \"wasm32\"), no_mangle)]
                    unsafe extern \"C\" fn {external_name}\
            "
            );
            let params = self.print_post_return_sig(func);
            self.src.push_str("{\n");
            uwriteln!(
                self.src,
                "{path_to_self}::__post_return_{name_snake}::<{ty}>({})",
                params.join(", ")
            );
            self.src.push_str("}\n");
        }
    }

    fn print_export_sig(&mut self, func: &Function, async_: bool) -> Vec<String> {
        self.src.push_str("(");
        let sig = abi::wasm_signature_symmetric(
            self.resolve,
            AbiVariant::GuestExport,
            func,
            self.gen.opts.symmetric,
        );
        let mut params = Vec::new();
        for (i, param) in sig.params.iter().enumerate() {
            let name = format!("arg{}", i);
            uwrite!(self.src, "{name}: {},", wasm_type(*param));
            params.push(name);
        }
        self.src.push_str(")");

        if async_ {
            self.push_str(" -> *mut u8");
        } else {
            match sig.results.len() {
                0 => {}
                1 => {
                    uwrite!(self.src, " -> {}", wasm_type(sig.results[0]));
                }
                _ => unimplemented!(),
            }
        }

        params
    }

    fn print_post_return_sig(&mut self, func: &Function) -> Vec<String> {
        self.src.push_str("(");
        let mut params = Vec::new();
        let sig = self.resolve.wasm_signature(AbiVariant::GuestExport, func);
        for (i, result) in sig.results.iter().enumerate() {
            let name = format!("arg{}", i);
            uwrite!(self.src, "{name}: {},", wasm_type(*result));
            params.push(name);
        }
        self.src.push_str(") ");
        params
    }

    pub fn generate_stub<'a>(
        &mut self,
        interface: Option<(InterfaceId, &WorldKey)>,
        funcs: impl Iterator<Item = &'a Function> + Clone,
    ) {
        let mut funcs = super::group_by_resource(funcs.clone());

        let root_methods = funcs.remove(&None).unwrap_or(Vec::new());

        let mut extra_trait_items = String::new();
        let guest_trait = match interface {
            Some((id, _)) => {
                let path = self.path_to_interface(id).unwrap();
                for (name, id) in self.resolve.interfaces[id].types.iter() {
                    match self.resolve.types[*id].kind {
                        TypeDefKind::Resource => {}
                        _ => continue,
                    }
                    let camel = name.to_upper_camel_case();
                    uwriteln!(extra_trait_items, "type {camel} = Stub;");

                    let resource_methods = funcs.remove(&Some(*id)).unwrap_or(Vec::new());
                    let trait_name = format!("{path}::Guest{camel}");
                    self.generate_stub_impl(&trait_name, "", &resource_methods, interface);
                }
                format!("{path}::Guest")
            }
            None => {
                assert!(funcs.is_empty());
                "Guest".to_string()
            }
        };

        if !root_methods.is_empty() || !extra_trait_items.is_empty() {
            self.generate_stub_impl(&guest_trait, &extra_trait_items, &root_methods, interface);
        }
    }

    fn generate_stub_impl(
        &mut self,
        trait_name: &str,
        extra_trait_items: &str,
        funcs: &[&Function],
        interface: Option<(InterfaceId, &WorldKey)>,
    ) {
        uwriteln!(self.src, "impl {trait_name} for Stub {{");
        self.src.push_str(extra_trait_items);

        for func in funcs {
            if self.gen.skip.contains(&func.name) {
                continue;
            }
            let async_ = match &self.gen.opts.async_ {
                AsyncConfig::None => false,
                AsyncConfig::All => true,
                AsyncConfig::Some { exports, .. } => {
                    exports.contains(&if let Some((_, key)) = interface {
                        format!("{}#{}", self.resolve.name_world_key(key), func.name)
                    } else {
                        func.name.clone()
                    })
                }
            };
            let mut sig = FnSig {
                async_,
                use_item_name: true,
                private: true,
                ..Default::default()
            };
            if let FunctionKind::Method(_) = &func.kind {
                sig.self_arg = Some("&self".into());
                sig.self_is_first_param = true;
            }
            self.print_signature(func, true, &sig, false);
            let call = if async_ {
                let async_support = self.path_to_async_support();
                format!("{{ #[allow(unreachable_code)]{async_support}::futures::future::ready(unreachable!()) }}\n")
            } else {
                "{ unreachable!() }\n".into()
            };
            self.src.push_str(&call);
        }

        self.src.push_str("}\n");
    }

    fn rustdoc(&mut self, docs: &Docs) {
        let docs = match &docs.contents {
            Some(docs) => docs,
            None => return,
        };
        for line in docs.trim().lines() {
            self.push_str("///");
            if !line.is_empty() {
                self.push_str(" ");
                self.push_str(line);
            }
            self.push_str("\n");
        }
    }

    fn rustdoc_params(&mut self, docs: &[(String, Type)], header: &str) {
        let _ = (docs, header);
        // let docs = docs
        //     .iter()
        //     .filter(|param| param.docs.trim().len() > 0)
        //     .collect::<Vec<_>>();
        // if docs.len() == 0 {
        //     return;
        // }

        // self.push_str("///\n");
        // self.push_str("/// ## ");
        // self.push_str(header);
        // self.push_str("\n");
        // self.push_str("///\n");

        // for param in docs {
        //     for (i, line) in param.docs.lines().enumerate() {
        //         self.push_str("/// ");
        //         // Currently wasi only has at most one return value, so there's no
        //         // need to indent it or name it.
        //         if header != "Return" {
        //             if i == 0 {
        //                 self.push_str("* `");
        //                 self.push_str(to_rust_ident(param.name.as_str()));
        //                 self.push_str("` - ");
        //             } else {
        //                 self.push_str("  ");
        //             }
        //         }
        //         self.push_str(line);
        //         self.push_str("\n");
        //     }
        // }
    }

    fn print_signature(
        &mut self,
        func: &Function,
        params_owned: bool,
        sig: &FnSig,
        use_async_sugar: bool,
    ) -> Vec<String> {
        let params = self.print_docs_and_params(func, params_owned, sig, use_async_sugar);
        if let FunctionKind::Constructor(_) = &func.kind {
            self.push_str(if sig.async_ && !use_async_sugar {
                " -> impl ::core::future::Future<Output = Self>"
            } else {
                " -> Self"
            })
        } else {
            self.print_results(&func.results, sig.async_ && !use_async_sugar);
        }
        params
    }

    fn print_docs_and_params(
        &mut self,
        func: &Function,
        params_owned: bool,
        sig: &FnSig,
        use_async_sugar: bool,
    ) -> Vec<String> {
        self.rustdoc(&func.docs);
        self.rustdoc_params(&func.params, "Parameters");
        // TODO: re-add this when docs are back
        // self.rustdoc_params(&func.results, "Return");

        if !sig.private {
            self.push_str("pub ");
        }
        if sig.unsafe_ {
            self.push_str("unsafe ");
        }
        if sig.async_ && use_async_sugar {
            self.push_str("async ");
        }
        self.push_str("fn ");
        let func_name = if sig.use_item_name {
            if let FunctionKind::Constructor(_) = &func.kind {
                "new"
            } else {
                func.item_name()
            }
        } else {
            &func.name
        };
        self.push_str(&to_rust_ident(func_name));
        if let Some(generics) = &sig.generics {
            self.push_str(generics);
        }
        self.push_str("(");
        if let Some(arg) = &sig.self_arg {
            self.push_str(arg);
            self.push_str(",");
        }
        let mut params = Vec::new();
        for (i, (name, param)) in func.params.iter().enumerate() {
            if i == 0 && sig.self_is_first_param {
                params.push("self".to_string());
                continue;
            }
            let name = to_rust_ident(name);
            self.push_str(&name);
            self.push_str(": ");

            // Select the "style" of mode that the parameter's type will be
            // rendered as. Owned parameters are always owned, that's the easy
            // case. Otherwise it means that we're rendering the arguments to an
            // imported function which technically don't need ownership. In this
            // case the `ownership` configuration is consulted.
            //
            // If `Owning` is specified then that means that the top-level
            // argument will be `&T` but everything under that will be `T`. For
            // example a record-of-lists would be passed as `&RecordOfLists` as
            // opposed to `RecordOfLists<'a>`.
            //
            // In the `Borrowing` mode however a different tradeoff is made. The
            // types are generated differently meaning that a borrowed version
            // is used.
            let style = if params_owned {
                TypeOwnershipStyle::Owned
            } else {
                match self.gen.opts.ownership {
                    Ownership::Owning => TypeOwnershipStyle::OnlyTopBorrowed,
                    Ownership::Borrowing { .. } => TypeOwnershipStyle::Borrowed,
                }
            };
            let mode = self.type_mode_for(param, style, "'_");
            self.print_ty(param, mode);
            self.push_str(",");

            // Depending on the style of this request vs what we got perhaps
            // change how this argument is used.
            //
            // If the `mode` that was selected matches the requested style, then
            // everything is as expected and the argument should be used as-is.
            // If it differs though then that means that we requested a borrowed
            // mode but a different mode ended up being selected. This situation
            // indicates for example that an argument to an import should be
            // borrowed but the argument's type means that it can't be borrowed.
            // For example all arguments to imports are borrowed by default but
            // owned resources cannot ever be borrowed, so they pop out here as
            // owned instead.
            //
            // In such a situation the lower code still expects to be operating
            // over borrows. For example raw pointers from lists are passed to
            // the canonical ABI layer assuming that the lists are "rooted" by
            // the caller. To uphold this invariant a borrow of the argument is
            // recorded as the name of this parameter. That ensures that all
            // access to the parameter is done indirectly which pretends, at
            // least internally, that the argument was borrowed. The original
            // motivation for this was #817.
            if mode.style == style {
                params.push(name);
            } else {
                assert!(style != TypeOwnershipStyle::Owned);
                params.push(format!("&{name}"));
            }
        }
        self.push_str(")");
        params
    }

    fn print_results(&mut self, results: &Results, async_: bool) {
        self.push_str(" -> ");
        if async_ {
            self.push_str("impl ::core::future::Future<Output = ");
        }

        match results.len() {
            0 => {
                self.push_str("()");
            }
            1 => {
                let ty = results.iter_types().next().unwrap();
                let mode = self.type_mode_for(ty, TypeOwnershipStyle::Owned, "'INVALID");
                assert!(mode.lifetime.is_none());
                self.print_ty(ty, mode);
            }
            _ => {
                self.push_str("(");
                for ty in results.iter_types() {
                    let mode = self.type_mode_for(ty, TypeOwnershipStyle::Owned, "'INVALID");
                    assert!(mode.lifetime.is_none());
                    self.print_ty(ty, mode);
                    self.push_str(", ")
                }
                self.push_str(")")
            }
        }

        if async_ {
            self.push_str("> + 'static");
        }
    }

    /// Calculates the `TypeMode` to be used for the `ty` specified.
    ///
    /// This takes a `style` argument which is the requested style of ownership
    /// for this type. Note that the returned `TypeMode` may have a different
    /// `style`.
    ///
    /// This additionally takes a `lt` parameter which, if needed, is what will
    /// be used to render lifetimes.
    fn type_mode_for(&self, ty: &Type, style: TypeOwnershipStyle, lt: &'static str) -> TypeMode {
        match ty {
            Type::Id(id) => self.type_mode_for_id(*id, style, lt),

            // Borrowed strings are handled specially here since they're the
            // only list-like primitive.
            Type::String if style != TypeOwnershipStyle::Owned => TypeMode {
                lifetime: Some(lt),
                lists_borrowed: true,
                style,
            },

            _ => TypeMode::owned(),
        }
    }

    /// Same as `type_mode_for`, but specifically for `TypeId` which refers to a
    /// type.
    fn type_mode_for_id(
        &self,
        ty: TypeId,
        style: TypeOwnershipStyle,
        lt: &'static str,
    ) -> TypeMode {
        // NB: This method is the heart of determining how to render types.
        // There's a lot of permutations and corner cases to handle, especially
        // with being able to configure at the generator level how types are
        // generated. Long story short this is a subtle and complicated method.
        //
        // The hope is that most of the complexity around type generation in
        // Rust is largely centered here where everything else can lean on this.
        // This has gone through so many refactors I've lost count at this
        // point, but maybe this one is the one that'll stick!
        //
        // The general idea is that there's some clear-and-fast rules for how
        // `TypeMode` must be returned here. For example borrowed handles are
        // required to have a lifetime parameter. Everything else though is here
        // to handle the various levels of configuration and semantics for each
        // level of types.
        //
        // As a reminder a `TypeMode` is generated for each "level" of a type
        // hierarchy, for example there's one mode for `Vec<T>` and another mode
        // for `T`. This enables, for example, rendering the outer layer as
        // either `Vec<T>` or `&[T]` but the inner `T` may or may not have a
        // type parameter.

        let info = self.info(ty);
        let lifetime = if info.has_borrow_handle {
            // Borrowed handles always have a lifetime associated with them so
            // thread it through.
            Some(lt)
        } else if style == TypeOwnershipStyle::Owned {
            // If this type is being rendered as an "owned" type, and it
            // doesn't have any borrowed handles, then no lifetimes are needed
            // since any internal lists will be their owned version.
            None
        } else if info.has_own_handle || !info.has_list {
            // At this point there are no borrowed handles and a borrowed style
            // of type is requested. In this situation there's two cases where a
            // lifetime is never used:
            //
            // * Owned handles are present - in this situation ownership is used
            //   to statically reflect how a value is lost when passed to an
            //   import. This means that no lifetime is used for internal lists
            //   since they must be rendered in an owned mode.
            //
            // * There are no lists present - here the lifetime parameter won't
            //   be used for anything because there's no borrows or lists, so
            //   it's skipped.
            None
        } else if !info.owned || self.uses_two_names(&info) {
            // This next layer things get a little more interesting. To recap,
            // so far we know that there's no borrowed handles, a borrowed mode
            // is requested, there's no own handles, and there's a list. In that
            // situation if `info` shows that this type is never used in an
            // owned position, or if two types are explicitly requested for
            // owned/borrowed values, then a lifetime is used.
            Some(lt)
        } else {
            // ... and finally, here at the end we know:
            //
            // * No borrowed handles
            // * Borrowing mode is requested
            // * No owned handles
            // * A list is somewhere
            // * This type is used somewhere in an owned position
            // * This type does not used "two names" meaning that we must use
            //   the owned version of the type.
            //
            // If the configured ownership mode for generating types of this
            // generator is "owning" then that's the only type that can be used.
            // If borrowing is requested then this means that `&T` is going to
            // be rendered, so thread it through.
            //
            // If the configured ownership mode uses borrowing by default, then
            // things get a little weird. This means that a lifetime is going to
            // be used an any lists should be borrowed, but we specifically
            // switch to only borrowing the top layer of the type rather than
            // the entire hierarchy. This situation can happen in
            // `duplicate_if_necessary: false` mode for example where we're
            // borrowing a type which is used in an owned position elsewhere.
            // The only possibility at that point is to borrow it at the root
            // but everything else internally is required to be owned from then
            // on.
            match self.gen.opts.ownership {
                Ownership::Owning => Some(lt),
                Ownership::Borrowing { .. } => {
                    return TypeMode {
                        lifetime: Some(lt),
                        lists_borrowed: true,
                        style: TypeOwnershipStyle::OnlyTopBorrowed,
                    };
                }
            }
        };
        TypeMode {
            lifetime,

            // If a lifetime is present and ownership isn't requested, then make
            // sure any lists show up as `&str` or `&[T]`.
            lists_borrowed: lifetime.is_some() && style != TypeOwnershipStyle::Owned,

            // Switch the style to `Owned` if an `own<T>` handle is present
            // because there's no option but to take interior types by ownership
            // as that statically shows that the ownership of the value is being
            // lost.
            style: if info.has_own_handle {
                TypeOwnershipStyle::Owned
            } else {
                style
            },
        }
    }

    /// Generates the "next" mode for a type.
    ///
    /// The `ty` specified is the type that a mode is being generated for, and
    /// the `mode` argument is the "parent" mode that the previous outer layer
    /// of type was rendered with. The returned mode should be used to render
    /// `ty`.
    fn filter_mode(&self, ty: &Type, mode: TypeMode) -> TypeMode {
        match mode.lifetime {
            Some(lt) => self.type_mode_for(ty, mode.style.next(), lt),
            None => TypeMode::owned(),
        }
    }

    /// Same as `filder_mode` except if `mode` has the type `OnlyTopBorrowed`
    /// the `mode` is specifically preserved as-is.
    ///
    /// This is used for types like `Option<T>` to render as `Option<&T>`
    /// instead of `&Option<T>` for example.
    fn filter_mode_preserve_top(&self, ty: &Type, mode: TypeMode) -> TypeMode {
        if mode.style == TypeOwnershipStyle::OnlyTopBorrowed {
            mode
        } else {
            self.filter_mode(ty, mode)
        }
    }

    pub(crate) fn full_type_name_owned(&mut self, ty: &Type, id: Identifier<'i>) -> String {
        self.full_type_name(
            ty,
            TypeMode {
                lifetime: None,
                lists_borrowed: false,
                style: TypeOwnershipStyle::Owned,
            },
            id,
        )
    }

    fn full_type_name(&mut self, ty: &Type, mode: TypeMode, id: Identifier<'i>) -> String {
        let old_identifier = mem::replace(&mut self.identifier, id);
        let name = self.type_name(ty, mode);
        self.identifier = old_identifier;
        name
    }

    fn type_name(&mut self, ty: &Type, mode: TypeMode) -> String {
        let old = mem::take(&mut self.src);
        self.print_ty(ty, mode);
        String::from(mem::replace(&mut self.src, old))
    }

    fn print_ty(&mut self, ty: &Type, mode: TypeMode) {
        // If we have a typedef of a string or a list, the typedef is an alias
        // for `String` or `Vec<T>`. If this is a borrow, instead of borrowing
        // them as `&String` or `&Vec<T>`, use `&str` or `&[T]` so that callers
        // don't need to create owned copies.
        if let Type::Id(id) = ty {
            let id = dealias(self.resolve, *id);
            let typedef = &self.resolve.types[id];
            match &typedef.kind {
                TypeDefKind::Type(Type::String) => {
                    if let Some(lt) = mode.lifetime {
                        self.print_borrowed_str(lt);
                        return;
                    }
                }
                TypeDefKind::List(element) => {
                    if mode.lifetime.is_some() {
                        self.print_list(element, mode);
                        return;
                    }
                }
                _ => {}
            }
        }

        match ty {
            Type::Id(t) => self.print_tyid(*t, mode),
            Type::Bool => self.push_str("bool"),
            Type::U8 => self.push_str("u8"),
            Type::U16 => self.push_str("u16"),
            Type::U32 => self.push_str("u32"),
            Type::U64 => self.push_str("u64"),
            Type::S8 => self.push_str("i8"),
            Type::S16 => self.push_str("i16"),
            Type::S32 => self.push_str("i32"),
            Type::S64 => self.push_str("i64"),
            Type::F32 => self.push_str("f32"),
            Type::F64 => self.push_str("f64"),
            Type::Char => self.push_str("char"),
            Type::String => {
                assert_eq!(mode.lists_borrowed, mode.lifetime.is_some());
                match mode.lifetime {
                    Some(lt) => self.print_borrowed_str(lt),
                    None => {
                        if self.gen.opts.raw_strings {
                            self.push_vec_name();
                            self.push_str("::<u8>");
                        } else {
                            self.push_string_name();
                        }
                    }
                }
            }
        }
    }

    fn print_optional_ty(&mut self, ty: Option<&Type>, mode: TypeMode) {
        match ty {
            Some(ty) => {
                let mode = self.filter_mode_preserve_top(ty, mode);
                self.print_ty(ty, mode)
            }
            None => self.push_str("()"),
        }
    }

    pub fn type_path(&self, id: TypeId, owned: bool) -> String {
        self.type_path_with_name(
            id,
            if owned {
                self.result_name(id)
            } else {
                self.param_name(id)
            },
        )
    }

    fn type_path_with_name(&self, id: TypeId, name: String) -> String {
        if let TypeOwner::Interface(id) = self.resolve.types[id].owner {
            if let Some(path) = self.path_to_interface(id) {
                return format!("{path}::{name}");
            }
        }
        name
    }

    fn print_tyid(&mut self, id: TypeId, mode: TypeMode) {
        let ty = &self.resolve.types[id];
        if ty.name.is_some() {
            // NB: Most of the heavy lifting of `TypeMode` and what to do here
            // has already happened in `type_mode_for*`. Here though a little
            // more happens because this is where `OnlyTopBorrowed` is
            // processed.
            //
            // Specifically what should happen is that in the case of an
            // argument to an imported function if only the top value is
            // borrowed then we want to render it as `&T`. If this all is
            // applicable then the lifetime is rendered here before the type.
            // The `mode` is then switched to `Owned` and recalculated for the
            // type we're rendering here to avoid accidentally giving it a
            // lifetime type parameter when it otherwise doesn't have it.
            let mode = if mode.style == TypeOwnershipStyle::OnlyTopBorrowed {
                if let Some(lt) = mode.lifetime {
                    self.push_str("&");
                    if lt != "'_" {
                        self.push_str(lt);
                        self.push_str(" ");
                    }
                    self.type_mode_for_id(id, TypeOwnershipStyle::Owned, lt)
                } else {
                    mode
                }
            } else {
                mode
            };
            let name = self.type_path(
                id,
                match mode.style {
                    TypeOwnershipStyle::Owned => true,
                    TypeOwnershipStyle::OnlyTopBorrowed | TypeOwnershipStyle::Borrowed => false,
                },
            );
            self.push_str(&name);
            self.print_generics(mode.lifetime);
            return;
        }

        let mut anonymous_type_gen = AnonTypeGenerator {
            mode,
            resolve: self.resolve,
            interface: self,
        };
        anonymous_type_gen.define_anonymous_type(id);
    }

    fn print_list(&mut self, ty: &Type, mode: TypeMode) {
        let next_mode = self.filter_mode(ty, mode);
        if mode.lists_borrowed {
            let lifetime = mode.lifetime.unwrap();
            self.push_str("&");
            if lifetime != "'_" {
                self.push_str(lifetime);
                self.push_str(" ");
            }
            self.push_str("[");
            self.print_ty(ty, next_mode);
            self.push_str("]");
        } else {
            self.push_vec_name();
            self.push_str("::<");
            self.print_ty(ty, next_mode);
            self.push_str(">");
        }
    }

    fn print_generics(&mut self, lifetime: Option<&str>) {
        if lifetime.is_none() {
            return;
        }
        self.push_str("<");
        if let Some(lt) = lifetime {
            self.push_str(lt);
            self.push_str(",");
        }
        self.push_str(">");
    }

    fn int_repr(&mut self, repr: Int) {
        self.push_str(int_repr(repr));
    }

    fn modes_of(&self, ty: TypeId) -> Vec<(String, TypeMode)> {
        let info = self.info(ty);
        let mut result = Vec::new();
        if !self.gen.opts.generate_unused_types {
            // If this type isn't actually used, no need to generate it.
            if !info.owned && !info.borrowed {
                return result;
            }
        }
        // Generate one mode for when the type is owned and another for when
        // it's borrowed.
        let a = self.type_mode_for_id(ty, TypeOwnershipStyle::Owned, "'a");
        let b = self.type_mode_for_id(ty, TypeOwnershipStyle::Borrowed, "'a");

        if self.uses_two_names(&info) {
            // If this type uses two names then, well, it uses two names. In
            // this situation both modes are returned.
            assert!(a != b);
            result.push((self.result_name(ty), a));
            result.push((self.param_name(ty), b));
        } else if a == b {
            // If the modes are the same then there's only one result.
            result.push((self.result_name(ty), a));
        } else if info.owned || matches!(self.gen.opts.ownership, Ownership::Owning) {
            // If this type is owned or if ownership is preferred then the owned
            // variant is used as a priority. This is where the generator's
            // configuration comes into play.
            result.push((self.result_name(ty), a));
        } else {
            // And finally, failing all that, the borrowed variant is used.
            assert!(!info.owned);
            result.push((self.param_name(ty), b));
        }
        result
    }

    fn print_typedef_record(&mut self, id: TypeId, record: &Record, docs: &Docs) {
        let info = self.info(id);
        // We use a BTree set to make sure we don't have any duplicates and we have a stable order
        let additional_derives: BTreeSet<String> = self
            .gen
            .opts
            .additional_derive_attributes
            .iter()
            .cloned()
            .collect();
        for (name, mode) in self.modes_of(id) {
            self.rustdoc(docs);
            let mut derives = additional_derives.clone();
            if info.is_copy() {
                self.push_str("#[repr(C)]\n");
                derives.extend(["Copy", "Clone"].into_iter().map(|s| s.to_string()));
            } else if info.is_clone() {
                derives.insert("Clone".to_string());
            }
            if !derives.is_empty() {
                self.push_str("#[derive(");
                self.push_str(&derives.into_iter().collect::<Vec<_>>().join(", "));
                self.push_str(")]\n")
            }
            self.push_str(&format!("pub struct {}", name));
            self.print_generics(mode.lifetime);
            self.push_str(" {\n");
            for field in record.fields.iter() {
                self.rustdoc(&field.docs);
                self.push_str("pub ");
                self.push_str(&to_rust_ident(&field.name));
                self.push_str(": ");
                let mode = self.filter_mode(&field.ty, mode);
                self.print_ty(&field.ty, mode);
                self.push_str(",\n");
            }
            self.push_str("}\n");

            self.push_str("impl");
            self.print_generics(mode.lifetime);
            self.push_str(" ::core::fmt::Debug for ");
            self.push_str(&name);
            self.print_generics(mode.lifetime);
            self.push_str(" {\n");
            self.push_str(
                "fn fmt(&self, f: &mut ::core::fmt::Formatter<'_>) -> ::core::fmt::Result {\n",
            );
            self.push_str(&format!("f.debug_struct(\"{}\")", name));
            for field in record.fields.iter() {
                self.push_str(&format!(
                    ".field(\"{}\", &self.{})",
                    field.name,
                    to_rust_ident(&field.name)
                ));
            }
            self.push_str(".finish()\n");
            self.push_str("}\n");
            self.push_str("}\n");

            if info.error {
                self.push_str("impl");
                self.print_generics(mode.lifetime);
                self.push_str(" ::core::fmt::Display for ");
                self.push_str(&name);
                self.print_generics(mode.lifetime);
                self.push_str(" {\n");
                self.push_str(
                    "fn fmt(&self, f: &mut ::core::fmt::Formatter<'_>) -> ::core::fmt::Result {\n",
                );
                self.push_str("write!(f, \"{:?}\", self)\n");
                self.push_str("}\n");
                self.push_str("}\n");
                if self.gen.opts.std_feature {
                    self.push_str("#[cfg(feature = \"std\")]\n");
                }
                self.push_str("impl std::error::Error for ");
                self.push_str(&name);
                self.push_str(" {}\n");
            }
        }
    }

    fn print_typedef_variant(&mut self, id: TypeId, variant: &Variant, docs: &Docs)
    where
        Self: Sized,
    {
        self.print_rust_enum(
            id,
            variant
                .cases
                .iter()
                .map(|c| (c.name.to_upper_camel_case(), &c.docs, c.ty.as_ref())),
            docs,
        );
    }

    fn print_rust_enum<'b>(
        &mut self,
        id: TypeId,
        cases: impl IntoIterator<Item = (String, &'b Docs, Option<&'b Type>)> + Clone,
        docs: &Docs,
    ) where
        Self: Sized,
    {
        let info = self.info(id);
        // We use a BTree set to make sure we don't have any duplicates and have a stable order
        let additional_derives: BTreeSet<String> = self
            .gen
            .opts
            .additional_derive_attributes
            .iter()
            .cloned()
            .collect();
        for (name, mode) in self.modes_of(id) {
            self.rustdoc(docs);
            let mut derives = additional_derives.clone();
            if info.is_copy() {
                derives.extend(["Copy", "Clone"].into_iter().map(|s| s.to_string()));
            } else if info.is_clone() {
                derives.insert("Clone".to_string());
            }
            if !derives.is_empty() {
                self.push_str("#[derive(");
                self.push_str(&derives.into_iter().collect::<Vec<_>>().join(", "));
                self.push_str(")]\n")
            }
            self.push_str(&format!("pub enum {name}"));
            self.print_generics(mode.lifetime);
            self.push_str(" {\n");
            for (case_name, docs, payload) in cases.clone() {
                self.rustdoc(docs);
                self.push_str(&case_name);
                if let Some(ty) = payload {
                    self.push_str("(");
                    let mode = self.filter_mode(ty, mode);
                    self.print_ty(ty, mode);
                    self.push_str(")")
                }
                self.push_str(",\n");
            }
            self.push_str("}\n");

            self.print_rust_enum_debug(
                mode,
                &name,
                cases
                    .clone()
                    .into_iter()
                    .map(|(name, _docs, ty)| (name, ty)),
            );

            if info.error {
                self.push_str("impl");
                self.print_generics(mode.lifetime);
                self.push_str(" ::core::fmt::Display for ");
                self.push_str(&name);
                self.print_generics(mode.lifetime);
                self.push_str(" {\n");
                self.push_str(
                    "fn fmt(&self, f: &mut ::core::fmt::Formatter<'_>) -> ::core::fmt::Result {\n",
                );
                self.push_str("write!(f, \"{:?}\", self)\n");
                self.push_str("}\n");
                self.push_str("}\n");
                self.push_str("\n");

                if self.gen.opts.std_feature {
                    self.push_str("#[cfg(feature = \"std\")]\n");
                }
                self.push_str("impl");
                self.print_generics(mode.lifetime);
                self.push_str(" std::error::Error for ");
                self.push_str(&name);
                self.print_generics(mode.lifetime);
                self.push_str(" {}\n");
            }
        }
    }

    fn print_rust_enum_debug<'b>(
        &mut self,
        mode: TypeMode,
        name: &str,
        cases: impl IntoIterator<Item = (String, Option<&'b Type>)>,
    ) where
        Self: Sized,
    {
        self.push_str("impl");
        self.print_generics(mode.lifetime);
        self.push_str(" ::core::fmt::Debug for ");
        self.push_str(name);
        self.print_generics(mode.lifetime);
        self.push_str(" {\n");
        self.push_str(
            "fn fmt(&self, f: &mut ::core::fmt::Formatter<'_>) -> ::core::fmt::Result {\n",
        );
        self.push_str("match self {\n");
        for (case_name, payload) in cases {
            self.push_str(name);
            self.push_str("::");
            self.push_str(&case_name);
            if payload.is_some() {
                self.push_str("(e)");
            }
            self.push_str(" => {\n");
            self.push_str(&format!("f.debug_tuple(\"{}::{}\")", name, case_name));
            if payload.is_some() {
                self.push_str(".field(e)");
            }
            self.push_str(".finish()\n");
            self.push_str("}\n");
        }
        self.push_str("}\n");
        self.push_str("}\n");
        self.push_str("}\n");
    }

    fn print_typedef_option(&mut self, id: TypeId, payload: &Type, docs: &Docs) {
        for (name, mode) in self.modes_of(id) {
            self.rustdoc(docs);
            self.push_str(&format!("pub type {}", name));
            self.print_generics(mode.lifetime);
            self.push_str("= Option<");
            self.print_ty(payload, mode);
            self.push_str(">;\n");
        }
    }

    fn print_typedef_result(&mut self, id: TypeId, result: &Result_, docs: &Docs) {
        for (name, mode) in self.modes_of(id) {
            self.rustdoc(docs);
            self.push_str(&format!("pub type {}", name));
            self.print_generics(mode.lifetime);
            self.push_str("= Result<");
            self.print_optional_ty(result.ok.as_ref(), mode);
            self.push_str(",");
            self.print_optional_ty(result.err.as_ref(), mode);
            self.push_str(">;\n");
        }
    }

    fn print_typedef_enum(
        &mut self,
        id: TypeId,
        name: &str,
        enum_: &Enum,
        docs: &Docs,
        attrs: &[String],
        case_attr: Box<dyn Fn(&EnumCase) -> String>,
    ) where
        Self: Sized,
    {
        let info = self.info(id);

        let name = to_upper_camel_case(name);
        self.rustdoc(docs);
        for attr in attrs {
            self.push_str(&format!("{}\n", attr));
        }
        self.push_str("#[repr(");
        self.int_repr(enum_.tag());
        self.push_str(")]\n");
        // We use a BTree set to make sure we don't have any duplicates and a stable order
        let mut derives: BTreeSet<String> = self
            .gen
            .opts
            .additional_derive_attributes
            .iter()
            .cloned()
            .collect();
        derives.extend(
            ["Clone", "Copy", "PartialEq", "Eq", "PartialOrd", "Ord"]
                .into_iter()
                .map(|s| s.to_string()),
        );
        self.push_str("#[derive(");
        self.push_str(&derives.into_iter().collect::<Vec<_>>().join(", "));
        self.push_str(")]\n");
        self.push_str(&format!("pub enum {name} {{\n"));
        for case in enum_.cases.iter() {
            self.rustdoc(&case.docs);
            self.push_str(&case_attr(case));
            self.push_str(&case.name.to_upper_camel_case());
            self.push_str(",\n");
        }
        self.push_str("}\n");

        // Auto-synthesize an implementation of the standard `Error` trait for
        // error-looking types based on their name.
        if info.error {
            self.push_str("impl ");
            self.push_str(&name);
            self.push_str("{\n");

            self.push_str("pub fn name(&self) -> &'static str {\n");
            self.push_str("match self {\n");
            for case in enum_.cases.iter() {
                self.push_str(&name);
                self.push_str("::");
                self.push_str(&case.name.to_upper_camel_case());
                self.push_str(" => \"");
                self.push_str(case.name.as_str());
                self.push_str("\",\n");
            }
            self.push_str("}\n");
            self.push_str("}\n");

            self.push_str("pub fn message(&self) -> &'static str {\n");
            self.push_str("match self {\n");
            for case in enum_.cases.iter() {
                self.push_str(&name);
                self.push_str("::");
                self.push_str(&case.name.to_upper_camel_case());
                self.push_str(" => \"");
                if let Some(contents) = &case.docs.contents {
                    self.push_str(contents.trim());
                }
                self.push_str("\",\n");
            }
            self.push_str("}\n");
            self.push_str("}\n");

            self.push_str("}\n");

            self.push_str("impl ::core::fmt::Debug for ");
            self.push_str(&name);
            self.push_str(
                "{\nfn fmt(&self, f: &mut ::core::fmt::Formatter<'_>) -> ::core::fmt::Result {\n",
            );
            self.push_str("f.debug_struct(\"");
            self.push_str(&name);
            self.push_str("\")\n");
            self.push_str(".field(\"code\", &(*self as i32))\n");
            self.push_str(".field(\"name\", &self.name())\n");
            self.push_str(".field(\"message\", &self.message())\n");
            self.push_str(".finish()\n");
            self.push_str("}\n");
            self.push_str("}\n");

            self.push_str("impl ::core::fmt::Display for ");
            self.push_str(&name);
            self.push_str(
                "{\nfn fmt(&self, f: &mut ::core::fmt::Formatter<'_>) -> ::core::fmt::Result {\n",
            );
            self.push_str("write!(f, \"{} (error {})\", self.name(), *self as i32)\n");
            self.push_str("}\n");
            self.push_str("}\n");
            self.push_str("\n");
            if self.gen.opts.std_feature {
                self.push_str("#[cfg(feature = \"std\")]\n");
            }
            self.push_str("impl std::error::Error for ");
            self.push_str(&name);
            self.push_str(" {}\n");
        } else {
            self.print_rust_enum_debug(
                TypeMode::owned(),
                &name,
                enum_
                    .cases
                    .iter()
                    .map(|c| (c.name.to_upper_camel_case(), None)),
            )
        }
    }

    fn print_typedef_alias(&mut self, id: TypeId, ty: &Type, docs: &Docs) {
        for (name, mode) in self.modes_of(id) {
            self.rustdoc(docs);
            self.push_str(&format!("pub type {name}"));
            self.print_generics(mode.lifetime);
            self.push_str(" = ");
            self.print_ty(ty, mode);
            self.push_str(";\n");
        }

        if self.is_exported_resource(id) {
            self.rustdoc(docs);
            let name = self.resolve.types[id].name.as_ref().unwrap();
            let name = name.to_upper_camel_case();
            self.push_str(&format!("pub type {name}Borrow<'a>"));
            self.push_str(" = ");
            self.print_ty(ty, TypeMode::owned());
            self.push_str("Borrow<'a>");
            self.push_str(";\n");
        }
    }

    fn param_name(&self, ty: TypeId) -> String {
        let info = self.info(ty);
        let name = to_upper_camel_case(self.resolve.types[ty].name.as_ref().unwrap());
        if self.uses_two_names(&info) {
            format!("{}Param", name)
        } else {
            name
        }
    }

    fn result_name(&self, ty: TypeId) -> String {
        let info = self.info(ty);
        let name = to_upper_camel_case(self.resolve.types[ty].name.as_ref().unwrap());
        if self.uses_two_names(&info) {
            format!("{}Result", name)
        } else {
            name
        }
    }

    fn uses_two_names(&self, info: &TypeInfo) -> bool {
        // Types are only duplicated if explicitly requested ...
        matches!(
            self.gen.opts.ownership,
            Ownership::Borrowing {
                duplicate_if_necessary: true
            }
        )
            // ... and if they're both used in a borrowed/owned context
            && info.borrowed
            && info.owned
            // ... and they have a list ...
            && info.has_list
            // ... and if there's NOT an `own` handle since those are always
            // done by ownership.
            && !info.has_own_handle
    }

    fn path_to_interface(&self, interface: InterfaceId) -> Option<String> {
        let InterfaceName { path, remapped } = &self.gen.interface_names[&interface];
        if *remapped {
            let mut path_to_root = self.path_to_root();
            path_to_root.push_str(path);
            return Some(path_to_root);
        } else {
            let mut full_path = String::new();
            match self.identifier {
                Identifier::Interface(cur, name) => {
                    if cur == interface {
                        return None;
                    }
                    if !self.in_import {
                        full_path.push_str("super::");
                    }
                    match name {
                        WorldKey::Name(_) => {
                            full_path.push_str("super::");
                        }
                        WorldKey::Interface(_) => {
                            full_path.push_str("super::super::super::");
                        }
                    }
                }
                Identifier::StreamOrFuturePayload => {
                    full_path.push_str("super::super::");
                }
                _ => {}
            }
            full_path.push_str(&path);
            Some(full_path)
        }
    }

    fn push_vec_name(&mut self) {
        let path = self.path_to_vec();
        self.push_str(&path);
    }

    pub fn is_exported_resource(&self, ty: TypeId) -> bool {
        let ty = dealias(self.resolve, ty);
        let ty = &self.resolve.types[ty];
        match &ty.kind {
            TypeDefKind::Resource => {}
            _ => return false,
        }

        match ty.owner {
            // Worlds cannot export types of any kind as of this writing.
            TypeOwner::World(_) => false,

            // Interfaces are "stateful" currently where whatever we last saw
            // them as dictates whether it's exported or not.
            TypeOwner::Interface(i) => !self.gen.interface_last_seen_as_import[&i],

            // Shouldn't be the case for resources
            TypeOwner::None => unreachable!(),
        }
    }

    fn push_string_name(&mut self) {
        let path = self.path_to_string();
        self.push_str(&path);
    }

    fn push_str(&mut self, s: &str) {
        self.src.push_str(s);
    }

    fn info(&self, ty: TypeId) -> TypeInfo {
        self.gen.types.get(ty)
    }

    fn print_borrowed_str(&mut self, lifetime: &'static str) {
        self.push_str("&");
        if lifetime != "'_" {
            self.push_str(lifetime);
            self.push_str(" ");
        }
        if self.gen.opts.raw_strings {
            self.push_str("[u8]");
        } else {
            self.push_str("str");
        }
    }

    pub fn path_to_resource(&mut self) -> String {
        self.path_from_runtime_module(RuntimeItem::ResourceType, "Resource")
    }

    fn path_to_wasm_resource(&mut self) -> String {
        self.path_from_runtime_module(RuntimeItem::ResourceType, "WasmResource")
    }

    pub fn path_to_invalid_enum_discriminant(&mut self) -> String {
        self.path_from_runtime_module(
            RuntimeItem::InvalidEnumDiscriminant,
            "invalid_enum_discriminant",
        )
    }

    pub fn path_to_string_lift(&mut self) -> String {
        self.path_from_runtime_module(RuntimeItem::StringLift, "string_lift")
    }

    pub fn path_to_cabi_dealloc(&mut self) -> String {
        self.path_from_runtime_module(RuntimeItem::CabiDealloc, "cabi_dealloc")
    }

    pub fn path_to_as_i32(&mut self) -> String {
        self.path_from_runtime_module(RuntimeItem::AsI32, "as_i32")
    }

    pub fn path_to_as_i64(&mut self) -> String {
        self.path_from_runtime_module(RuntimeItem::AsI64, "as_i64")
    }

    pub fn path_to_as_f32(&mut self) -> String {
        self.path_from_runtime_module(RuntimeItem::AsF32, "as_f32")
    }

    pub fn path_to_as_f64(&mut self) -> String {
        self.path_from_runtime_module(RuntimeItem::AsF64, "as_f64")
    }

    pub fn path_to_char_lift(&mut self) -> String {
        self.path_from_runtime_module(RuntimeItem::CharLift, "char_lift")
    }

    pub fn path_to_bool_lift(&mut self) -> String {
        self.path_from_runtime_module(RuntimeItem::BoolLift, "bool_lift")
    }

    fn path_to_run_ctors_once(&mut self) -> String {
        self.path_from_runtime_module(RuntimeItem::RunCtorsOnce, "run_ctors_once")
    }

    pub fn path_to_vec(&mut self) -> String {
        self.path_from_runtime_module(RuntimeItem::VecType, "Vec")
    }

    pub fn path_to_string(&mut self) -> String {
        self.path_from_runtime_module(RuntimeItem::StringType, "String")
    }

    pub fn path_to_box(&mut self) -> String {
        self.path_from_runtime_module(RuntimeItem::BoxType, "Box")
    }

    pub fn path_to_std_alloc_module(&mut self) -> String {
        self.path_from_runtime_module(RuntimeItem::StdAllocModule, "alloc")
    }

<<<<<<< HEAD
    pub fn path_to_stream_and_future_support(&mut self) -> String {
        self.path_from_runtime_module(
            RuntimeItem::StreamAndFutureSupport,
            "stream_and_future_support",
        )
    }

=======
>>>>>>> 3f6096b8
    pub fn path_to_async_support(&mut self) -> String {
        "::wit_bindgen_rt::async_support".into()
    }

    fn path_from_runtime_module(
        &mut self,
        item: RuntimeItem,
        name_in_runtime_module: &str,
    ) -> String {
        self.needs_runtime_module = true;
        self.gen.rt_module.insert(item);
        let prefix = if let Identifier::StreamOrFuturePayload = &self.identifier {
            "super::super::"
        } else {
            ""
        };
        format!("{prefix}_rt::{name_in_runtime_module}")
    }
}

impl<'a> wit_bindgen_core::InterfaceGenerator<'a> for InterfaceGenerator<'a> {
    fn resolve(&self) -> &'a Resolve {
        self.resolve
    }

    fn type_record(&mut self, id: TypeId, _name: &str, record: &Record, docs: &Docs) {
        self.print_typedef_record(id, record, docs);
    }

    fn type_resource(&mut self, _id: TypeId, name: &str, docs: &Docs) {
        self.rustdoc(docs);
        let camel = to_upper_camel_case(name);
        let resource = self.path_to_resource();

        let wasm_import_module = if self.in_import {
            // Imported resources are a simple wrapper around `Resource<T>` in
            // the `wit-bindgen` crate.
            uwriteln!(
                self.src,
                r#"
                    #[derive(Debug)]
                    #[repr(transparent)]
                    pub struct {camel} {{
                        handle: {resource}<{camel}>,
                    }}

                    impl {camel} {{
                        #[doc(hidden)]
                        pub unsafe fn from_handle(handle: {handle_type}) -> Self {{
                            Self {{
                                handle: {resource}::from_handle(handle),
                            }}
                        }}

                        #[doc(hidden)]
                        pub fn take_handle(&self) -> {handle_type} {{
                            {resource}::take_handle(&self.handle)
                        }}

                        #[doc(hidden)]
                        pub fn handle(&self) -> {handle_type} {{
                            {resource}::handle(&self.handle)
                        }}
                    }}
                "#,
                handle_type = if self.gen.opts.symmetric {
                    "usize"
                } else {
                    "u32"
                }
            );
            self.wasm_import_module.to_string()
        } else {
            let module = match self.identifier {
                Identifier::Interface(_, key) => self.resolve.name_world_key(key),
                Identifier::World(_) => unimplemented!("resource exports from worlds"),
<<<<<<< HEAD
                Identifier::None => unreachable!(),
=======
                Identifier::StreamOrFuturePayload => unreachable!(),
>>>>>>> 3f6096b8
            };
            let box_path = self.path_to_box();
            uwriteln!(
                self.src,
                r#"
#[derive(Debug)]
#[repr(transparent)]
pub struct {camel} {{
    handle: {resource}<{camel}>,
}}

type _{camel}Rep<T> = Option<T>;

impl {camel} {{
    /// Creates a new resource from the specified representation.
    ///
    /// This function will create a new resource handle by moving `val` onto
    /// the heap and then passing that heap pointer to the component model to
    /// create a handle. The owned handle is then returned as `{camel}`.
    pub fn new<T: Guest{camel}>(val: T) -> Self {{
        Self::type_guard::<T>();
        let val: _{camel}Rep<T> = Some(val);
        let ptr: *mut _{camel}Rep<T> =
            {box_path}::into_raw({box_path}::new(val));
        unsafe {{
            Self::from_handle(T::_resource_new(ptr.cast()))
        }}
    }}

    /// Gets access to the underlying `T` which represents this resource.
    pub fn get<T: Guest{camel}>(&self) -> &T {{
        let ptr = unsafe {{ &*self.as_ptr::<T>() }};
        ptr.as_ref().unwrap()
    }}

    /// Gets mutable access to the underlying `T` which represents this
    /// resource.
    pub fn get_mut<T: Guest{camel}>(&mut self) -> &mut T {{
        let ptr = unsafe {{ &mut *self.as_ptr::<T>() }};
        ptr.as_mut().unwrap()
    }}

    /// Consumes this resource and returns the underlying `T`.
    pub fn into_inner<T: Guest{camel}>(self) -> T {{
        let ptr = unsafe {{ &mut *self.as_ptr::<T>() }};
        ptr.take().unwrap()
    }}

    #[doc(hidden)]
    pub unsafe fn from_handle(handle: {handle_type}) -> Self {{
        Self {{
            handle: {resource}::from_handle(handle),
        }}
    }}

    #[doc(hidden)]
    pub fn take_handle(&self) -> {handle_type} {{
        {resource}::take_handle(&self.handle)
    }}

    #[doc(hidden)]
    pub fn handle(&self) -> {handle_type} {{
        {resource}::handle(&self.handle)
    }}

    // It's theoretically possible to implement the `Guest{camel}` trait twice
    // so guard against using it with two different types here.
    #[doc(hidden)]
    fn type_guard<T: 'static>() {{
        use core::any::TypeId;
        static mut LAST_TYPE: Option<TypeId> = None;
        unsafe {{
            assert!(!cfg!(target_feature = "atomics"));
            let id = TypeId::of::<T>();
            match LAST_TYPE {{
                Some(ty) => assert!(ty == id, "cannot use two types with this resource type"),
                None => LAST_TYPE = Some(id),
            }}
        }}
    }}

    #[doc(hidden)]
    pub unsafe fn dtor<T: 'static>(handle: *mut u8) {{
        Self::type_guard::<T>();
        let _ = {box_path}::from_raw(handle as *mut _{camel}Rep<T>);
    }}

    fn as_ptr<T: Guest{camel}>(&self) -> *mut _{camel}Rep<T> {{
       {camel}::type_guard::<T>();
       T::_resource_rep(self.handle()).cast()
    }}
}}

/// A borrowed version of [`{camel}`] which represents a borrowed value
/// with the lifetime `'a`.
#[derive(Debug)]
#[repr(transparent)]
pub struct {camel}Borrow<'a> {{
    rep: *mut u8,
    _marker: core::marker::PhantomData<&'a {camel}>,
}}

impl<'a> {camel}Borrow<'a>{{
    #[doc(hidden)]
    pub unsafe fn lift(rep: usize) -> Self {{
        Self {{
            rep: rep as *mut u8,
            _marker: core::marker::PhantomData,
        }}
    }}

    /// Gets access to the underlying `T` in this resource.
    pub fn get<T: Guest{camel}>(&self) -> &T {{
       let ptr = unsafe {{ &mut *self.as_ptr::<T>() }};
       ptr.as_ref().unwrap()
    }}

    // NB: mutable access is not allowed due to the component model allowing
    // multiple borrows of the same resource.

    fn as_ptr<T: 'static>(&self) -> *mut _{camel}Rep<T> {{
       {camel}::type_guard::<T>();
       self.rep.cast()
    }}
}}
                "#,
                handle_type = if self.gen.opts.symmetric {
                    "usize"
                } else {
                    "u32"
                }
            );
            if self.gen.opts.symmetric {
                module.clone()
            } else {
                format!("[export]{module}")
            }
        };

        let wasm_resource = self.path_to_wasm_resource();
        let export_name = make_external_symbol(
            &wasm_import_module,
            &format!("[resource-drop]{name}"),
            AbiVariant::GuestImport,
        );
        uwriteln!(
            self.src,
            r#"
                unsafe impl {wasm_resource} for {camel} {{
                     #[inline]
                     unsafe fn drop(_handle: {handle_type}) {{
                         {{
                             #[link(wasm_import_module = "{wasm_import_module}")]
                             extern "C" {{
                                 #[cfg_attr(target_arch = "wasm32", link_name = "[resource-drop]{name}")]
                                 fn {export_name}(_: {handle_type});
                             }}

                             {export_name}(_handle);
                         }}
                     }}
                }}
            "#,
            handle_type = if self.gen.opts.symmetric {
                "usize"
            } else {
                "u32"
            }
        );
    }

    fn type_tuple(&mut self, id: TypeId, _name: &str, tuple: &Tuple, docs: &Docs) {
        for (name, mode) in self.modes_of(id) {
            self.rustdoc(docs);
            self.push_str(&format!("pub type {}", name));
            self.print_generics(mode.lifetime);
            self.push_str(" = (");
            for ty in tuple.types.iter() {
                let mode = self.filter_mode(ty, mode);
                self.print_ty(ty, mode);
                self.push_str(",");
            }
            self.push_str(");\n");
        }
    }

    fn type_flags(&mut self, _id: TypeId, name: &str, flags: &Flags, docs: &Docs) {
        self.src.push_str(&format!(
            "{bitflags}::bitflags! {{\n",
            bitflags = self.gen.bitflags_path()
        ));
        self.rustdoc(docs);
        let repr = RustFlagsRepr::new(flags);
        self.src.push_str(&format!(
            "#[derive(PartialEq, Eq, PartialOrd, Ord, Hash, Debug, Clone, Copy)]\npub struct {}: {repr} {{\n",
            name.to_upper_camel_case(),
        ));
        for (i, flag) in flags.flags.iter().enumerate() {
            self.rustdoc(&flag.docs);
            self.src.push_str(&format!(
                "const {} = 1 << {};\n",
                flag.name.to_shouty_snake_case(),
                i,
            ));
        }
        self.src.push_str("}\n");
        self.src.push_str("}\n");
    }

    fn type_variant(&mut self, id: TypeId, _name: &str, variant: &Variant, docs: &Docs) {
        self.print_typedef_variant(id, variant, docs);
    }

    fn type_option(&mut self, id: TypeId, _name: &str, payload: &Type, docs: &Docs) {
        self.print_typedef_option(id, payload, docs);
    }

    fn type_result(&mut self, id: TypeId, _name: &str, result: &Result_, docs: &Docs) {
        self.print_typedef_result(id, result, docs);
    }

    fn type_enum(&mut self, id: TypeId, name: &str, enum_: &Enum, docs: &Docs) {
        self.print_typedef_enum(id, name, enum_, docs, &[], Box::new(|_| String::new()));

        let name = to_upper_camel_case(name);
        let mut cases = String::new();
        let repr = int_repr(enum_.tag());
        for (i, case) in enum_.cases.iter().enumerate() {
            let case = case.name.to_upper_camel_case();
            cases.push_str(&format!("{i} => {name}::{case},\n"));
        }
        uwriteln!(
            self.src,
            r#"
                impl {name} {{
                    #[doc(hidden)]
                    pub unsafe fn _lift(val: {repr}) -> {name} {{
                        if !cfg!(debug_assertions) {{
                            return ::core::mem::transmute(val);
                        }}

                        match val {{
                            {cases}
                            _ => panic!("invalid enum discriminant"),
                        }}
                    }}
                }}
            "#
        );
    }

    fn type_alias(&mut self, id: TypeId, _name: &str, ty: &Type, docs: &Docs) {
        self.print_typedef_alias(id, ty, docs);
    }

    fn type_list(&mut self, id: TypeId, _name: &str, ty: &Type, docs: &Docs) {
        for (name, mode) in self.modes_of(id) {
            self.rustdoc(docs);
            self.push_str(&format!("pub type {}", name));
            self.print_generics(mode.lifetime);
            self.push_str(" = ");
            self.print_list(ty, mode);
            self.push_str(";\n");
        }
    }

    fn type_future(&mut self, _id: TypeId, name: &str, ty: &Option<Type>, docs: &Docs) {
<<<<<<< HEAD
        let stream_and_future_support = self.path_to_stream_and_future_support();
=======
        let async_support = self.path_to_async_support();
>>>>>>> 3f6096b8
        let mode = TypeMode {
            style: TypeOwnershipStyle::Owned,
            lists_borrowed: false,
            lifetime: None,
        };
        self.rustdoc(docs);
        self.push_str(&format!("pub type {}", name.to_upper_camel_case()));
        self.print_generics(mode.lifetime);
        self.push_str(" = ");
<<<<<<< HEAD
        self.push_str(&format!("{stream_and_future_support}::FutureReader<"));
=======
        self.push_str(&format!("{async_support}::FutureReader<"));
>>>>>>> 3f6096b8
        self.print_optional_ty(ty.as_ref(), mode);
        self.push_str(">");
        self.push_str(";\n");
    }

    fn type_stream(&mut self, _id: TypeId, name: &str, ty: &Type, docs: &Docs) {
<<<<<<< HEAD
        let stream_and_future_support = self.path_to_stream_and_future_support();
=======
        let async_support = self.path_to_async_support();
>>>>>>> 3f6096b8
        let mode = TypeMode {
            style: TypeOwnershipStyle::Owned,
            lists_borrowed: false,
            lifetime: None,
        };
        self.rustdoc(docs);
        self.push_str(&format!("pub type {}", name.to_upper_camel_case()));
        self.print_generics(mode.lifetime);
        self.push_str(" = ");
<<<<<<< HEAD
        self.push_str(&format!("{stream_and_future_support}::StreamReader<"));
=======
        self.push_str(&format!("{async_support}::StreamReader<"));
>>>>>>> 3f6096b8
        self.print_ty(ty, mode);
        self.push_str(">");
        self.push_str(";\n");
    }

    fn type_error_context(&mut self, _id: TypeId, name: &str, docs: &Docs) {
        let async_support = self.path_to_async_support();
        self.rustdoc(docs);
        self.push_str(&format!("pub type {} = ", name.to_upper_camel_case()));
        self.push_str(&format!("{async_support}::ErrorContext"));
        self.push_str(";\n");
    }

    fn type_builtin(&mut self, _id: TypeId, name: &str, ty: &Type, docs: &Docs) {
        self.rustdoc(docs);
        self.src
            .push_str(&format!("pub type {}", name.to_upper_camel_case()));
        self.src.push_str(" = ");
        self.print_ty(ty, TypeMode::owned());
        self.src.push_str(";\n");
    }
}

struct AnonTypeGenerator<'a, 'b> {
    mode: TypeMode,
    resolve: &'a Resolve,
    interface: &'a mut InterfaceGenerator<'b>,
}

impl<'a, 'b> wit_bindgen_core::AnonymousTypeGenerator<'a> for AnonTypeGenerator<'a, 'b> {
    fn resolve(&self) -> &'a Resolve {
        self.resolve
    }

    fn anonymous_type_type(&mut self, _id: TypeId, ty: &Type, _docs: &Docs) {
        self.interface.print_ty(ty, self.mode);
    }

    fn anonymous_type_handle(&mut self, _id: TypeId, handle: &Handle, _docs: &Docs) {
        match handle {
            Handle::Own(ty) => {
                self.interface.print_ty(&Type::Id(*ty), self.mode);
            }
            Handle::Borrow(ty) => {
                assert!(self.mode.lifetime.is_some());
                let lt = self.mode.lifetime.unwrap();
                if self.interface.is_exported_resource(*ty) {
                    let camel = self.resolve.types[*ty]
                        .name
                        .as_deref()
                        .unwrap()
                        .to_upper_camel_case();
                    let name = format!("{camel}Borrow");
                    self.interface
                        .push_str(&self.interface.type_path_with_name(*ty, name));
                    self.interface.push_str("<");
                    self.interface.push_str(lt);
                    self.interface.push_str(">");
                } else {
                    self.interface.push_str("&");
                    if lt != "'_" {
                        self.interface.push_str(lt);
                        self.interface.push_str(" ");
                    }
                    let ty = &Type::Id(*ty);
                    let mode = self.interface.filter_mode(ty, self.mode);
                    self.interface.print_ty(ty, mode);
                }
            }
        }
    }

    fn anonymous_type_tuple(&mut self, _id: TypeId, ty: &Tuple, _docs: &Docs) {
        self.interface.push_str("(");
        for ty in ty.types.iter() {
            let mode = self.interface.filter_mode_preserve_top(ty, self.mode);
            self.interface.print_ty(ty, mode);
            self.interface.push_str(",");
        }
        self.interface.push_str(")");
    }

    fn anonymous_type_option(&mut self, _id: TypeId, t: &Type, _docs: &Docs) {
        self.interface.push_str("Option<");
        let mode = self.interface.filter_mode_preserve_top(t, self.mode);
        self.interface.print_ty(t, mode);
        self.interface.push_str(">");
    }

    fn anonymous_type_result(&mut self, _id: TypeId, r: &Result_, _docs: &Docs) {
        self.interface.push_str("Result<");
        self.interface.print_optional_ty(r.ok.as_ref(), self.mode);
        self.interface.push_str(",");
        self.interface.print_optional_ty(r.err.as_ref(), self.mode);
        self.interface.push_str(">");
    }

    fn anonymous_type_list(&mut self, _id: TypeId, ty: &Type, _docs: &Docs) {
        self.interface.print_list(ty, self.mode)
    }

    fn anonymous_type_future(&mut self, _id: TypeId, ty: &Option<Type>, _docs: &Docs) {
<<<<<<< HEAD
        let stream_and_future_support = self.interface.path_to_stream_and_future_support();
=======
        let async_support = self.interface.path_to_async_support();
>>>>>>> 3f6096b8
        let mode = TypeMode {
            style: TypeOwnershipStyle::Owned,
            lists_borrowed: false,
            lifetime: None,
        };
        self.interface
<<<<<<< HEAD
            .push_str(&format!("{stream_and_future_support}::FutureReader<"));
=======
            .push_str(&format!("{async_support}::FutureReader<"));
>>>>>>> 3f6096b8
        self.interface.print_optional_ty(ty.as_ref(), mode);
        self.interface.push_str(">");
    }

    fn anonymous_type_stream(&mut self, _id: TypeId, ty: &Type, _docs: &Docs) {
<<<<<<< HEAD
        let stream_and_future_support = self.interface.path_to_stream_and_future_support();
=======
        let async_support = self.interface.path_to_async_support();
>>>>>>> 3f6096b8
        let mode = TypeMode {
            style: TypeOwnershipStyle::Owned,
            lists_borrowed: false,
            lifetime: None,
        };
        self.interface
<<<<<<< HEAD
            .push_str(&format!("{stream_and_future_support}::StreamReader<"));
=======
            .push_str(&format!("{async_support}::StreamReader<"));
>>>>>>> 3f6096b8
        self.interface.print_ty(ty, mode);
        self.interface.push_str(">");
    }

    fn anonymous_type_error_context(&mut self) {
        let async_support = self.interface.path_to_async_support();
        self.interface
            .push_str(&format!("{async_support}::ErrorContext"));
    }
}

fn stream_direct(ty: &Type) -> bool {
    // TODO: might be able to return `true` for other types if the generated Rust versions of those types are
    // guaranteed to be safely transmutable to and from their lowered form.
    matches!(
        ty,
        Type::U8
            | Type::S8
            | Type::U16
            | Type::S16
            | Type::U32
            | Type::S32
            | Type::U64
            | Type::S64
            | Type::F32
            | Type::F64
    )
}<|MERGE_RESOLUTION|>--- conflicted
+++ resolved
@@ -305,11 +305,7 @@
             None => {
                 let world = match self.identifier {
                     Identifier::World(w) => w,
-<<<<<<< HEAD
-                    Identifier::None | Identifier::Interface(..) => unreachable!(),
-=======
                     Identifier::Interface(..) | Identifier::StreamOrFuturePayload => unreachable!(),
->>>>>>> 3f6096b8
                 };
                 let world = self.resolve.worlds[world].name.to_snake_case();
                 format!("__export_world_{world}_cabi")
@@ -360,13 +356,9 @@
         for name in resources_to_drop {
             let module = match self.identifier {
                 Identifier::Interface(_, key) => self.resolve.name_world_key(key),
-<<<<<<< HEAD
-                Identifier::None | Identifier::World(_) => unreachable!(),
-=======
                 Identifier::World(_) | Identifier::StreamOrFuturePayload => {
                     unreachable!()
                 }
->>>>>>> 3f6096b8
             };
             let camel = name.to_upper_camel_case();
             if self.gen.opts.symmetric {
@@ -442,7 +434,6 @@
     ) {
         for func in funcs {
             self.generate_guest_import(func, interface);
-<<<<<<< HEAD
         }
     }
 
@@ -456,8 +447,6 @@
             Alignment::Bytes(bytes) => {
                 uwriteln!(self.src, "#[repr(align({align}))]", align = bytes.get())
             }
-=======
->>>>>>> 3f6096b8
         }
     }
 
@@ -574,42 +563,10 @@
                     .unwrap_or_else(|| "$root".into())
             );
             let func_name = &func.name;
-<<<<<<< HEAD
-            let type_mode = TypeMode {
-                lifetime: None,
-                lists_borrowed: false,
-                style: TypeOwnershipStyle::Owned,
-            };
-            let stream_and_future_support = self.path_to_stream_and_future_support();
-=======
->>>>>>> 3f6096b8
             let async_support = self.path_to_async_support();
 
             match &self.resolve.types[ty].kind {
                 TypeDefKind::Future(payload_type) => {
-<<<<<<< HEAD
-                    let (name, full_name) = if let Some(payload_type) = payload_type {
-                        (
-                            {
-                                let old = mem::take(&mut self.src);
-                                self.print_ty(&payload_type, type_mode);
-                                String::from(mem::replace(&mut self.src, old))
-                            },
-                            {
-                                let old = mem::take(&mut self.src);
-                                let old_identifier =
-                                    mem::replace(&mut self.identifier, Identifier::None);
-                                self.print_ty(&payload_type, type_mode);
-                                self.identifier = old_identifier;
-                                String::from(mem::replace(&mut self.src, old))
-                            },
-                        )
-                    } else {
-                        ("()".into(), "()".into())
-                    };
-
-                    if self.gen.future_payloads_emitted.insert(full_name) {
-=======
                     let name = if let Some(payload_type) = payload_type {
                         self.full_type_name_owned(payload_type, Identifier::StreamOrFuturePayload)
                     } else {
@@ -618,7 +575,6 @@
 
                     if !self.gen.future_payloads.contains_key(&name) {
                         let ordinal = self.gen.future_payloads.len();
->>>>>>> 3f6096b8
                         let (size, align) = if let Some(payload_type) = payload_type {
                             (
                                 self.sizes.size(payload_type),
@@ -645,37 +601,12 @@
                             (String::new(), "let value = ();\n".into())
                         };
 
-<<<<<<< HEAD
-                        uwriteln!(
-                            self.src,
-                            r#"
-impl {stream_and_future_support}::FuturePayload for {name} {{
-    fn new() -> u32 {{
-        #[cfg(not(target_arch = "wasm32"))]
-        {{
-            unreachable!();
-        }}
-
-        #[cfg(target_arch = "wasm32")]
-        {{
-            #[link(wasm_import_module = "{module}")]
-            extern "C" {{
-                #[link_name = "[future-new-{index}]{func_name}"]
-                fn new() -> u32;
-            }}
-            unsafe {{ new() }}
-        }}
-    }}
-
-    async fn write(future: u32, value: Self) -> bool {{
-=======
                         let box_ = format!("super::super::{}", self.path_to_box());
                         let code = format!(
                             r#"
 #[doc(hidden)]
 pub mod vtable{ordinal} {{
     fn write(future: u32, value: {name}) -> ::core::pin::Pin<{box_}<dyn ::core::future::Future<Output = bool>>> {{
->>>>>>> 3f6096b8
         #[cfg(not(target_arch = "wasm32"))]
         {{
             unreachable!();
@@ -688,23 +619,12 @@
             let mut buffer = Buffer([::core::mem::MaybeUninit::uninit(); {size}]);
             let address = buffer.0.as_mut_ptr() as *mut u8;
             {lower}
-<<<<<<< HEAD
-=======
-
->>>>>>> 3f6096b8
             #[link(wasm_import_module = "{module}")]
             extern "C" {{
                 #[link_name = "[async][future-write-{index}]{func_name}"]
                 fn wit_import(_: u32, _: *mut u8) -> u32;
             }}
 
-<<<<<<< HEAD
-            unsafe {{ {async_support}::await_future_result(wit_import, future, address).await }}
-        }}
-    }}
-
-    async fn read(future: u32) -> Option<Self> {{
-=======
             {box_}::pin(async move {{
                 unsafe {{ {async_support}::await_future_result(wit_import, future, address).await }}
             }})
@@ -712,7 +632,6 @@
     }}
 
     fn read(future: u32) -> ::core::pin::Pin<{box_}<dyn ::core::future::Future<Output = Option<{name}>>>> {{
->>>>>>> 3f6096b8
         #[cfg(not(target_arch = "wasm32"))]
         {{
             unreachable!();
@@ -730,14 +649,6 @@
                 fn wit_import(_: u32, _: *mut u8) -> u32;
             }}
 
-<<<<<<< HEAD
-            if unsafe {{ {async_support}::await_future_result(wit_import, future, address).await }} {{
-                {lift}
-                Some(value)
-            }} else {{
-               None
-            }}
-=======
             {box_}::pin(async move {{
                 if unsafe {{ {async_support}::await_future_result(wit_import, future, address).await }} {{
                     {lift}
@@ -746,7 +657,6 @@
                    None
                 }}
             }})
->>>>>>> 3f6096b8
         }}
     }}
 
@@ -817,29 +727,6 @@
             unsafe {{ drop(reader) }}
         }}
     }}
-<<<<<<< HEAD
-}}
-                        "#,
-                        );
-                    }
-                }
-                TypeDefKind::Stream(payload_type) => {
-                    let name = {
-                        let old = mem::take(&mut self.src);
-                        self.print_ty(&payload_type, type_mode);
-                        String::from(mem::replace(&mut self.src, old))
-                    };
-
-                    let full_name = {
-                        let old = mem::take(&mut self.src);
-                        let old_identifier = mem::replace(&mut self.identifier, Identifier::None);
-                        self.print_ty(&payload_type, type_mode);
-                        self.identifier = old_identifier;
-                        String::from(mem::replace(&mut self.src, old))
-                    };
-
-                    if self.gen.stream_payloads_emitted.insert(full_name) {
-=======
 
     pub static VTABLE: {async_support}::FutureVtable<{name}> = {async_support}::FutureVtable::<{name}> {{
         write, read, cancel_write, cancel_read, close_writable, close_readable
@@ -876,7 +763,6 @@
 
                     if !self.gen.stream_payloads.contains_key(&name) {
                         let ordinal = self.gen.stream_payloads.len();
->>>>>>> 3f6096b8
                         let size = self.sizes.size(payload_type).size_wasm32();
                         let align = self.sizes.align(payload_type).align_wasm32();
                         let alloc = self.path_to_std_alloc_module();
@@ -928,37 +814,12 @@
                                 (address.clone(), lower, address, lift)
                             };
 
-<<<<<<< HEAD
-                        uwriteln!(
-                            self.src,
-                            r#"
-impl {stream_and_future_support}::StreamPayload for {name} {{
-    fn new() -> u32 {{
-        #[cfg(not(target_arch = "wasm32"))]
-        {{
-            unreachable!();
-        }}
-
-        #[cfg(target_arch = "wasm32")]
-        {{
-            #[link(wasm_import_module = "{module}")]
-            extern "C" {{
-                #[link_name = "[stream-new-{index}]{func_name}"]
-                fn new() -> u32;
-            }}
-            unsafe {{ new() }}
-        }}
-    }}
-
-    async fn write(stream: u32, values: &[Self]) -> Option<usize> {{
-=======
                         let box_ = format!("super::super::{}", self.path_to_box());
                         let code = format!(
                             r#"
 #[doc(hidden)]
 pub mod vtable{ordinal} {{
     fn write(stream: u32, values: &[{name}]) -> ::core::pin::Pin<{box_}<dyn ::core::future::Future<Output = Option<usize>>>> {{
->>>>>>> 3f6096b8
         #[cfg(not(target_arch = "wasm32"))]
         {{
             unreachable!();
@@ -968,25 +829,12 @@
         {{
             {lower_address}
             {lower}
-<<<<<<< HEAD
-=======
-
->>>>>>> 3f6096b8
             #[link(wasm_import_module = "{module}")]
             extern "C" {{
                 #[link_name = "[async][stream-write-{index}]{func_name}"]
                 fn wit_import(_: u32, _: *mut u8, _: u32) -> u32;
             }}
 
-<<<<<<< HEAD
-            unsafe {{
-                {async_support}::await_stream_result(wit_import, stream, address, u32::try_from(values.len()).unwrap()).await
-            }}
-        }}
-    }}
-
-    async fn read(stream: u32, values: &mut [::core::mem::MaybeUninit::<Self>]) -> Option<usize> {{
-=======
             {box_}::pin(async move {{
                 unsafe {{
                     {async_support}::await_stream_result(
@@ -1001,7 +849,6 @@
     }}
 
     fn read(stream: u32, values: &mut [::core::mem::MaybeUninit::<{name}>]) -> ::core::pin::Pin<{box_}<dyn ::core::future::Future<Output = Option<usize>>>> {{
->>>>>>> 3f6096b8
         #[cfg(not(target_arch = "wasm32"))]
         {{
             unreachable!();
@@ -1010,26 +857,12 @@
         #[cfg(target_arch = "wasm32")]
         {{
             {lift_address}
-<<<<<<< HEAD
-=======
-
->>>>>>> 3f6096b8
             #[link(wasm_import_module = "{module}")]
             extern "C" {{
                 #[link_name = "[async][stream-read-{index}]{func_name}"]
                 fn wit_import(_: u32, _: *mut u8, _: u32) -> u32;
             }}
 
-<<<<<<< HEAD
-            let count = unsafe {{
-                {async_support}::await_stream_result(wit_import, stream, address, u32::try_from(values.len()).unwrap()).await
-            }};
-            #[allow(unused)]
-            if let Some(count) = count {{
-                {lift}
-            }}
-            count
-=======
             {box_}::pin(async move {{
                 let count = unsafe {{
                     {async_support}::await_stream_result(
@@ -1045,7 +878,6 @@
                 }}
                 count
             }})
->>>>>>> 3f6096b8
         }}
     }}
 
@@ -1116,11 +948,6 @@
             unsafe {{ drop(reader) }}
         }}
     }}
-<<<<<<< HEAD
-}}
-                        "#
-                        );
-=======
 
     pub static VTABLE: {async_support}::StreamVtable<{name}> = {async_support}::StreamVtable::<{name}> {{
         write, read, cancel_write, cancel_read, close_writable, close_readable
@@ -1149,7 +976,6 @@
                         );
 
                         self.gen.stream_payloads.insert(name, code);
->>>>>>> 3f6096b8
                     }
                 }
                 _ => unreachable!(),
@@ -1356,13 +1182,9 @@
                     }}
                 "
             );
-<<<<<<< HEAD
         } else if abi::guest_export_needs_post_return(self.resolve, func)
             && !self.gen.opts.symmetric
         {
-=======
-        } else if abi::guest_export_needs_post_return(self.resolve, func) {
->>>>>>> 3f6096b8
             uwrite!(
                 self.src,
                 "\
@@ -1400,8 +1222,7 @@
         let wasm_module_export_name = match self.identifier {
             Identifier::Interface(_, key) => Some(self.resolve.name_world_key(key)),
             Identifier::World(_) => None,
-<<<<<<< HEAD
-            Identifier::None => unreachable!(),
+            Identifier::StreamOrFuturePayload => unreachable!(),
         };
         let export_prefix = self.gen.opts.export_prefix.as_deref().unwrap_or("");
         let (export_name, external_name) = if self.gen.opts.symmetric {
@@ -1425,16 +1246,6 @@
             let external_name =
                 make_external_component(&(String::from(export_prefix) + &export_name));
             (export_name, external_name)
-=======
-            Identifier::StreamOrFuturePayload => unreachable!(),
-        };
-        let export_prefix = self.gen.opts.export_prefix.as_deref().unwrap_or("");
-        let export_name = func.legacy_core_export_name(wasm_module_export_name.as_deref());
-        let export_name = if async_ {
-            format!("[async]{export_name}")
-        } else {
-            export_name.to_string()
->>>>>>> 3f6096b8
         };
         uwrite!(
             self.src,
@@ -1465,7 +1276,6 @@
                     }}
                 "
             );
-<<<<<<< HEAD
         } else if abi::guest_export_needs_post_return(self.resolve, func)
             && !self.gen.opts.symmetric
         {
@@ -1473,9 +1283,6 @@
             let external_name = make_external_component(export_prefix)
                 + "cabi_post_"
                 + &make_external_component(&export_name);
-=======
-        } else if abi::guest_export_needs_post_return(self.resolve, func) {
->>>>>>> 3f6096b8
             uwrite!(
                 self.src,
                 "\
@@ -2817,16 +2624,6 @@
         self.path_from_runtime_module(RuntimeItem::StdAllocModule, "alloc")
     }
 
-<<<<<<< HEAD
-    pub fn path_to_stream_and_future_support(&mut self) -> String {
-        self.path_from_runtime_module(
-            RuntimeItem::StreamAndFutureSupport,
-            "stream_and_future_support",
-        )
-    }
-
-=======
->>>>>>> 3f6096b8
     pub fn path_to_async_support(&mut self) -> String {
         "::wit_bindgen_rt::async_support".into()
     }
@@ -2903,11 +2700,7 @@
             let module = match self.identifier {
                 Identifier::Interface(_, key) => self.resolve.name_world_key(key),
                 Identifier::World(_) => unimplemented!("resource exports from worlds"),
-<<<<<<< HEAD
-                Identifier::None => unreachable!(),
-=======
                 Identifier::StreamOrFuturePayload => unreachable!(),
->>>>>>> 3f6096b8
             };
             let box_path = self.path_to_box();
             uwriteln!(
@@ -3175,11 +2968,7 @@
     }
 
     fn type_future(&mut self, _id: TypeId, name: &str, ty: &Option<Type>, docs: &Docs) {
-<<<<<<< HEAD
-        let stream_and_future_support = self.path_to_stream_and_future_support();
-=======
         let async_support = self.path_to_async_support();
->>>>>>> 3f6096b8
         let mode = TypeMode {
             style: TypeOwnershipStyle::Owned,
             lists_borrowed: false,
@@ -3189,22 +2978,14 @@
         self.push_str(&format!("pub type {}", name.to_upper_camel_case()));
         self.print_generics(mode.lifetime);
         self.push_str(" = ");
-<<<<<<< HEAD
-        self.push_str(&format!("{stream_and_future_support}::FutureReader<"));
-=======
         self.push_str(&format!("{async_support}::FutureReader<"));
->>>>>>> 3f6096b8
         self.print_optional_ty(ty.as_ref(), mode);
         self.push_str(">");
         self.push_str(";\n");
     }
 
     fn type_stream(&mut self, _id: TypeId, name: &str, ty: &Type, docs: &Docs) {
-<<<<<<< HEAD
-        let stream_and_future_support = self.path_to_stream_and_future_support();
-=======
         let async_support = self.path_to_async_support();
->>>>>>> 3f6096b8
         let mode = TypeMode {
             style: TypeOwnershipStyle::Owned,
             lists_borrowed: false,
@@ -3214,11 +2995,7 @@
         self.push_str(&format!("pub type {}", name.to_upper_camel_case()));
         self.print_generics(mode.lifetime);
         self.push_str(" = ");
-<<<<<<< HEAD
-        self.push_str(&format!("{stream_and_future_support}::StreamReader<"));
-=======
         self.push_str(&format!("{async_support}::StreamReader<"));
->>>>>>> 3f6096b8
         self.print_ty(ty, mode);
         self.push_str(">");
         self.push_str(";\n");
@@ -3321,43 +3098,27 @@
     }
 
     fn anonymous_type_future(&mut self, _id: TypeId, ty: &Option<Type>, _docs: &Docs) {
-<<<<<<< HEAD
-        let stream_and_future_support = self.interface.path_to_stream_and_future_support();
-=======
         let async_support = self.interface.path_to_async_support();
->>>>>>> 3f6096b8
         let mode = TypeMode {
             style: TypeOwnershipStyle::Owned,
             lists_borrowed: false,
             lifetime: None,
         };
         self.interface
-<<<<<<< HEAD
-            .push_str(&format!("{stream_and_future_support}::FutureReader<"));
-=======
             .push_str(&format!("{async_support}::FutureReader<"));
->>>>>>> 3f6096b8
         self.interface.print_optional_ty(ty.as_ref(), mode);
         self.interface.push_str(">");
     }
 
     fn anonymous_type_stream(&mut self, _id: TypeId, ty: &Type, _docs: &Docs) {
-<<<<<<< HEAD
-        let stream_and_future_support = self.interface.path_to_stream_and_future_support();
-=======
         let async_support = self.interface.path_to_async_support();
->>>>>>> 3f6096b8
         let mode = TypeMode {
             style: TypeOwnershipStyle::Owned,
             lists_borrowed: false,
             lifetime: None,
         };
         self.interface
-<<<<<<< HEAD
-            .push_str(&format!("{stream_and_future_support}::StreamReader<"));
-=======
             .push_str(&format!("{async_support}::StreamReader<"));
->>>>>>> 3f6096b8
         self.interface.print_ty(ty, mode);
         self.interface.push_str(">");
     }
