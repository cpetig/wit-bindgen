use anyhow::{bail, Context, Error, Result};
use clap::Parser;
use std::path::PathBuf;
use std::str;
use wit_bindgen_core::{wit_parser, Files, WorldGenerator};
use wit_parser::Resolve;

/// Helper for passing VERSION to opt.
/// If CARGO_VERSION_INFO is set, use it, otherwise use CARGO_PKG_VERSION.
fn version() -> &'static str {
    option_env!("CARGO_VERSION_INFO").unwrap_or(env!("CARGO_PKG_VERSION"))
}

#[derive(Debug, Parser)]
#[command(version = version())]
enum Opt {
    /// This generator outputs a Markdown file describing an interface.
    #[cfg(feature = "markdown")]
    Markdown {
        #[clap(flatten)]
        opts: wit_bindgen_markdown::Opts,
        #[clap(flatten)]
        args: Common,
    },
    /// Generates bindings for MoonBit guest modules.
    #[cfg(feature = "moonbit")]
    Moonbit {
        #[clap(flatten)]
        opts: wit_bindgen_moonbit::Opts,
        #[clap(flatten)]
        args: Common,
    },
    /// Generates bindings for Rust guest modules.
    #[cfg(feature = "rust")]
    Rust {
        #[clap(flatten)]
        opts: wit_bindgen_rust::Opts,
        #[clap(flatten)]
        args: Common,
    },
    /// Generates bindings for C/CPP guest modules.
    #[cfg(feature = "c")]
    C {
        #[clap(flatten)]
        opts: wit_bindgen_c::Opts,
        #[clap(flatten)]
        args: Common,
    },
<<<<<<< HEAD
    /// Generates bindings for bridge modules between wasm and native.
    #[cfg(feature = "bridge")]
    Bridge {
        #[clap(flatten)]
        opts: wit_bindgen_bridge::Opts,
        #[clap(flatten)]
        args: Common,
    },
    /// Generates bindings for C/CPP host modules.
=======
    /// Generates bindings for C++ modules.
>>>>>>> 6926a23b
    #[cfg(feature = "cpp")]
    Cpp {
        #[clap(flatten)]
        opts: wit_bindgen_cpp::Opts,
        #[clap(flatten)]
        args: Common,
    },

    /// Generates bindings for TinyGo-based Go guest modules (Deprecated)
    #[cfg(feature = "go")]
    TinyGo {
        #[clap(flatten)]
        args: Common,
    },

    /// Generates bindings for C# guest modules.
    #[cfg(feature = "csharp")]
    #[command(alias = "c-sharp")]
    Csharp {
        #[clap(flatten)]
        opts: wit_bindgen_csharp::Opts,
        #[clap(flatten)]
        args: Common,
    },

    // doc-comments are present on `wit_bindgen_test::Opts` for clap to use.
    Test {
        #[clap(flatten)]
        opts: wit_bindgen_test::Opts,
    },
}

#[derive(Debug, Parser)]
struct Common {
    /// Where to place output files
    #[clap(long = "out-dir")]
    out_dir: Option<PathBuf>,

    /// Location of WIT file(s) to generate bindings for.
    ///
    /// This path can be either a directory containing `*.wit` files, a `*.wit`
    /// file itself, or a `*.wasm` file which is a wasm-encoded WIT package.
    /// Most of the time it's likely to be a directory containing `*.wit` files
    /// with an optional `deps` folder inside of it.
    #[clap(value_name = "WIT", index = 1)]
    wit: PathBuf,

    /// Optionally specified world that bindings are generated for.
    ///
    /// Bindings are always generated for a world but this option can be omitted
    /// when the WIT package pointed to by the `WIT` option only has a single
    /// world. If there's more than one world in the package then this option
    /// must be specified to name the world that bindings are generated for.
    /// This option can also use the fully qualified syntax such as
    /// `wasi:http/proxy` to select a world from a dependency of the main WIT
    /// package.
    #[clap(short, long)]
    world: Option<String>,

    /// Indicates that no files are written and instead files are checked if
    /// they're up-to-date with the source files.
    #[clap(long)]
    check: bool,

    /// Comma-separated list of features that should be enabled when processing
    /// WIT files.
    ///
    /// This enables using `@unstable` annotations in WIT files.
    #[clap(long)]
    features: Vec<String>,

    /// Whether or not to activate all WIT features when processing WIT files.
    ///
    /// This enables using `@unstable` annotations in WIT files.
    #[clap(long)]
    all_features: bool,
}

fn main() -> Result<()> {
    env_logger::init();

    let mut files = Files::default();
    let (generator, opt) = match Opt::parse() {
        #[cfg(feature = "markdown")]
        Opt::Markdown { opts, args } => (opts.build(), args),
        #[cfg(feature = "moonbit")]
        Opt::Moonbit { opts, args } => (opts.build(), args),
        #[cfg(feature = "c")]
        Opt::C { opts, args } => (opts.build(), args),
<<<<<<< HEAD
        #[cfg(feature = "bridge")]
        Opt::Bridge { opts, args } => (opts.build(), args),
        #[cfg(feature = "cpp")]
        Opt::Cpp { opts, args } => (opts.build(), args),
=======
        #[cfg(feature = "cpp")]
        Opt::Cpp { opts, args } => (opts.build(args.out_dir.as_ref()), args),
>>>>>>> 6926a23b
        #[cfg(feature = "rust")]
        Opt::Rust { opts, args } => (opts.build(), args),
        #[cfg(feature = "go")]
        Opt::TinyGo { args: _ } => {
            bail!("Go bindgen has been moved to a separate repository. Please visit https://github.com/bytecodealliance/go-modules for the new Go bindings generator `wit-bindgen-go`.")
        }
        #[cfg(feature = "csharp")]
        Opt::Csharp { opts, args } => (opts.build(), args),
        Opt::Test { opts } => return opts.run(std::env::args_os().nth(0).unwrap().as_ref()),
    };

    gen_world(generator, &opt, &mut files).map_err(attach_with_context)?;

    for (name, contents) in files.iter() {
        let dst = match &opt.out_dir {
            Some(path) => path.join(name),
            None => name.into(),
        };
        eprintln!("Generating {:?}", dst);

        if opt.check {
            let prev = std::fs::read(&dst).with_context(|| format!("failed to read {:?}", dst))?;
            if prev != contents {
                // The contents differ. If it looks like textual contents, do a
                // line-by-line comparison so that we can tell users what the
                // problem is directly.
                if let (Ok(utf8_prev), Ok(utf8_contents)) =
                    (str::from_utf8(&prev), str::from_utf8(contents))
                {
                    if !utf8_prev
                        .chars()
                        .any(|c| c.is_control() && !matches!(c, '\n' | '\r' | '\t'))
                        && utf8_prev.lines().eq(utf8_contents.lines())
                    {
                        bail!("{} differs only in line endings (CRLF vs. LF). If this is a text file, configure git to mark the file as `text eol=lf`.", dst.display());
                    }
                }
                // The contents are binary or there are other differences; just
                // issue a generic error.
                bail!("not up to date: {}", dst.display());
            }
            continue;
        }

        if let Some(parent) = dst.parent() {
            std::fs::create_dir_all(parent)
                .with_context(|| format!("failed to create {:?}", parent))?;
        }
        std::fs::write(&dst, contents).with_context(|| format!("failed to write {:?}", dst))?;
    }

    Ok(())
}

fn attach_with_context(err: Error) -> Error {
    #[cfg(feature = "rust")]
    if let Some(e) = err.downcast_ref::<wit_bindgen_rust::MissingWith>() {
        let option = e.0.clone();
        return err.context(format!(
            "missing either `--generate-all` or `--with {option}=(...|generate)`"
        ));
    }
    err
}

fn gen_world(
    mut generator: Box<dyn WorldGenerator>,
    opts: &Common,
    files: &mut Files,
) -> Result<()> {
    let mut resolve = Resolve::default();
    resolve.all_features = opts.all_features;
    for features in opts.features.iter() {
        for feature in features
            .split(',')
            .flat_map(|s| s.split_whitespace())
            .filter(|f| !f.is_empty())
        {
            resolve.features.insert(feature.to_string());
        }
    }
    let (pkg, _files) = resolve.push_path(&opts.wit)?;
    let mut world = resolve.select_world(pkg, opts.world.as_deref())?;
    generator.apply_resolve_options(&mut resolve, &mut world);
    generator.generate(&resolve, world, files)?;

    Ok(())
}

#[test]
fn verify_cli() {
    use clap::CommandFactory;
    Opt::command().debug_assert()
}<|MERGE_RESOLUTION|>--- conflicted
+++ resolved
@@ -46,7 +46,6 @@
         #[clap(flatten)]
         args: Common,
     },
-<<<<<<< HEAD
     /// Generates bindings for bridge modules between wasm and native.
     #[cfg(feature = "bridge")]
     Bridge {
@@ -55,10 +54,7 @@
         #[clap(flatten)]
         args: Common,
     },
-    /// Generates bindings for C/CPP host modules.
-=======
     /// Generates bindings for C++ modules.
->>>>>>> 6926a23b
     #[cfg(feature = "cpp")]
     Cpp {
         #[clap(flatten)]
@@ -148,15 +144,10 @@
         Opt::Moonbit { opts, args } => (opts.build(), args),
         #[cfg(feature = "c")]
         Opt::C { opts, args } => (opts.build(), args),
-<<<<<<< HEAD
         #[cfg(feature = "bridge")]
         Opt::Bridge { opts, args } => (opts.build(), args),
         #[cfg(feature = "cpp")]
-        Opt::Cpp { opts, args } => (opts.build(), args),
-=======
-        #[cfg(feature = "cpp")]
         Opt::Cpp { opts, args } => (opts.build(args.out_dir.as_ref()), args),
->>>>>>> 6926a23b
         #[cfg(feature = "rust")]
         Opt::Rust { opts, args } => (opts.build(), args),
         #[cfg(feature = "go")]
