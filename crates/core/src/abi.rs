pub use wit_parser::abi::{AbiVariant, WasmSignature, WasmType};
use wit_parser::{
<<<<<<< HEAD
    align_to_arch, Alignment, ArchitectureSize, ElementInfo, Enum, Flags, FlagsRepr, Function,
    Handle, Int, Record, Resolve, Result_, Results, SizeAlign, Tuple, Type, TypeDefKind, TypeId,
    Variant,
=======
    ElementInfo, Enum, Flags, FlagsRepr, Function, Handle, Int, Record, Resolve, Result_, Results,
    SizeAlign, Tuple, Type, TypeDefKind, TypeId, Variant,
>>>>>>> 2f37f79a
};

// Helper macro for defining instructions without having to have tons of
// exhaustive `match` statements to update
macro_rules! def_instruction {
    (
        $( #[$enum_attr:meta] )*
        pub enum $name:ident<'a> {
            $(
                $( #[$attr:meta] )*
                $variant:ident $( {
                    $($field:ident : $field_ty:ty $(,)* )*
                } )?
                    :
                [$num_popped:expr] => [$num_pushed:expr],
            )*
        }
    ) => {
        $( #[$enum_attr] )*
        pub enum $name<'a> {
            $(
                $( #[$attr] )*
                $variant $( {
                    $(
                        $field : $field_ty,
                    )*
                } )? ,
            )*
        }

        impl $name<'_> {
            /// How many operands does this instruction pop from the stack?
            #[allow(unused_variables)]
            pub fn operands_len(&self) -> usize {
                match self {
                    $(
                        Self::$variant $( {
                            $(
                                $field,
                            )*
                        } )? => $num_popped,
                    )*
                }
            }

            /// How many results does this instruction push onto the stack?
            #[allow(unused_variables)]
            pub fn results_len(&self) -> usize {
                match self {
                    $(
                        Self::$variant $( {
                            $(
                                $field,
                            )*
                        } )? => $num_pushed,
                    )*
                }
            }
        }
    };
}

def_instruction! {
    #[derive(Debug)]
    pub enum Instruction<'a> {
        /// Acquires the specified parameter and places it on the stack.
        /// Depending on the context this may refer to wasm parameters or
        /// interface types parameters.
        GetArg { nth: usize } : [0] => [1],

        // Integer const/manipulation instructions

        /// Pushes the constant `val` onto the stack.
        I32Const { val: i32 } : [0] => [1],
        /// Casts the top N items on the stack using the `Bitcast` enum
        /// provided. Consumes the same number of operands that this produces.
        Bitcasts { casts: &'a [Bitcast] } : [casts.len()] => [casts.len()],
        /// Pushes a number of constant zeros for each wasm type on the stack.
        ConstZero { tys: &'a [WasmType] } : [0] => [tys.len()],

        // Memory load/store instructions

        /// Pops a pointer from the stack and loads a little-endian `i32` from
        /// it, using the specified constant offset.
        I32Load { offset: ArchitectureSize } : [1] => [1],
        /// Pops a pointer from the stack and loads a little-endian `i8` from
        /// it, using the specified constant offset. The value loaded is the
        /// zero-extended to 32-bits
        I32Load8U { offset: ArchitectureSize } : [1] => [1],
        /// Pops a pointer from the stack and loads a little-endian `i8` from
        /// it, using the specified constant offset. The value loaded is the
        /// sign-extended to 32-bits
        I32Load8S { offset: ArchitectureSize } : [1] => [1],
        /// Pops a pointer from the stack and loads a little-endian `i16` from
        /// it, using the specified constant offset. The value loaded is the
        /// zero-extended to 32-bits
        I32Load16U { offset: ArchitectureSize } : [1] => [1],
        /// Pops a pointer from the stack and loads a little-endian `i16` from
        /// it, using the specified constant offset. The value loaded is the
        /// sign-extended to 32-bits
        I32Load16S { offset: ArchitectureSize } : [1] => [1],
        /// Pops a pointer from the stack and loads a little-endian `i64` from
        /// it, using the specified constant offset.
        I64Load { offset: ArchitectureSize } : [1] => [1],
        /// Pops a pointer from the stack and loads a little-endian `f32` from
        /// it, using the specified constant offset.
        F32Load { offset: ArchitectureSize } : [1] => [1],
        /// Pops a pointer from the stack and loads a little-endian `f64` from
        /// it, using the specified constant offset.
        F64Load { offset: ArchitectureSize } : [1] => [1],

        /// Like `I32Load` or `I64Load`, but for loading pointer values.
        PointerLoad { offset: ArchitectureSize } : [1] => [1],
        /// Like `I32Load` or `I64Load`, but for loading array length values.
        LengthLoad { offset: ArchitectureSize } : [1] => [1],

        /// Pops a pointer from the stack and then an `i32` value.
        /// Stores the value in little-endian at the pointer specified plus the
        /// constant `offset`.
        I32Store { offset: ArchitectureSize } : [2] => [0],
        /// Pops a pointer from the stack and then an `i32` value.
        /// Stores the low 8 bits of the value in little-endian at the pointer
        /// specified plus the constant `offset`.
        I32Store8 { offset: ArchitectureSize } : [2] => [0],
        /// Pops a pointer from the stack and then an `i32` value.
        /// Stores the low 16 bits of the value in little-endian at the pointer
        /// specified plus the constant `offset`.
        I32Store16 { offset: ArchitectureSize } : [2] => [0],
        /// Pops a pointer from the stack and then an `i64` value.
        /// Stores the value in little-endian at the pointer specified plus the
        /// constant `offset`.
        I64Store { offset: ArchitectureSize } : [2] => [0],
        /// Pops a pointer from the stack and then an `f32` value.
        /// Stores the value in little-endian at the pointer specified plus the
        /// constant `offset`.
        F32Store { offset: ArchitectureSize } : [2] => [0],
        /// Pops a pointer from the stack and then an `f64` value.
        /// Stores the value in little-endian at the pointer specified plus the
        /// constant `offset`.
        F64Store { offset: ArchitectureSize } : [2] => [0],

        /// Like `I32Store` or `I64Store`, but for storing pointer values.
        PointerStore { offset: ArchitectureSize } : [2] => [0],
        /// Like `I32Store` or `I64Store`, but for storing array length values.
        LengthStore { offset: ArchitectureSize } : [2] => [0],

        // Scalar lifting/lowering

        /// Converts an interface type `char` value to a 32-bit integer
        /// representing the unicode scalar value.
        I32FromChar : [1] => [1],
        /// Converts an interface type `u64` value to a wasm `i64`.
        I64FromU64 : [1] => [1],
        /// Converts an interface type `s64` value to a wasm `i64`.
        I64FromS64 : [1] => [1],
        /// Converts an interface type `u32` value to a wasm `i32`.
        I32FromU32 : [1] => [1],
        /// Converts an interface type `s32` value to a wasm `i32`.
        I32FromS32 : [1] => [1],
        /// Converts an interface type `u16` value to a wasm `i32`.
        I32FromU16 : [1] => [1],
        /// Converts an interface type `s16` value to a wasm `i32`.
        I32FromS16 : [1] => [1],
        /// Converts an interface type `u8` value to a wasm `i32`.
        I32FromU8 : [1] => [1],
        /// Converts an interface type `s8` value to a wasm `i32`.
        I32FromS8 : [1] => [1],
        /// Conversion an interface type `f32` value to a wasm `f32`.
        ///
        /// This may be a noop for some implementations, but it's here in case the
        /// native language representation of `f32` is different than the wasm
        /// representation of `f32`.
        CoreF32FromF32 : [1] => [1],
        /// Conversion an interface type `f64` value to a wasm `f64`.
        ///
        /// This may be a noop for some implementations, but it's here in case the
        /// native language representation of `f64` is different than the wasm
        /// representation of `f64`.
        CoreF64FromF64 : [1] => [1],

        /// Converts a native wasm `i32` to an interface type `s8`.
        ///
        /// This will truncate the upper bits of the `i32`.
        S8FromI32 : [1] => [1],
        /// Converts a native wasm `i32` to an interface type `u8`.
        ///
        /// This will truncate the upper bits of the `i32`.
        U8FromI32 : [1] => [1],
        /// Converts a native wasm `i32` to an interface type `s16`.
        ///
        /// This will truncate the upper bits of the `i32`.
        S16FromI32 : [1] => [1],
        /// Converts a native wasm `i32` to an interface type `u16`.
        ///
        /// This will truncate the upper bits of the `i32`.
        U16FromI32 : [1] => [1],
        /// Converts a native wasm `i32` to an interface type `s32`.
        S32FromI32 : [1] => [1],
        /// Converts a native wasm `i32` to an interface type `u32`.
        U32FromI32 : [1] => [1],
        /// Converts a native wasm `i64` to an interface type `s64`.
        S64FromI64 : [1] => [1],
        /// Converts a native wasm `i64` to an interface type `u64`.
        U64FromI64 : [1] => [1],
        /// Converts a native wasm `i32` to an interface type `char`.
        ///
        /// It's safe to assume that the `i32` is indeed a valid unicode code point.
        CharFromI32 : [1] => [1],
        /// Converts a native wasm `f32` to an interface type `f32`.
        F32FromCoreF32 : [1] => [1],
        /// Converts a native wasm `f64` to an interface type `f64`.
        F64FromCoreF64 : [1] => [1],

        /// Creates a `bool` from an `i32` input, trapping if the `i32` isn't
        /// zero or one.
        BoolFromI32 : [1] => [1],
        /// Creates an `i32` from a `bool` input, must return 0 or 1.
        I32FromBool : [1] => [1],

        // lists

        /// Lowers a list where the element's layout in the native language is
        /// expected to match the canonical ABI definition of interface types.
        ///
        /// Pops a list value from the stack and pushes the pointer/length onto
        /// the stack. If `realloc` is set to `Some` then this is expected to
        /// *consume* the list which means that the data needs to be copied. An
        /// allocation/copy is expected when:
        ///
        /// * A host is calling a wasm export with a list (it needs to copy the
        ///   list in to the callee's module, allocating space with `realloc`)
        /// * A wasm export is returning a list (it's expected to use `realloc`
        ///   to give ownership of the list to the caller.
        /// * A host is returning a list in a import definition, meaning that
        ///   space needs to be allocated in the caller with `realloc`).
        ///
        /// A copy does not happen (e.g. `realloc` is `None`) when:
        ///
        /// * A wasm module calls an import with the list. In this situation
        ///   it's expected the caller will know how to access this module's
        ///   memory (e.g. the host has raw access or wasm-to-wasm communication
        ///   would copy the list).
        ///
        /// If `realloc` is `Some` then the adapter is not responsible for
        /// cleaning up this list because the other end is receiving the
        /// allocation. If `realloc` is `None` then the adapter is responsible
        /// for cleaning up any temporary allocation it created, if any.
        ListCanonLower {
            element: &'a Type,
            realloc: Option<&'a str>,
        } : [1] => [2],

        /// Same as `ListCanonLower`, but used for strings
        StringLower {
            realloc: Option<&'a str>,
        } : [1] => [2],

        /// Lowers a list where the element's layout in the native language is
        /// not expected to match the canonical ABI definition of interface
        /// types.
        ///
        /// Pops a list value from the stack and pushes the pointer/length onto
        /// the stack. This operation also pops a block from the block stack
        /// which is used as the iteration body of writing each element of the
        /// list consumed.
        ///
        /// The `realloc` field here behaves the same way as `ListCanonLower`.
        /// It's only set to `None` when a wasm module calls a declared import.
        /// Otherwise lowering in other contexts requires allocating memory for
        /// the receiver to own.
        ListLower {
            element: &'a Type,
            realloc: Option<&'a str>,
        } : [1] => [2],

        /// Lifts a list which has a canonical representation into an interface
        /// types value.
        ///
        /// The term "canonical" representation here means that the
        /// representation of the interface types value in the native language
        /// exactly matches the canonical ABI definition of the type.
        ///
        /// This will consume two `i32` values from the stack, a pointer and a
        /// length, and then produces an interface value list.
        ListCanonLift {
            element: &'a Type,
            ty: TypeId,
        } : [2] => [1],

        /// Same as `ListCanonLift`, but used for strings
        StringLift : [2] => [1],

        /// Lifts a list which into an interface types value.
        ///
        /// This will consume two `i32` values from the stack, a pointer and a
        /// length, and then produces an interface value list.
        ///
        /// This will also pop a block from the block stack which is how to
        /// read each individual element from the list.
        ListLift {
            element: &'a Type,
            ty: TypeId,
        } : [2] => [1],

        /// Pushes an operand onto the stack representing the list item from
        /// each iteration of the list.
        ///
        /// This is only used inside of blocks related to lowering lists.
        IterElem { element: &'a Type } : [0] => [1],

        /// Pushes an operand onto the stack representing the base pointer of
        /// the next element in a list.
        ///
        /// This is used for both lifting and lowering lists.
        IterBasePointer : [0] => [1],

        // records and tuples

        /// Pops a record value off the stack, decomposes the record to all of
        /// its fields, and then pushes the fields onto the stack.
        RecordLower {
            record: &'a Record,
            name: &'a str,
            ty: TypeId,
        } : [1] => [record.fields.len()],

        /// Pops all fields for a record off the stack and then composes them
        /// into a record.
        RecordLift {
            record: &'a Record,
            name: &'a str,
            ty: TypeId,
        } : [record.fields.len()] => [1],

        /// Create an `i32` from a handle.
        HandleLower {
            handle: &'a Handle,
            name: &'a str,
            ty: TypeId,
        } : [1] => [1],

        /// Create a handle from an `i32`.
        HandleLift {
            handle: &'a Handle,
            name: &'a str,
            ty: TypeId,
        } : [1] => [1],

        /// Create an `i32` from a future.
        FutureLower {
            payload: &'a Option<Type>,
            ty: TypeId,
        } : [1] => [1],

        /// Create a future from an `i32`.
        FutureLift {
            payload: &'a Option<Type>,
            ty: TypeId,
        } : [1] => [1],

        /// Create an `i32` from a stream.
        StreamLower {
            payload: &'a Type,
            ty: TypeId,
        } : [1] => [1],

        /// Create a stream from an `i32`.
        StreamLift {
            payload: &'a Type,
            ty: TypeId,
        } : [1] => [1],

<<<<<<< HEAD
        /// Create an `i32` from an error.
        ErrorLower {
            ty: TypeId,
        } : [1] => [1],

        /// Create a error from an `i32`.
        ErrorLift {
=======
        /// Create an `i32` from an error-context.
        ErrorContextLower {
            ty: TypeId,
        } : [1] => [1],

        /// Create a error-context from an `i32`.
        ErrorContextLift {
>>>>>>> 2f37f79a
            ty: TypeId,
        } : [1] => [1],

        /// Pops a tuple value off the stack, decomposes the tuple to all of
        /// its fields, and then pushes the fields onto the stack.
        TupleLower {
            tuple: &'a Tuple,
            ty: TypeId,
        } : [1] => [tuple.types.len()],

        /// Pops all fields for a tuple off the stack and then composes them
        /// into a tuple.
        TupleLift {
            tuple: &'a Tuple,
            ty: TypeId,
        } : [tuple.types.len()] => [1],

        /// Converts a language-specific record-of-bools to a list of `i32`.
        FlagsLower {
            flags: &'a Flags,
            name: &'a str,
            ty: TypeId,
        } : [1] => [flags.repr().count()],
        /// Converts a list of native wasm `i32` to a language-specific
        /// record-of-bools.
        FlagsLift {
            flags: &'a Flags,
            name: &'a str,
            ty: TypeId,
        } : [flags.repr().count()] => [1],

        // variants

        /// This is a special instruction used for `VariantLower`
        /// instruction to determine the name of the payload, if present, to use
        /// within each block.
        ///
        /// Each sub-block will have this be the first instruction, and if it
        /// lowers a payload it will expect something bound to this name.
        VariantPayloadName : [0] => [1],

        /// Pops a variant off the stack as well as `ty.cases.len()` blocks
        /// from the code generator. Uses each of those blocks and the value
        /// from the stack to produce `nresults` of items.
        VariantLower {
            variant: &'a Variant,
            name: &'a str,
            ty: TypeId,
            results: &'a [WasmType],
        } : [1] => [results.len()],

        /// Pops an `i32` off the stack as well as `ty.cases.len()` blocks
        /// from the code generator. Uses each of those blocks and the value
        /// from the stack to produce a final variant.
        VariantLift {
            variant: &'a Variant,
            name: &'a str,
            ty: TypeId,
        } : [1] => [1],

        /// Pops an enum off the stack and pushes the `i32` representation.
        EnumLower {
            enum_: &'a Enum,
            name: &'a str,
            ty: TypeId,
        } : [1] => [1],

        /// Pops an `i32` off the stack and lifts it into the `enum` specified.
        EnumLift {
            enum_: &'a Enum,
            name: &'a str,
            ty: TypeId,
        } : [1] => [1],

        /// Specialization of `VariantLower` for specifically `option<T>` types,
        /// otherwise behaves the same as `VariantLower` (e.g. two blocks for
        /// the two cases.
        OptionLower {
            payload: &'a Type,
            ty: TypeId,
            results: &'a [WasmType],
        } : [1] => [results.len()],

        /// Specialization of `VariantLift` for specifically the `option<T>`
        /// type. Otherwise behaves the same as the `VariantLift` instruction
        /// with two blocks for the lift.
        OptionLift {
            payload: &'a Type,
            ty: TypeId,
        } : [1] => [1],

        /// Specialization of `VariantLower` for specifically `result<T, E>`
        /// types, otherwise behaves the same as `VariantLower` (e.g. two blocks
        /// for the two cases.
        ResultLower {
            result: &'a Result_
            ty: TypeId,
            results: &'a [WasmType],
        } : [1] => [results.len()],

        /// Specialization of `VariantLift` for specifically the `result<T,
        /// E>` type. Otherwise behaves the same as the `VariantLift`
        /// instruction with two blocks for the lift.
        ResultLift {
            result: &'a Result_,
            ty: TypeId,
        } : [1] => [1],

        // calling/control flow

        /// Represents a call to a raw WebAssembly API. The module/name are
        /// provided inline as well as the types if necessary.
        CallWasm {
            name: &'a str,
            sig: &'a WasmSignature,
            module_prefix: &'a str,
        } : [sig.params.len()] => [sig.results.len()],

        /// Same as `CallWasm`, except the dual where an interface is being
        /// called rather than a raw wasm function.
        ///
        /// Note that this will be used for async functions.
        CallInterface {
            func: &'a Function,
            async_: bool,
        } : [func.params.len()] => [if *async_ { 1 } else { func.results.len() }],

        /// Returns `amt` values on the stack. This is always the last
        /// instruction.
        Return { amt: usize, func: &'a Function } : [*amt] => [0],

        /// Calls the `realloc` function specified in a malloc-like fashion
        /// allocating `size` bytes with alignment `align`.
        ///
        /// Pushes the returned pointer onto the stack.
        Malloc {
            realloc: &'static str,
            size: ArchitectureSize,
            align: Alignment,
        } : [0] => [1],

        /// Used exclusively for guest-code generation this indicates that
        /// the standard memory deallocation function needs to be invoked with
        /// the specified parameters.
        ///
        /// This will pop a pointer from the stack and push nothing.
        GuestDeallocate {
            size: ArchitectureSize,
            align: Alignment,
        } : [1] => [0],

        /// Used exclusively for guest-code generation this indicates that
        /// a string is being deallocated. The ptr/length are on the stack and
        /// are poppped off and used to deallocate the string.
        GuestDeallocateString : [2] => [0],

        /// Used exclusively for guest-code generation this indicates that
        /// a list is being deallocated. The ptr/length are on the stack and
        /// are poppped off and used to deallocate the list.
        ///
        /// This variant also pops a block off the block stack to be used as the
        /// body of the deallocation loop.
        GuestDeallocateList {
            element: &'a Type,
        } : [2] => [0],

        /// Used exclusively for guest-code generation this indicates that
        /// a variant is being deallocated. The integer discriminant is popped
        /// off the stack as well as `blocks` number of blocks popped from the
        /// blocks stack. The variant is used to select, at runtime, which of
        /// the blocks is executed to deallocate the variant.
        GuestDeallocateVariant {
            blocks: usize,
        } : [1] => [0],

<<<<<<< HEAD
        AsyncMalloc { size: ArchitectureSize, align: Alignment } : [0] => [1],

        AsyncCallWasm { name: &'a str, size: ArchitectureSize, align: Alignment } : [3] => [0],

        AsyncCallStart {
            name: &'a str,
            params: &'a [WasmType],
            results: &'a [WasmType]
        } : [params.len()] => [results.len()],

        AsyncPostCallInterface { func: &'a Function } : [1] => [func.results.len() + 1],

        AsyncCallReturn { name: &'a str, params: &'a [WasmType] } : [params.len()] => [0],

=======
        /// Allocate the parameter and/or return areas to use for an
        /// async-lowered import call.
        ///
        /// This cannot be allocated on the (shadow-)stack since it needs to
        /// remain valid until the callee has finished using the buffers, which
        /// may be after we pop the current stack frame.
        AsyncMalloc { size: usize, align: usize } : [0] => [1],

        /// Call an async-lowered import.
        ///
        /// `size` and `align` are used to deallocate the parameter area
        /// allocated using `AsyncMalloc` after the callee task returns a value.
        AsyncCallWasm { name: &'a str, size: usize, align: usize } : [2] => [0],

        /// Generate code to run after `CallInterface` for an async-lifted export.
        ///
        /// For example, this might include task management for the
        /// future/promise/task returned by the call made for `CallInterface`.
        AsyncPostCallInterface { func: &'a Function } : [1] => [func.results.len() + 1],

        /// Call `task.return` for an async-lifted export once the task returned
        /// by `CallInterface` and managed by `AsyncPostCallInterface`
        /// yields a value.
        AsyncCallReturn { name: &'a str, params: &'a [WasmType] } : [params.len()] => [0],

        /// Force the evaluation of the specified number of expressions and push
        /// the results to the stack.
        ///
        /// This is useful prior to disposing of temporary variables and/or
        /// allocations which are referenced by one or more not-yet-evaluated
        /// expressions.
>>>>>>> 2f37f79a
        Flush { amt: usize } : [*amt] => [*amt],
    }
}

#[derive(Debug, PartialEq)]
pub enum Bitcast {
    // Upcasts
    F32ToI32,
    F64ToI64,
    I32ToI64,
    F32ToI64,

    // Downcasts
    I32ToF32,
    I64ToF64,
    I64ToI32,
    I64ToF32,

    // PointerOrI64 conversions. These preserve provenance when the source
    // or destination is a pointer value.
    //
    // These are used when pointer values are being stored in
    // (ToP64) and loaded out of (P64To) PointerOrI64 values, so they
    // always have to preserve provenance when the value being loaded or
    // stored is a pointer.
    P64ToI64,
    I64ToP64,
    P64ToP,
    PToP64,

    // Pointer<->number conversions. These do not preserve provenance.
    //
    // These are used when integer or floating-point values are being stored in
    // (I32ToP/etc.) and loaded out of (PToI32/etc.) pointer values, so they
    // never have any provenance to preserve.
    I32ToP,
    PToI32,
    PToL,
    LToP,

    // Number<->Number conversions.
    I32ToL,
    LToI32,
    I64ToL,
    LToI64,

    // Multiple conversions in sequence.
    Sequence(Box<[Bitcast; 2]>),

    None,
}

/// Whether the glue code surrounding a call is lifting arguments and lowering
/// results or vice versa.
#[derive(Clone, Copy, PartialEq, Eq)]
pub enum LiftLower {
    /// When the glue code lifts arguments and lowers results.
    ///
    /// ```text
    /// Wasm --lift-args--> SourceLanguage; call; SourceLanguage --lower-results--> Wasm
    /// ```
    LiftArgsLowerResults,
    /// When the glue code lowers arguments and lifts results.
    ///
    /// ```text
    /// SourceLanguage --lower-args--> Wasm; call; Wasm --lift-results--> SourceLanguage
    /// ```
    LowerArgsLiftResults,
    /// Symmetric calling convention
    Symmetric,
}

/// Trait for language implementors to use to generate glue code between native
/// WebAssembly signatures and interface types signatures.
///
/// This is used as an implementation detail in interpreting the ABI between
/// interface types and wasm types. Eventually this will be driven by interface
/// types adapters themselves, but for now the ABI of a function dictates what
/// instructions are fed in.
///
/// Types implementing `Bindgen` are incrementally fed `Instruction` values to
/// generate code for. Instructions operate like a stack machine where each
/// instruction has a list of inputs and a list of outputs (provided by the
/// `emit` function).
pub trait Bindgen {
    /// The intermediate type for fragments of code for this type.
    ///
    /// For most languages `String` is a suitable intermediate type.
    type Operand: Clone;

    /// Emit code to implement the given instruction.
    ///
    /// Each operand is given in `operands` and can be popped off if ownership
    /// is required. It's guaranteed that `operands` has the appropriate length
    /// for the `inst` given, as specified with [`Instruction`].
    ///
    /// Each result variable should be pushed onto `results`. This function must
    /// push the appropriate number of results or binding generation will panic.
    fn emit(
        &mut self,
        resolve: &Resolve,
        inst: &Instruction<'_>,
        operands: &mut Vec<Self::Operand>,
        results: &mut Vec<Self::Operand>,
    );

    /// Gets a operand reference to the return pointer area.
    ///
    /// The provided size and alignment is for the function's return type.
    fn return_pointer(&mut self, size: ArchitectureSize, align: Alignment) -> Self::Operand;

    /// Enters a new block of code to generate code for.
    ///
    /// This is currently exclusively used for constructing variants. When a
    /// variant is constructed a block here will be pushed for each case of a
    /// variant, generating the code necessary to translate a variant case.
    ///
    /// Blocks are completed with `finish_block` below. It's expected that `emit`
    /// will always push code (if necessary) into the "current block", which is
    /// updated by calling this method and `finish_block` below.
    fn push_block(&mut self);

    /// Indicates to the code generator that a block is completed, and the
    /// `operand` specified was the resulting value of the block.
    ///
    /// This method will be used to compute the value of each arm of lifting a
    /// variant. The `operand` will be `None` if the variant case didn't
    /// actually have any type associated with it. Otherwise it will be `Some`
    /// as the last value remaining on the stack representing the value
    /// associated with a variant's `case`.
    ///
    /// It's expected that this will resume code generation in the previous
    /// block before `push_block` was called. This must also save the results
    /// of the current block internally for instructions like `ResultLift` to
    /// use later.
    fn finish_block(&mut self, operand: &mut Vec<Self::Operand>);

    /// Returns size information that was previously calculated for all types.
    fn sizes(&self) -> &SizeAlign;

    /// Returns whether or not the specified element type is represented in a
    /// "canonical" form for lists. This dictates whether the `ListCanonLower`
    /// and `ListCanonLift` instructions are used or not.
    fn is_list_canonical(&self, resolve: &Resolve, element: &Type) -> bool;
}

/// Generates an abstract sequence of instructions which represents this
/// function being adapted as an imported function.
///
/// The instructions here, when executed, will emulate a language with
/// interface types calling the concrete wasm implementation. The parameters
/// for the returned instruction sequence are the language's own
/// interface-types parameters. One instruction in the instruction stream
/// will be a `Call` which represents calling the actual raw wasm function
/// signature.
///
/// This function is useful, for example, if you're building a language
/// generator for WASI bindings. This will document how to translate
/// language-specific values into the wasm types to call a WASI function,
/// and it will also automatically convert the results of the WASI function
/// back to a language-specific value.
pub fn call(
    resolve: &Resolve,
    variant: AbiVariant,
    lift_lower: LiftLower,
    func: &Function,
    bindgen: &mut impl Bindgen,
    async_: bool,
<<<<<<< HEAD
) {
    if matches!(lift_lower, LiftLower::Symmetric) {
        let sig = wasm_signature_symmetric(resolve, variant, func, true);
        Generator::new(resolve, variant, lift_lower, bindgen, async_)
            .call_with_signature(func, sig);
    } else {
        Generator::new(resolve, variant, lift_lower, bindgen, async_).call(func);
    }
}

pub fn lower_to_memory<B: Bindgen>(
    resolve: &Resolve,
    bindgen: &mut B,
    address: B::Operand,
    value: B::Operand,
    ty: &Type,
) {
=======
) {
    if async_ && !cfg!(feature = "async") {
        panic!("must enable `async` feature to lift or lower using the async ABI");
    }

    Generator::new(resolve, variant, lift_lower, bindgen, async_).call(func);
}

pub fn lower_to_memory<B: Bindgen>(
    resolve: &Resolve,
    bindgen: &mut B,
    address: B::Operand,
    value: B::Operand,
    ty: &Type,
) {
>>>>>>> 2f37f79a
    // TODO: refactor so we don't need to pass in a bunch of unused dummy parameters:
    let mut generator = Generator::new(
        resolve,
        AbiVariant::GuestImport,
        LiftLower::LowerArgsLiftResults,
        bindgen,
        true,
    );
    generator.stack.push(value);
<<<<<<< HEAD
    generator.write_to_memory(ty, address, Default::default());
=======
    generator.write_to_memory(ty, address, 0);
>>>>>>> 2f37f79a
}

pub fn lift_from_memory<B: Bindgen>(
    resolve: &Resolve,
    bindgen: &mut B,
    address: B::Operand,
    ty: &Type,
) -> B::Operand {
    // TODO: refactor so we don't need to pass in a bunch of unused dummy parameters:
    let mut generator = Generator::new(
        resolve,
        AbiVariant::GuestImport,
        LiftLower::LowerArgsLiftResults,
        bindgen,
        true,
    );
<<<<<<< HEAD
    generator.read_from_memory(ty, address, Default::default());
=======
    generator.read_from_memory(ty, address, 0);
>>>>>>> 2f37f79a
    generator.stack.pop().unwrap()
}

/// Used in a similar manner as the `Interface::call` function except is
/// used to generate the `post-return` callback for `func`.
///
/// This is only intended to be used in guest generators for exported
/// functions and will primarily generate `GuestDeallocate*` instructions,
/// plus others used as input to those instructions.
pub fn post_return(resolve: &Resolve, func: &Function, bindgen: &mut impl Bindgen, async_: bool) {
    Generator::new(
        resolve,
        AbiVariant::GuestExport,
        LiftLower::LiftArgsLowerResults,
        bindgen,
        async_,
    )
    .post_return(func);
}
/// Returns whether the `Function` specified needs a post-return function to
/// be generated in guest code.
///
/// This is used when the return value contains a memory allocation such as
/// a list or a string primarily.
pub fn guest_export_needs_post_return(resolve: &Resolve, func: &Function) -> bool {
    func.results
        .iter_types()
        .any(|t| needs_post_return(resolve, t))
}

fn needs_post_return(resolve: &Resolve, ty: &Type) -> bool {
    match ty {
        Type::String => true,
        Type::Id(id) => match &resolve.types[*id].kind {
            TypeDefKind::List(_) => true,
            TypeDefKind::Type(t) => needs_post_return(resolve, t),
            TypeDefKind::Handle(_) => false,
            TypeDefKind::Resource => false,
            TypeDefKind::Record(r) => r.fields.iter().any(|f| needs_post_return(resolve, &f.ty)),
            TypeDefKind::Tuple(t) => t.types.iter().any(|t| needs_post_return(resolve, t)),
            TypeDefKind::Variant(t) => t
                .cases
                .iter()
                .filter_map(|t| t.ty.as_ref())
                .any(|t| needs_post_return(resolve, t)),
            TypeDefKind::Option(t) => needs_post_return(resolve, t),
            TypeDefKind::Result(t) => [&t.ok, &t.err]
                .iter()
                .filter_map(|t| t.as_ref())
                .any(|t| needs_post_return(resolve, t)),
            TypeDefKind::Flags(_) | TypeDefKind::Enum(_) => false,
<<<<<<< HEAD
            TypeDefKind::Future(_) | TypeDefKind::Stream(_) | TypeDefKind::Error => {
=======
            TypeDefKind::Future(_) | TypeDefKind::Stream(_) | TypeDefKind::ErrorContext => {
>>>>>>> 2f37f79a
                unimplemented!()
            }
            TypeDefKind::Unknown => unreachable!(),
        },

        Type::Bool
        | Type::U8
        | Type::S8
        | Type::U16
        | Type::S16
        | Type::U32
        | Type::S32
        | Type::U64
        | Type::S64
        | Type::F32
        | Type::F64
        | Type::Char => false,
    }
}

struct Generator<'a, B: Bindgen> {
    variant: AbiVariant,
    lift_lower: LiftLower,
    bindgen: &'a mut B,
    async_: bool,
    resolve: &'a Resolve,
    operands: Vec<B::Operand>,
    results: Vec<B::Operand>,
    stack: Vec<B::Operand>,
    return_pointer: Option<B::Operand>,
}

impl<'a, B: Bindgen> Generator<'a, B> {
    fn new(
        resolve: &'a Resolve,
        variant: AbiVariant,
        lift_lower: LiftLower,
        bindgen: &'a mut B,
        async_: bool,
    ) -> Generator<'a, B> {
        Generator {
            resolve,
            variant,
            lift_lower,
            bindgen,
            async_,
            operands: Vec::new(),
            results: Vec::new(),
            stack: Vec::new(),
            return_pointer: None,
        }
    }

    fn call(&mut self, func: &Function) {
        const MAX_FLAT_PARAMS: usize = 16;

        let sig = self.resolve.wasm_signature(self.variant, func);
        self.call_with_signature(func, sig);
    }

<<<<<<< HEAD
    fn call_with_signature(&mut self, func: &Function, sig: WasmSignature) {
        const MAX_FLAT_PARAMS: usize = 16;
        // const MAX_FLAT_RESULTS: usize = 1;

        let language_to_abi = matches!(self.lift_lower, LiftLower::LowerArgsLiftResults)
            || (matches!(self.lift_lower, LiftLower::Symmetric)
                && matches!(self.variant, AbiVariant::GuestImport));
        match language_to_abi {
            true => {
                if let (AbiVariant::GuestExport, true) = (self.variant, self.async_) {
                    todo!("implement host-side support for async lift/lower");
                }

                let lower_to_memory = |self_: &mut Self, ptr: B::Operand| {
                    let mut offset = ArchitectureSize::default();
                    for (nth, (_, ty)) in func.params.iter().enumerate() {
                        self_.emit(&Instruction::GetArg { nth });
                        offset = align_to_arch(offset, self_.bindgen.sizes().align(ty));
                        self_.write_to_memory(ty, ptr.clone(), offset);
                        offset += self_.bindgen.sizes().size(ty);
=======
        match self.lift_lower {
            LiftLower::LowerArgsLiftResults => {
                if let (AbiVariant::GuestExport, true) = (self.variant, self.async_) {
                    unimplemented!("host-side code generation for async lift/lower not supported");
                }

                let lower_to_memory = |self_: &mut Self, ptr: B::Operand| {
                    let mut offset = 0usize;
                    for (nth, (_, ty)) in func.params.iter().enumerate() {
                        self_.emit(&Instruction::GetArg { nth });
                        offset = align_to(offset, self_.bindgen.sizes().align(ty).align_wasm32());
                        self_.write_to_memory(ty, ptr.clone(), offset as i32);
                        offset += self_.bindgen.sizes().size(ty).size_wasm32();
>>>>>>> 2f37f79a
                    }

                    self_.stack.push(ptr);
                };

                let params_size_align = if self.async_ {
                    let ElementInfo { size, align } = self
                        .bindgen
                        .sizes()
                        .record(func.params.iter().map(|(_, ty)| ty));
<<<<<<< HEAD
                    self.emit(&Instruction::AsyncMalloc { size, align });
=======
                    self.emit(&Instruction::AsyncMalloc {
                        size: size.size_wasm32(),
                        align: align.align_wasm32(),
                    });
>>>>>>> 2f37f79a
                    let ptr = self.stack.pop().unwrap();
                    lower_to_memory(self, ptr);
                    Some((size, align))
                } else {
                    if !sig.indirect_params {
                        // If the parameters for this function aren't indirect
                        // (there aren't too many) then we simply do a normal lower
                        // operation for them all.
                        for (nth, (_, ty)) in func.params.iter().enumerate() {
                            self.emit(&Instruction::GetArg { nth });
                            self.lower(ty);
                        }
                    } else {
                        // ... otherwise if parameters are indirect space is
                        // allocated from them and each argument is lowered
                        // individually into memory.
<<<<<<< HEAD
                        let ElementInfo { size, align } = self
=======
                        let info = self
>>>>>>> 2f37f79a
                            .bindgen
                            .sizes()
                            .record(func.params.iter().map(|t| &t.1));
                        let ptr = match self.variant {
                            // When a wasm module calls an import it will provide
                            // space that isn't explicitly deallocated.
<<<<<<< HEAD
                            AbiVariant::GuestImport => self.bindgen.return_pointer(size, align),
=======
                            AbiVariant::GuestImport => self
                                .bindgen
                                .return_pointer(info.size.size_wasm32(), info.align.align_wasm32()),
>>>>>>> 2f37f79a
                            // When calling a wasm module from the outside, though,
                            // malloc needs to be called.
                            AbiVariant::GuestExport => {
                                self.emit(&Instruction::Malloc {
                                    realloc: "cabi_realloc",
<<<<<<< HEAD
                                    size,
                                    align,
=======
                                    size: info.size.size_wasm32(),
                                    align: info.align.align_wasm32(),
>>>>>>> 2f37f79a
                                });
                                self.stack.pop().unwrap()
                            }
                            AbiVariant::GuestImportAsync | AbiVariant::GuestExportAsync => {
                                unreachable!()
                            }
                        };
                        lower_to_memory(self, ptr);
                    }
                    None
                };

<<<<<<< HEAD
                let mut retptr = None;
=======
>>>>>>> 2f37f79a
                // If necessary we may need to prepare a return pointer for
                // this ABI.
                let dealloc_size_align =
                    if let Some((params_size, params_align)) = params_size_align {
                        let ElementInfo { size, align } =
                            self.bindgen.sizes().record(func.results.iter_types());
<<<<<<< HEAD
                        self.emit(&Instruction::AsyncMalloc { size, align });
                        let ptr = self.stack.pop().unwrap();
                        self.return_pointer = Some(ptr.clone());
                        self.stack.push(ptr);
                        // ... and another return pointer for the call handle
                        self.stack.push(
                            self.bindgen
                                .return_pointer(Alignment::Pointer.into(), Alignment::Pointer),
                        );

                        assert_eq!(self.stack.len(), 3);
                        self.emit(&Instruction::AsyncCallWasm {
                            name: &format!("[async]{}", func.name),
                            size: params_size,
                            align: params_align,
                        });
                        Some((size, align))
                    } else {
                        if (self.variant == AbiVariant::GuestImport
                            || matches!(self.lift_lower, LiftLower::Symmetric))
                            && sig.retptr
                        {
                            let ElementInfo { size, align } =
                                self.bindgen.sizes().params(func.results.iter_types());
                            let ptr = self.bindgen.return_pointer(size, align);
                            self.return_pointer = Some(ptr.clone());
                            self.stack.push(ptr.clone());
                            retptr = Some(ptr);
=======
                        self.emit(&Instruction::AsyncMalloc {
                            size: size.size_wasm32(),
                            align: align.align_wasm32(),
                        });
                        let ptr = self.stack.pop().unwrap();
                        self.return_pointer = Some(ptr.clone());
                        self.stack.push(ptr);

                        assert_eq!(self.stack.len(), 2);
                        self.emit(&Instruction::AsyncCallWasm {
                            name: &format!("[async]{}", func.name),
                            size: params_size.size_wasm32(),
                            align: params_align.align_wasm32(),
                        });
                        Some((size, align))
                    } else {
                        if self.variant == AbiVariant::GuestImport && sig.retptr {
                            let info = self.bindgen.sizes().params(func.results.iter_types());
                            let ptr = self
                                .bindgen
                                .return_pointer(info.size.size_wasm32(), info.align.align_wasm32());
                            self.return_pointer = Some(ptr.clone());
                            self.stack.push(ptr);
>>>>>>> 2f37f79a
                        }

                        assert_eq!(self.stack.len(), sig.params.len());
                        self.emit(&Instruction::CallWasm {
                            name: &func.name,
                            sig: &sig,
<<<<<<< HEAD
                            module_prefix: Default::default(),
=======
>>>>>>> 2f37f79a
                        });
                        None
                    };

<<<<<<< HEAD
                if matches!(self.lift_lower, LiftLower::Symmetric) && sig.retptr {
                    //let ptr = self.stack.pop().unwrap();
                    self.read_results_from_memory(
                        &func.results,
                        retptr.clone().unwrap(),
                        Default::default(),
                    );
                    // if guest_export_needs_post_return(self.resolve, func) {
                    //     let post_sig = WasmSignature {
                    //         params: vec![WasmType::Pointer],
                    //         results: Vec::new(),
                    //         indirect_params: false,
                    //         retptr: false,
                    //     };
                    //     // TODO: can we get this name from somewhere?
                    //     self.stack.push(retptr.unwrap());
                    //     self.emit(&Instruction::CallWasm {
                    //         name: &func.name,
                    //         sig: &post_sig,
                    //         module_prefix: "cabi_post_",
                    //     });
                    // }
                } else if !(sig.retptr || self.async_) {
=======
                if !(sig.retptr || self.async_) {
>>>>>>> 2f37f79a
                    // With no return pointer in use we can simply lift the
                    // result(s) of the function from the result of the core
                    // wasm function.
                    for ty in func.results.iter_types() {
                        self.lift(ty)
                    }
                } else {
                    let ptr = match self.variant {
                        // imports into guests means it's a wasm module
                        // calling an imported function. We supplied the
                        // return pointer as the last argument (saved in
                        // `self.return_pointer`) so we use that to read
                        // the result of the function from memory.
                        AbiVariant::GuestImport => {
                            assert!(sig.results.is_empty() || self.async_);
                            self.return_pointer.take().unwrap()
                        }

                        // guest exports means that this is a host
                        // calling wasm so wasm returned a pointer to where
                        // the result is stored
                        AbiVariant::GuestExport => self.stack.pop().unwrap(),

                        AbiVariant::GuestImportAsync | AbiVariant::GuestExportAsync => {
                            unreachable!()
                        }
                    };

<<<<<<< HEAD
                    self.read_results_from_memory(
                        &func.results,
                        ptr.clone(),
                        ArchitectureSize::default(),
                    );
=======
                    self.read_results_from_memory(&func.results, ptr.clone(), 0);
>>>>>>> 2f37f79a
                    self.emit(&Instruction::Flush {
                        amt: func.results.len(),
                    });

                    if let Some((size, align)) = dealloc_size_align {
                        self.stack.push(ptr);
<<<<<<< HEAD
                        self.emit(&Instruction::GuestDeallocate { size, align });
=======
                        self.emit(&Instruction::GuestDeallocate {
                            size: size.size_wasm32(),
                            align: align.align_wasm32(),
                        });
>>>>>>> 2f37f79a
                    }
                }

                // if let Some(results) = async_results {
                //     let name = &format!("[task-return]{}", func.name);

                //     self.emit(&Instruction::AsyncCallReturn {
                //         name,
                //         params: &if results.len() > MAX_FLAT_PARAMS {
                //             vec![WasmType::Pointer]
                //         } else {
                //             results
                //         },
                //     });
                //     self.emit(&Instruction::Return { func, amt: 1 });
                // } else {
                self.emit(&Instruction::Return {
                    func,
                    amt: func.results.len(),
                });
                // }
            }
<<<<<<< HEAD
            false => {
=======
            LiftLower::LiftArgsLowerResults => {
>>>>>>> 2f37f79a
                if let (AbiVariant::GuestImport, true) = (self.variant, self.async_) {
                    todo!("implement host-side support for async lift/lower");
                }

                let read_from_memory = |self_: &mut Self| {
<<<<<<< HEAD
                    let mut offset = ArchitectureSize::default();
                    let ptr = self_.stack.pop().unwrap();
                    for (_, ty) in func.params.iter() {
                        offset = align_to_arch(offset, self_.bindgen.sizes().align(ty));
                        self_.read_from_memory(ty, ptr.clone(), offset);
                        offset += self_.bindgen.sizes().size(ty);
                    }
                };

                // if self.async_ {
                //     let mut params = Vec::new();
                //     for (_, ty) in func.params.iter() {
                //         self.resolve.push_flat(ty, &mut params);
                //     }

                //     let name = &format!("[async-start]{}", func.name);

                //     if params.len() > MAX_FLAT_RESULTS {
                //         let ElementInfo { size, align } = self
                //             .bindgen
                //             .sizes()
                //             .params(func.params.iter().map(|(_, ty)| ty));
                //         let ptr = self.bindgen.return_pointer(size, align);
                //         self.stack.push(ptr.clone());
                //         self.emit(&Instruction::AsyncCallStart {
                //             name,
                //             params: &[WasmType::Pointer],
                //             results: &[],
                //         });
                //         self.stack.push(ptr);
                //         read_from_memory(self);
                //     } else {
                //         self.emit(&Instruction::AsyncCallStart {
                //             name,
                //             params: &[],
                //             results: &params,
                //         });
                //         for (_, ty) in func.params.iter() {
                //             self.lift(ty);
                //         }
                //     }
                // } else
=======
                    let mut offset = 0usize;
                    let ptr = self_.stack.pop().unwrap();
                    for (_, ty) in func.params.iter() {
                        offset = align_to(offset, self_.bindgen.sizes().align(ty).align_wasm32());
                        self_.read_from_memory(ty, ptr.clone(), offset as i32);
                        offset += self_.bindgen.sizes().size(ty).size_wasm32();
                    }
                };

>>>>>>> 2f37f79a
                if !sig.indirect_params {
                    // If parameters are not passed indirectly then we lift each
                    // argument in succession from the component wasm types that
                    // make-up the type.
                    let mut offset = 0;
                    let mut temp = Vec::new();
                    for (_, ty) in func.params.iter() {
                        temp.truncate(0);
                        self.resolve.push_flat(ty, &mut temp);
                        for _ in 0..temp.len() {
                            self.emit(&Instruction::GetArg { nth: offset });
                            offset += 1;
                        }
                        self.lift(ty);
                    }
                } else {
                    // ... otherwise argument is read in succession from memory
                    // where the pointer to the arguments is the first argument
                    // to the function.
                    self.emit(&Instruction::GetArg { nth: 0 });
                    read_from_memory(self);
                }

                // ... and that allows us to call the interface types function
                self.emit(&Instruction::CallInterface {
                    func,
                    async_: self.async_,
                });
<<<<<<< HEAD

                let (lower_to_memory, async_results) = if self.async_ {
                    self.emit(&Instruction::AsyncPostCallInterface { func });

                    let mut results = Vec::new();
                    for ty in func.results.iter_types() {
                        self.resolve.push_flat(ty, &mut results);
                    }
                    (results.len() > MAX_FLAT_PARAMS, Some(results))
                } else {
                    (sig.retptr, None)
                };

=======

                let (lower_to_memory, async_results) = if self.async_ {
                    self.emit(&Instruction::AsyncPostCallInterface { func });

                    let mut results = Vec::new();
                    for ty in func.results.iter_types() {
                        self.resolve.push_flat(ty, &mut results);
                    }
                    (results.len() > MAX_FLAT_PARAMS, Some(results))
                } else {
                    (sig.retptr, None)
                };

>>>>>>> 2f37f79a
                // This was dynamically allocated by the caller (or async start
                // function) so after it's been read by the guest we need to
                // deallocate it.
                if let AbiVariant::GuestExport = self.variant {
                    if sig.indirect_params && !self.async_ {
<<<<<<< HEAD
                        let ElementInfo { size, align } = self
=======
                        let info = self
>>>>>>> 2f37f79a
                            .bindgen
                            .sizes()
                            .record(func.params.iter().map(|t| &t.1));
                        self.emit(&Instruction::GetArg { nth: 0 });
                        self.emit(&Instruction::GuestDeallocate { size, align });
                    }
                }

                if !lower_to_memory {
                    // With no return pointer in use we simply lower the
                    // result(s) and return that directly from the function.
                    let results = self
                        .stack
                        .drain(self.stack.len() - func.results.len()..)
                        .collect::<Vec<_>>();
                    for (ty, result) in func.results.iter_types().zip(results) {
                        self.stack.push(result);
                        self.lower(ty);
                    }
                } else {
                    match self.variant == AbiVariant::GuestImport
                        || self.lift_lower == LiftLower::Symmetric
                    {
                        // When a function is imported to a guest this means
                        // it's a host providing the implementation of the
                        // import. The result is stored in the pointer
                        // specified in the last argument, so we get the
                        // pointer here and then write the return value into
                        // it.
                        true => {
                            self.emit(&Instruction::GetArg {
                                nth: sig.params.len() - 1,
                            });
                            let ptr = self.stack.pop().unwrap();
                            self.write_params_to_memory(
                                func.results.iter_types(),
                                ptr,
                                Default::default(),
                            );
                        }

                        // For a guest import this is a function defined in
                        // wasm, so we're returning a pointer where the
                        // value was stored at. Allocate some space here
                        // (statically) and then write the result into that
                        // memory, returning the pointer at the end.
                        false => {
                            let ElementInfo { size, align } =
                                self.bindgen.sizes().params(func.results.iter_types());
                            let ptr = self.bindgen.return_pointer(size, align);
                            self.write_params_to_memory(
                                func.results.iter_types(),
                                ptr.clone(),
                                Default::default(),
                            );
                            if !matches!(self.lift_lower, LiftLower::Symmetric) {
                                self.stack.push(ptr);
                            }
                        }

                        AbiVariant::GuestImportAsync | AbiVariant::GuestExportAsync => {
                            unreachable!()
                        }
                    }

                    if matches!(
                        self.variant,
                        AbiVariant::GuestImportAsync | AbiVariant::GuestExportAsync
                    ) {
                        unreachable!()
                    }
                }

                if let Some(results) = async_results {
                    let name = &format!("[task-return]{}", func.name);

                    self.emit(&Instruction::AsyncCallReturn {
                        name,
                        params: &if results.len() > MAX_FLAT_PARAMS {
                            vec![WasmType::Pointer]
                        } else {
                            results
                        },
                    });
                    self.emit(&Instruction::Return { func, amt: 1 });
                } else {
                    self.emit(&Instruction::Return {
                        func,
                        amt: sig.results.len(),
                    });
                }
            }
        }

        assert!(
            self.stack.is_empty(),
            "stack has {} items remaining",
            self.stack.len()
        );
    }

    fn post_return(&mut self, func: &Function) {
        let sig = self.resolve.wasm_signature(self.variant, func);

        // Currently post-return is only used for lists and lists are always
        // returned indirectly through memory due to their flat representation
        // having more than one type. Assert that a return pointer is used,
        // though, in case this ever changes.
        assert!(sig.retptr);

        self.emit(&Instruction::GetArg { nth: 0 });
        let addr = self.stack.pop().unwrap();
        for (offset, ty) in self
            .bindgen
            .sizes()
            .field_offsets(func.results.iter_types())
        {
            self.deallocate(ty, addr.clone(), offset);
        }
        self.emit(&Instruction::Return { func, amt: 0 });

        assert!(
            self.stack.is_empty(),
            "stack has {} items remaining",
            self.stack.len()
        );
    }

    fn emit(&mut self, inst: &Instruction<'_>) {
        self.operands.clear();
        self.results.clear();

        let operands_len = inst.operands_len();
        assert!(
            self.stack.len() >= operands_len,
            "not enough operands on stack for {:?}",
            inst
        );
        self.operands
            .extend(self.stack.drain((self.stack.len() - operands_len)..));
        self.results.reserve(inst.results_len());

        self.bindgen
            .emit(self.resolve, inst, &mut self.operands, &mut self.results);

        assert_eq!(
            self.results.len(),
            inst.results_len(),
            "{:?} expected {} results, got {}",
            inst,
            inst.results_len(),
            self.results.len()
        );
        self.stack.append(&mut self.results);
    }

    fn push_block(&mut self) {
        self.bindgen.push_block();
    }

    fn finish_block(&mut self, size: usize) {
        self.operands.clear();
        assert!(
            size <= self.stack.len(),
            "not enough operands on stack for finishing block",
        );
        self.operands
            .extend(self.stack.drain((self.stack.len() - size)..));
        self.bindgen.finish_block(&mut self.operands);
    }

    fn lower(&mut self, ty: &Type) {
        use Instruction::*;

        match *ty {
            Type::Bool => self.emit(&I32FromBool),
            Type::S8 => self.emit(&I32FromS8),
            Type::U8 => self.emit(&I32FromU8),
            Type::S16 => self.emit(&I32FromS16),
            Type::U16 => self.emit(&I32FromU16),
            Type::S32 => self.emit(&I32FromS32),
            Type::U32 => self.emit(&I32FromU32),
            Type::S64 => self.emit(&I64FromS64),
            Type::U64 => self.emit(&I64FromU64),
            Type::Char => self.emit(&I32FromChar),
            Type::F32 => self.emit(&CoreF32FromF32),
            Type::F64 => self.emit(&CoreF64FromF64),
            Type::String => {
                let realloc = self.list_realloc();
                self.emit(&StringLower { realloc });
            }
            Type::Id(id) => match &self.resolve.types[id].kind {
                TypeDefKind::Type(t) => self.lower(t),
                TypeDefKind::List(element) => {
                    let realloc = self.list_realloc();
                    if self.bindgen.is_list_canonical(self.resolve, element) {
                        self.emit(&ListCanonLower { element, realloc });
                    } else {
                        self.push_block();
                        self.emit(&IterElem { element });
                        self.emit(&IterBasePointer);
                        let addr = self.stack.pop().unwrap();
                        self.write_to_memory(element, addr, Default::default());
                        self.finish_block(0);
                        self.emit(&ListLower { element, realloc });
                    }
                }
                TypeDefKind::Handle(handle) => {
                    let (Handle::Own(ty) | Handle::Borrow(ty)) = handle;
                    self.emit(&HandleLower {
                        handle,
                        ty: id,
                        name: self.resolve.types[*ty].name.as_deref().unwrap(),
                    });
                }
                TypeDefKind::Resource => {
                    todo!();
                }
                TypeDefKind::Record(record) => {
                    self.emit(&RecordLower {
                        record,
                        ty: id,
                        name: self.resolve.types[id].name.as_deref().unwrap(),
                    });
                    let values = self
                        .stack
                        .drain(self.stack.len() - record.fields.len()..)
                        .collect::<Vec<_>>();
                    for (field, value) in record.fields.iter().zip(values) {
                        self.stack.push(value);
                        self.lower(&field.ty);
                    }
                }
                TypeDefKind::Tuple(tuple) => {
                    self.emit(&TupleLower { tuple, ty: id });
                    let values = self
                        .stack
                        .drain(self.stack.len() - tuple.types.len()..)
                        .collect::<Vec<_>>();
                    for (ty, value) in tuple.types.iter().zip(values) {
                        self.stack.push(value);
                        self.lower(ty);
                    }
                }

                TypeDefKind::Flags(flags) => {
                    self.emit(&FlagsLower {
                        flags,
                        ty: id,
                        name: self.resolve.types[id].name.as_ref().unwrap(),
                    });
                }

                TypeDefKind::Variant(v) => {
                    let results =
                        self.lower_variant_arms(ty, v.cases.iter().map(|c| c.ty.as_ref()));
                    self.emit(&VariantLower {
                        variant: v,
                        ty: id,
                        results: &results,
                        name: self.resolve.types[id].name.as_deref().unwrap(),
                    });
                }
                TypeDefKind::Enum(enum_) => {
                    self.emit(&EnumLower {
                        enum_,
                        ty: id,
                        name: self.resolve.types[id].name.as_deref().unwrap(),
                    });
                }
                TypeDefKind::Option(t) => {
                    let results = self.lower_variant_arms(ty, [None, Some(t)]);
                    self.emit(&OptionLower {
                        payload: t,
                        ty: id,
                        results: &results,
                    });
                }
                TypeDefKind::Result(r) => {
                    let results = self.lower_variant_arms(ty, [r.ok.as_ref(), r.err.as_ref()]);
                    self.emit(&ResultLower {
                        result: r,
                        ty: id,
                        results: &results,
                    });
                }
                TypeDefKind::Future(ty) => {
                    self.emit(&FutureLower {
                        payload: ty,
                        ty: id,
                    });
                }
                TypeDefKind::Stream(ty) => {
                    self.emit(&StreamLower {
                        payload: ty,
                        ty: id,
                    });
                }
<<<<<<< HEAD
                TypeDefKind::Error => {
                    self.emit(&ErrorLower { ty: id });
=======
                TypeDefKind::ErrorContext => {
                    self.emit(&ErrorContextLower { ty: id });
>>>>>>> 2f37f79a
                }
                TypeDefKind::Unknown => unreachable!(),
            },
        }
    }

    fn lower_variant_arms<'b>(
        &mut self,
        ty: &Type,
        cases: impl IntoIterator<Item = Option<&'b Type>>,
    ) -> Vec<WasmType> {
        use Instruction::*;
        let mut results = Vec::new();
        let mut temp = Vec::new();
        let mut casts = Vec::new();
        self.resolve.push_flat(ty, &mut results);
        for (i, ty) in cases.into_iter().enumerate() {
            self.push_block();
            self.emit(&VariantPayloadName);
            let payload_name = self.stack.pop().unwrap();
            self.emit(&I32Const { val: i as i32 });
            let mut pushed = 1;
            if let Some(ty) = ty {
                // Using the payload of this block we lower the type to
                // raw wasm values.
                self.stack.push(payload_name);
                self.lower(ty);

                // Determine the types of all the wasm values we just
                // pushed, and record how many. If we pushed too few
                // then we'll need to push some zeros after this.
                temp.truncate(0);
                self.resolve.push_flat(ty, &mut temp);
                pushed += temp.len();

                // For all the types pushed we may need to insert some
                // bitcasts. This will go through and cast everything
                // to the right type to ensure all blocks produce the
                // same set of results.
                casts.truncate(0);
                for (actual, expected) in temp.iter().zip(&results[1..]) {
                    casts.push(cast(*actual, *expected));
                }
                if casts.iter().any(|c| *c != Bitcast::None) {
                    self.emit(&Bitcasts { casts: &casts });
                }
            }

            // If we haven't pushed enough items in this block to match
            // what other variants are pushing then we need to push
            // some zeros.
            if pushed < results.len() {
                self.emit(&ConstZero {
                    tys: &results[pushed..],
                });
            }
            self.finish_block(results.len());
        }
        results
    }

    fn list_realloc(&self) -> Option<&'static str> {
        // Lowering parameters calling a wasm import means
        // we don't need to pass ownership, but we pass
        // ownership in all other cases.
        match (self.variant, self.lift_lower) {
            (AbiVariant::GuestImport, LiftLower::LowerArgsLiftResults) => None,
            _ => Some("cabi_realloc"),
        }
    }

    /// Note that in general everything in this function is the opposite of the
    /// `lower` function above. This is intentional and should be kept this way!
    fn lift(&mut self, ty: &Type) {
        use Instruction::*;

        match *ty {
            Type::Bool => self.emit(&BoolFromI32),
            Type::S8 => self.emit(&S8FromI32),
            Type::U8 => self.emit(&U8FromI32),
            Type::S16 => self.emit(&S16FromI32),
            Type::U16 => self.emit(&U16FromI32),
            Type::S32 => self.emit(&S32FromI32),
            Type::U32 => self.emit(&U32FromI32),
            Type::S64 => self.emit(&S64FromI64),
            Type::U64 => self.emit(&U64FromI64),
            Type::Char => self.emit(&CharFromI32),
            Type::F32 => self.emit(&F32FromCoreF32),
            Type::F64 => self.emit(&F64FromCoreF64),
            Type::String => self.emit(&StringLift),
            Type::Id(id) => match &self.resolve.types[id].kind {
                TypeDefKind::Type(t) => self.lift(t),
                TypeDefKind::List(element) => {
                    if self.bindgen.is_list_canonical(self.resolve, element) {
                        self.emit(&ListCanonLift { element, ty: id });
                    } else {
                        self.push_block();
                        self.emit(&IterBasePointer);
                        let addr = self.stack.pop().unwrap();
                        self.read_from_memory(element, addr, Default::default());
                        self.finish_block(1);
                        self.emit(&ListLift { element, ty: id });
                    }
                }
                TypeDefKind::Handle(handle) => {
                    let (Handle::Own(ty) | Handle::Borrow(ty)) = handle;
                    self.emit(&HandleLift {
                        handle,
                        ty: id,
                        name: self.resolve.types[*ty].name.as_deref().unwrap(),
                    });
                }
                TypeDefKind::Resource => {
                    todo!();
                }
                TypeDefKind::Record(record) => {
                    let mut temp = Vec::new();
                    self.resolve.push_flat(ty, &mut temp);
                    let mut args = self
                        .stack
                        .drain(self.stack.len() - temp.len()..)
                        .collect::<Vec<_>>();
                    for field in record.fields.iter() {
                        temp.truncate(0);
                        self.resolve.push_flat(&field.ty, &mut temp);
                        self.stack.extend(args.drain(..temp.len()));
                        self.lift(&field.ty);
                    }
                    self.emit(&RecordLift {
                        record,
                        ty: id,
                        name: self.resolve.types[id].name.as_deref().unwrap(),
                    });
                }
                TypeDefKind::Tuple(tuple) => {
                    let mut temp = Vec::new();
                    self.resolve.push_flat(ty, &mut temp);
                    let mut args = self
                        .stack
                        .drain(self.stack.len() - temp.len()..)
                        .collect::<Vec<_>>();
                    for ty in tuple.types.iter() {
                        temp.truncate(0);
                        self.resolve.push_flat(ty, &mut temp);
                        self.stack.extend(args.drain(..temp.len()));
                        self.lift(ty);
                    }
                    self.emit(&TupleLift { tuple, ty: id });
                }
                TypeDefKind::Flags(flags) => {
                    self.emit(&FlagsLift {
                        flags,
                        ty: id,
                        name: self.resolve.types[id].name.as_ref().unwrap(),
                    });
                }

                TypeDefKind::Variant(v) => {
                    self.lift_variant_arms(ty, v.cases.iter().map(|c| c.ty.as_ref()));
                    self.emit(&VariantLift {
                        variant: v,
                        ty: id,
                        name: self.resolve.types[id].name.as_deref().unwrap(),
                    });
                }

                TypeDefKind::Enum(enum_) => {
                    self.emit(&EnumLift {
                        enum_,
                        ty: id,
                        name: self.resolve.types[id].name.as_deref().unwrap(),
                    });
                }

                TypeDefKind::Option(t) => {
                    self.lift_variant_arms(ty, [None, Some(t)]);
                    self.emit(&OptionLift { payload: t, ty: id });
                }

                TypeDefKind::Result(r) => {
                    self.lift_variant_arms(ty, [r.ok.as_ref(), r.err.as_ref()]);
                    self.emit(&ResultLift { result: r, ty: id });
                }

                TypeDefKind::Future(ty) => {
                    self.emit(&FutureLift {
                        payload: ty,
                        ty: id,
                    });
                }
                TypeDefKind::Stream(ty) => {
                    self.emit(&StreamLift {
                        payload: ty,
                        ty: id,
                    });
                }
<<<<<<< HEAD
                TypeDefKind::Error => {
                    self.emit(&ErrorLift { ty: id });
=======
                TypeDefKind::ErrorContext => {
                    self.emit(&ErrorContextLift { ty: id });
>>>>>>> 2f37f79a
                }
                TypeDefKind::Unknown => unreachable!(),
            },
        }
    }

    fn lift_variant_arms<'b>(
        &mut self,
        ty: &Type,
        cases: impl IntoIterator<Item = Option<&'b Type>>,
    ) {
        let mut params = Vec::new();
        let mut temp = Vec::new();
        let mut casts = Vec::new();
        self.resolve.push_flat(ty, &mut params);
        let block_inputs = self
            .stack
            .drain(self.stack.len() + 1 - params.len()..)
            .collect::<Vec<_>>();
        for ty in cases {
            self.push_block();
            if let Some(ty) = ty {
                // Push only the values we need for this variant onto
                // the stack.
                temp.truncate(0);
                self.resolve.push_flat(ty, &mut temp);
                self.stack
                    .extend(block_inputs[..temp.len()].iter().cloned());

                // Cast all the types we have on the stack to the actual
                // types needed for this variant, if necessary.
                casts.truncate(0);
                for (actual, expected) in temp.iter().zip(&params[1..]) {
                    casts.push(cast(*expected, *actual));
                }
                if casts.iter().any(|c| *c != Bitcast::None) {
                    self.emit(&Instruction::Bitcasts { casts: &casts });
                }

                // Then recursively lift this variant's payload.
                self.lift(ty);
            }
            self.finish_block(ty.is_some() as usize);
        }
    }

    fn write_to_memory(&mut self, ty: &Type, addr: B::Operand, offset: ArchitectureSize) {
        use Instruction::*;

        match *ty {
            // Builtin types need different flavors of storage instructions
            // depending on the size of the value written.
            Type::Bool | Type::U8 | Type::S8 => {
                self.lower_and_emit(ty, addr, &I32Store8 { offset })
            }
            Type::U16 | Type::S16 => self.lower_and_emit(ty, addr, &I32Store16 { offset }),
            Type::U32 | Type::S32 | Type::Char => {
                self.lower_and_emit(ty, addr, &I32Store { offset })
            }
            Type::U64 | Type::S64 => self.lower_and_emit(ty, addr, &I64Store { offset }),
            Type::F32 => self.lower_and_emit(ty, addr, &F32Store { offset }),
            Type::F64 => self.lower_and_emit(ty, addr, &F64Store { offset }),
            Type::String => self.write_list_to_memory(ty, addr, offset),

            Type::Id(id) => match &self.resolve.types[id].kind {
                TypeDefKind::Type(t) => self.write_to_memory(t, addr, offset),
                TypeDefKind::List(_) => self.write_list_to_memory(ty, addr, offset),

                TypeDefKind::Future(_)
                | TypeDefKind::Stream(_)
<<<<<<< HEAD
                | TypeDefKind::Error
=======
                | TypeDefKind::ErrorContext
>>>>>>> 2f37f79a
                | TypeDefKind::Handle(_) => self.lower_and_emit(ty, addr, &I32Store { offset }),

                // Decompose the record into its components and then write all
                // the components into memory one-by-one.
                TypeDefKind::Record(record) => {
                    self.emit(&RecordLower {
                        record,
                        ty: id,
                        name: self.resolve.types[id].name.as_deref().unwrap(),
                    });
                    self.write_fields_to_memory(record.fields.iter().map(|f| &f.ty), addr, offset);
                }
                TypeDefKind::Resource => {
                    todo!()
                }
                TypeDefKind::Tuple(tuple) => {
                    self.emit(&TupleLower { tuple, ty: id });
                    self.write_fields_to_memory(tuple.types.iter(), addr, offset);
                }

                TypeDefKind::Flags(f) => {
                    self.lower(ty);
                    match f.repr() {
                        FlagsRepr::U8 => {
                            self.stack.push(addr);
                            self.store_intrepr(offset, Int::U8);
                        }
                        FlagsRepr::U16 => {
                            self.stack.push(addr);
                            self.store_intrepr(offset, Int::U16);
                        }
                        FlagsRepr::U32(n) => {
                            for i in (0..n).rev() {
                                self.stack.push(addr.clone());
                                self.emit(&I32Store {
                                    offset: offset.add_bytes(i * 4),
                                });
                            }
                        }
                    }
                }

                // Each case will get its own block, and the first item in each
                // case is writing the discriminant. After that if we have a
                // payload we write the payload after the discriminant, aligned up
                // to the type's alignment.
                TypeDefKind::Variant(v) => {
                    self.write_variant_arms_to_memory(
                        offset,
                        addr,
                        v.tag(),
                        v.cases.iter().map(|c| c.ty.as_ref()),
                    );
                    self.emit(&VariantLower {
                        variant: v,
                        ty: id,
                        results: &[],
                        name: self.resolve.types[id].name.as_deref().unwrap(),
                    });
                }

                TypeDefKind::Option(t) => {
                    self.write_variant_arms_to_memory(offset, addr, Int::U8, [None, Some(t)]);
                    self.emit(&OptionLower {
                        payload: t,
                        ty: id,
                        results: &[],
                    });
                }

                TypeDefKind::Result(r) => {
                    self.write_variant_arms_to_memory(
                        offset,
                        addr,
                        Int::U8,
                        [r.ok.as_ref(), r.err.as_ref()],
                    );
                    self.emit(&ResultLower {
                        result: r,
                        ty: id,
                        results: &[],
                    });
                }

                TypeDefKind::Enum(e) => {
                    self.lower(ty);
                    self.stack.push(addr);
                    self.store_intrepr(offset, e.tag());
                }

                TypeDefKind::Unknown => unreachable!(),
            },
        }
    }

    fn write_params_to_memory<'b>(
        &mut self,
        params: impl IntoIterator<Item = &'b Type> + ExactSizeIterator,
        addr: B::Operand,
        offset: ArchitectureSize,
    ) {
        self.write_fields_to_memory(params, addr, offset);
    }

    fn write_variant_arms_to_memory<'b>(
        &mut self,
        offset: ArchitectureSize,
        addr: B::Operand,
        tag: Int,
        cases: impl IntoIterator<Item = Option<&'b Type>> + Clone,
    ) {
        let payload_offset = offset + (self.bindgen.sizes().payload_offset(tag, cases.clone()));
        for (i, ty) in cases.into_iter().enumerate() {
            self.push_block();
            self.emit(&Instruction::VariantPayloadName);
            let payload_name = self.stack.pop().unwrap();
            self.emit(&Instruction::I32Const { val: i as i32 });
            self.stack.push(addr.clone());
            self.store_intrepr(offset, tag);
            if let Some(ty) = ty {
                self.stack.push(payload_name.clone());
                self.write_to_memory(ty, addr.clone(), payload_offset);
            }
            self.finish_block(0);
        }
    }

    fn write_list_to_memory(&mut self, ty: &Type, addr: B::Operand, offset: ArchitectureSize) {
        // After lowering the list there's two i32 values on the stack
        // which we write into memory, writing the pointer into the low address
        // and the length into the high address.
        self.lower(ty);
        self.stack.push(addr.clone());
        self.emit(&Instruction::LengthStore {
            offset: offset + self.bindgen.sizes().align(ty).into(),
        });
        self.stack.push(addr);
        self.emit(&Instruction::PointerStore { offset });
    }

    fn write_fields_to_memory<'b>(
        &mut self,
        tys: impl IntoIterator<Item = &'b Type> + ExactSizeIterator,
        addr: B::Operand,
        offset: ArchitectureSize,
    ) {
        let fields = self
            .stack
            .drain(self.stack.len() - tys.len()..)
            .collect::<Vec<_>>();
        for ((field_offset, ty), op) in self
            .bindgen
            .sizes()
            .field_offsets(tys)
            .into_iter()
            .zip(fields)
        {
            self.stack.push(op);
            self.write_to_memory(ty, addr.clone(), offset + (field_offset));
        }
    }

    fn lower_and_emit(&mut self, ty: &Type, addr: B::Operand, instr: &Instruction) {
        self.lower(ty);
        self.stack.push(addr);
        self.emit(instr);
    }

    fn read_from_memory(&mut self, ty: &Type, addr: B::Operand, offset: ArchitectureSize) {
        use Instruction::*;

        match *ty {
            Type::Bool => self.emit_and_lift(ty, addr, &I32Load8U { offset }),
            Type::U8 => self.emit_and_lift(ty, addr, &I32Load8U { offset }),
            Type::S8 => self.emit_and_lift(ty, addr, &I32Load8S { offset }),
            Type::U16 => self.emit_and_lift(ty, addr, &I32Load16U { offset }),
            Type::S16 => self.emit_and_lift(ty, addr, &I32Load16S { offset }),
            Type::U32 | Type::S32 | Type::Char => self.emit_and_lift(ty, addr, &I32Load { offset }),
            Type::U64 | Type::S64 => self.emit_and_lift(ty, addr, &I64Load { offset }),
            Type::F32 => self.emit_and_lift(ty, addr, &F32Load { offset }),
            Type::F64 => self.emit_and_lift(ty, addr, &F64Load { offset }),
            Type::String => self.read_list_from_memory(ty, addr, offset),

            Type::Id(id) => match &self.resolve.types[id].kind {
                TypeDefKind::Type(t) => self.read_from_memory(t, addr, offset),

                TypeDefKind::List(_) => self.read_list_from_memory(ty, addr, offset),

                TypeDefKind::Future(_)
                | TypeDefKind::Stream(_)
<<<<<<< HEAD
                | TypeDefKind::Error
                | TypeDefKind::Handle(_) => {
                    if matches!(self.lift_lower, LiftLower::Symmetric) {
                        self.emit_and_lift(ty, addr, &PointerLoad { offset })
                    } else {
                        self.emit_and_lift(ty, addr, &I32Load { offset })
                    }
                }
=======
                | TypeDefKind::ErrorContext
                | TypeDefKind::Handle(_) => self.emit_and_lift(ty, addr, &I32Load { offset }),
>>>>>>> 2f37f79a

                TypeDefKind::Resource => {
                    todo!();
                }

                // Read and lift each field individually, adjusting the offset
                // as we go along, then aggregate all the fields into the
                // record.
                TypeDefKind::Record(record) => {
                    self.read_fields_from_memory(record.fields.iter().map(|f| &f.ty), addr, offset);
                    self.emit(&RecordLift {
                        record,
                        ty: id,
                        name: self.resolve.types[id].name.as_deref().unwrap(),
                    });
                }

                TypeDefKind::Tuple(tuple) => {
                    self.read_fields_from_memory(&tuple.types, addr, offset);
                    self.emit(&TupleLift { tuple, ty: id });
                }

                TypeDefKind::Flags(f) => {
                    match f.repr() {
                        FlagsRepr::U8 => {
                            self.stack.push(addr);
                            self.load_intrepr(offset, Int::U8);
                        }
                        FlagsRepr::U16 => {
                            self.stack.push(addr);
                            self.load_intrepr(offset, Int::U16);
                        }
                        FlagsRepr::U32(n) => {
                            for i in 0..n {
                                self.stack.push(addr.clone());
                                self.emit(&I32Load {
                                    offset: offset.add_bytes(i * 4),
                                });
                            }
                        }
                    }
                    self.lift(ty);
                }

                // Each case will get its own block, and we'll dispatch to the
                // right block based on the `i32.load` we initially perform. Each
                // individual block is pretty simple and just reads the payload type
                // from the corresponding offset if one is available.
                TypeDefKind::Variant(variant) => {
                    self.read_variant_arms_from_memory(
                        offset,
                        addr,
                        variant.tag(),
                        variant.cases.iter().map(|c| c.ty.as_ref()),
                    );
                    self.emit(&VariantLift {
                        variant,
                        ty: id,
                        name: self.resolve.types[id].name.as_deref().unwrap(),
                    });
                }

                TypeDefKind::Option(t) => {
                    self.read_variant_arms_from_memory(offset, addr, Int::U8, [None, Some(t)]);
                    self.emit(&OptionLift { payload: t, ty: id });
                }

                TypeDefKind::Result(r) => {
                    self.read_variant_arms_from_memory(
                        offset,
                        addr,
                        Int::U8,
                        [r.ok.as_ref(), r.err.as_ref()],
                    );
                    self.emit(&ResultLift { result: r, ty: id });
                }

                TypeDefKind::Enum(e) => {
                    self.stack.push(addr.clone());
                    self.load_intrepr(offset, e.tag());
                    self.lift(ty);
                }

                TypeDefKind::Unknown => unreachable!(),
            },
        }
    }

    fn read_results_from_memory(
        &mut self,
        results: &Results,
        addr: B::Operand,
        offset: ArchitectureSize,
    ) {
        self.read_fields_from_memory(results.iter_types(), addr, offset)
    }

    fn read_variant_arms_from_memory<'b>(
        &mut self,
        offset: ArchitectureSize,
        addr: B::Operand,
        tag: Int,
        cases: impl IntoIterator<Item = Option<&'b Type>> + Clone,
    ) {
        self.stack.push(addr.clone());
        self.load_intrepr(offset, tag);
        let payload_offset = offset + (self.bindgen.sizes().payload_offset(tag, cases.clone()));
        for ty in cases {
            self.push_block();
            if let Some(ty) = ty {
                self.read_from_memory(ty, addr.clone(), payload_offset);
            }
            self.finish_block(ty.is_some() as usize);
        }
    }

    fn read_list_from_memory(&mut self, ty: &Type, addr: B::Operand, offset: ArchitectureSize) {
        // Read the pointer/len and then perform the standard lifting
        // proceses.
        self.stack.push(addr.clone());
        self.emit(&Instruction::PointerLoad { offset });
        self.stack.push(addr);
        self.emit(&Instruction::LengthLoad {
            offset: offset + self.bindgen.sizes().align(ty).into(),
        });
        self.lift(ty);
    }

    fn read_fields_from_memory<'b>(
        &mut self,
        tys: impl IntoIterator<Item = &'b Type>,
        addr: B::Operand,
        offset: ArchitectureSize,
    ) {
        for (field_offset, ty) in self.bindgen.sizes().field_offsets(tys).iter() {
            self.read_from_memory(ty, addr.clone(), offset + (*field_offset));
        }
    }

    fn emit_and_lift(&mut self, ty: &Type, addr: B::Operand, instr: &Instruction) {
        self.stack.push(addr);
        self.emit(instr);
        self.lift(ty);
    }

    fn load_intrepr(&mut self, offset: ArchitectureSize, repr: Int) {
        self.emit(&match repr {
            Int::U64 => Instruction::I64Load { offset },
            Int::U32 => Instruction::I32Load { offset },
            Int::U16 => Instruction::I32Load16U { offset },
            Int::U8 => Instruction::I32Load8U { offset },
        });
    }

    fn store_intrepr(&mut self, offset: ArchitectureSize, repr: Int) {
        self.emit(&match repr {
            Int::U64 => Instruction::I64Store { offset },
            Int::U32 => Instruction::I32Store { offset },
            Int::U16 => Instruction::I32Store16 { offset },
            Int::U8 => Instruction::I32Store8 { offset },
        });
    }

    fn deallocate(&mut self, ty: &Type, addr: B::Operand, offset: ArchitectureSize) {
        use Instruction::*;

        // No need to execute any instructions if this type itself doesn't
        // require any form of post-return.
        if !needs_post_return(self.resolve, ty) {
            return;
        }

        match *ty {
            Type::String => {
                self.stack.push(addr.clone());
                self.emit(&Instruction::PointerLoad { offset });
                self.stack.push(addr);
                self.emit(&Instruction::LengthLoad {
                    offset: offset + self.bindgen.sizes().align(ty).into(),
                });
                self.emit(&Instruction::GuestDeallocateString);
            }

            Type::Bool
            | Type::U8
            | Type::S8
            | Type::U16
            | Type::S16
            | Type::U32
            | Type::S32
            | Type::Char
            | Type::U64
            | Type::S64
            | Type::F32
            | Type::F64 => {}

            Type::Id(id) => match &self.resolve.types[id].kind {
                TypeDefKind::Type(t) => self.deallocate(t, addr, offset),

                TypeDefKind::List(element) => {
                    self.stack.push(addr.clone());
                    self.emit(&Instruction::PointerLoad { offset });
                    self.stack.push(addr);
                    self.emit(&Instruction::LengthLoad {
                        offset: offset + self.bindgen.sizes().align(ty).into(),
                    });

                    self.push_block();
                    self.emit(&IterBasePointer);
                    let elemaddr = self.stack.pop().unwrap();
                    self.deallocate(element, elemaddr, Default::default());
                    self.finish_block(0);

                    self.emit(&Instruction::GuestDeallocateList { element });
                }

                TypeDefKind::Handle(_) => {
                    todo!()
                }

                TypeDefKind::Resource => {
                    todo!()
                }

                TypeDefKind::Record(record) => {
                    self.deallocate_fields(
                        &record.fields.iter().map(|f| f.ty).collect::<Vec<_>>(),
                        addr,
                        offset,
                    );
                }

                TypeDefKind::Tuple(tuple) => {
                    self.deallocate_fields(&tuple.types, addr, offset);
                }

                TypeDefKind::Flags(_) => {}

                TypeDefKind::Variant(variant) => {
                    self.deallocate_variant(
                        offset,
                        addr,
                        variant.tag(),
                        variant.cases.iter().map(|c| c.ty.as_ref()),
                    );
                    self.emit(&GuestDeallocateVariant {
                        blocks: variant.cases.len(),
                    });
                }

                TypeDefKind::Option(t) => {
                    self.deallocate_variant(offset, addr, Int::U8, [None, Some(t)]);
                    self.emit(&GuestDeallocateVariant { blocks: 2 });
                }

                TypeDefKind::Result(e) => {
                    self.deallocate_variant(offset, addr, Int::U8, [e.ok.as_ref(), e.err.as_ref()]);
                    self.emit(&GuestDeallocateVariant { blocks: 2 });
                }

                TypeDefKind::Enum(_) => {}

                TypeDefKind::Future(_) => todo!("read future from memory"),
                TypeDefKind::Stream(_) => todo!("read stream from memory"),
<<<<<<< HEAD
                TypeDefKind::Error => todo!("read error from memory"),
=======
                TypeDefKind::ErrorContext => todo!("read error-context from memory"),
>>>>>>> 2f37f79a
                TypeDefKind::Unknown => unreachable!(),
            },
        }
    }

    fn deallocate_variant<'b>(
        &mut self,
        offset: ArchitectureSize,
        addr: B::Operand,
        tag: Int,
        cases: impl IntoIterator<Item = Option<&'b Type>> + Clone,
    ) {
        self.stack.push(addr.clone());
        self.load_intrepr(offset, tag);
        let payload_offset = offset + (self.bindgen.sizes().payload_offset(tag, cases.clone()));
        for ty in cases {
            self.push_block();
            if let Some(ty) = ty {
                self.deallocate(ty, addr.clone(), payload_offset);
            }
            self.finish_block(0);
        }
    }

    fn deallocate_fields(&mut self, tys: &[Type], addr: B::Operand, offset: ArchitectureSize) {
        for (field_offset, ty) in self.bindgen.sizes().field_offsets(tys) {
            self.deallocate(ty, addr.clone(), offset + (field_offset));
        }
    }
}

fn cast(from: WasmType, to: WasmType) -> Bitcast {
    use WasmType::*;

    match (from, to) {
        (I32, I32)
        | (I64, I64)
        | (F32, F32)
        | (F64, F64)
        | (Pointer, Pointer)
        | (PointerOrI64, PointerOrI64)
        | (Length, Length) => Bitcast::None,

        (I32, I64) => Bitcast::I32ToI64,
        (F32, I32) => Bitcast::F32ToI32,
        (F64, I64) => Bitcast::F64ToI64,

        (I64, I32) => Bitcast::I64ToI32,
        (I32, F32) => Bitcast::I32ToF32,
        (I64, F64) => Bitcast::I64ToF64,

        (F32, I64) => Bitcast::F32ToI64,
        (I64, F32) => Bitcast::I64ToF32,

        (I64, PointerOrI64) => Bitcast::I64ToP64,
        (Pointer, PointerOrI64) => Bitcast::PToP64,
        (_, PointerOrI64) => {
            Bitcast::Sequence(Box::new([cast(from, I64), cast(I64, PointerOrI64)]))
        }

        (PointerOrI64, I64) => Bitcast::P64ToI64,
        (PointerOrI64, Pointer) => Bitcast::P64ToP,
        (PointerOrI64, _) => Bitcast::Sequence(Box::new([cast(PointerOrI64, I64), cast(I64, to)])),

        (I32, Pointer) => Bitcast::I32ToP,
        (Pointer, I32) => Bitcast::PToI32,
        (I32, Length) => Bitcast::I32ToL,
        (Length, I32) => Bitcast::LToI32,
        (I64, Length) => Bitcast::I64ToL,
        (Length, I64) => Bitcast::LToI64,
        (Pointer, Length) => Bitcast::PToL,
        (Length, Pointer) => Bitcast::LToP,

        (F32, Pointer | Length) => Bitcast::Sequence(Box::new([cast(F32, I32), cast(I32, to)])),
        (Pointer | Length, F32) => Bitcast::Sequence(Box::new([cast(from, I32), cast(I32, F32)])),

        (F32, F64)
        | (F64, F32)
        | (F64, I32)
        | (I32, F64)
        | (Pointer | Length, I64 | F64)
        | (I64 | F64, Pointer | Length) => {
            unreachable!("Don't know how to bitcast from {:?} to {:?}", from, to);
        }
    }
}

// fn align_to(val: usize, align: usize) -> usize {
//     (val + align - 1) & !(align - 1)
// }

fn push_flat_symmetric(resolve: &Resolve, ty: &Type, vec: &mut Vec<WasmType>) {
    if let Type::Id(id) = ty {
        if matches!(&resolve.types[*id].kind, TypeDefKind::Handle(_)) {
            vec.push(WasmType::Pointer);
        } else {
            resolve.push_flat(ty, vec);
        }
    } else {
        resolve.push_flat(ty, vec);
    }
}

// another hack
pub fn wasm_signature_symmetric(
    resolve: &Resolve,
    variant: AbiVariant,
    func: &Function,
    symmetric: bool,
) -> WasmSignature {
    if !symmetric {
        return resolve.wasm_signature(variant, func);
    }
    const MAX_FLAT_PARAMS: usize = 16;
    const MAX_FLAT_RESULTS: usize = 1;

    let mut params = Vec::new();
    let mut indirect_params = false;
    for (_, param) in func.params.iter() {
        push_flat_symmetric(resolve, param, &mut params);
    }

    if params.len() > MAX_FLAT_PARAMS {
        params.truncate(0);
        params.push(WasmType::Pointer);
        indirect_params = true;
    }

    let mut results = Vec::new();
    for ty in func.results.iter_types() {
        push_flat_symmetric(resolve, ty, &mut results)
    }

    let mut retptr = false;

    // Rust/C don't support multi-value well right now, so if a function
    // would have multiple results then instead truncate it. Imports take a
    // return pointer to write into and exports return a pointer they wrote
    // into.
    if results.len() > MAX_FLAT_RESULTS {
        retptr = true;
        results.truncate(0);
        params.push(WasmType::Pointer);
    }

    WasmSignature {
        params,
        indirect_params,
        results,
        retptr,
    }
}<|MERGE_RESOLUTION|>--- conflicted
+++ resolved
@@ -1,13 +1,8 @@
 pub use wit_parser::abi::{AbiVariant, WasmSignature, WasmType};
 use wit_parser::{
-<<<<<<< HEAD
     align_to_arch, Alignment, ArchitectureSize, ElementInfo, Enum, Flags, FlagsRepr, Function,
     Handle, Int, Record, Resolve, Result_, Results, SizeAlign, Tuple, Type, TypeDefKind, TypeId,
     Variant,
-=======
-    ElementInfo, Enum, Flags, FlagsRepr, Function, Handle, Int, Record, Resolve, Result_, Results,
-    SizeAlign, Tuple, Type, TypeDefKind, TypeId, Variant,
->>>>>>> 2f37f79a
 };
 
 // Helper macro for defining instructions without having to have tons of
@@ -380,15 +375,6 @@
             ty: TypeId,
         } : [1] => [1],
 
-<<<<<<< HEAD
-        /// Create an `i32` from an error.
-        ErrorLower {
-            ty: TypeId,
-        } : [1] => [1],
-
-        /// Create a error from an `i32`.
-        ErrorLift {
-=======
         /// Create an `i32` from an error-context.
         ErrorContextLower {
             ty: TypeId,
@@ -396,7 +382,6 @@
 
         /// Create a error-context from an `i32`.
         ErrorContextLift {
->>>>>>> 2f37f79a
             ty: TypeId,
         } : [1] => [1],
 
@@ -572,22 +557,6 @@
             blocks: usize,
         } : [1] => [0],
 
-<<<<<<< HEAD
-        AsyncMalloc { size: ArchitectureSize, align: Alignment } : [0] => [1],
-
-        AsyncCallWasm { name: &'a str, size: ArchitectureSize, align: Alignment } : [3] => [0],
-
-        AsyncCallStart {
-            name: &'a str,
-            params: &'a [WasmType],
-            results: &'a [WasmType]
-        } : [params.len()] => [results.len()],
-
-        AsyncPostCallInterface { func: &'a Function } : [1] => [func.results.len() + 1],
-
-        AsyncCallReturn { name: &'a str, params: &'a [WasmType] } : [params.len()] => [0],
-
-=======
         /// Allocate the parameter and/or return areas to use for an
         /// async-lowered import call.
         ///
@@ -619,7 +588,6 @@
         /// This is useful prior to disposing of temporary variables and/or
         /// allocations which are referenced by one or more not-yet-evaluated
         /// expressions.
->>>>>>> 2f37f79a
         Flush { amt: usize } : [*amt] => [*amt],
     }
 }
@@ -788,8 +756,10 @@
     func: &Function,
     bindgen: &mut impl Bindgen,
     async_: bool,
-<<<<<<< HEAD
 ) {
+    if async_ && !cfg!(feature = "async") {
+        panic!("must enable `async` feature to lift or lower using the async ABI");
+    }
     if matches!(lift_lower, LiftLower::Symmetric) {
         let sig = wasm_signature_symmetric(resolve, variant, func, true);
         Generator::new(resolve, variant, lift_lower, bindgen, async_)
@@ -806,23 +776,6 @@
     value: B::Operand,
     ty: &Type,
 ) {
-=======
-) {
-    if async_ && !cfg!(feature = "async") {
-        panic!("must enable `async` feature to lift or lower using the async ABI");
-    }
-
-    Generator::new(resolve, variant, lift_lower, bindgen, async_).call(func);
-}
-
-pub fn lower_to_memory<B: Bindgen>(
-    resolve: &Resolve,
-    bindgen: &mut B,
-    address: B::Operand,
-    value: B::Operand,
-    ty: &Type,
-) {
->>>>>>> 2f37f79a
     // TODO: refactor so we don't need to pass in a bunch of unused dummy parameters:
     let mut generator = Generator::new(
         resolve,
@@ -832,11 +785,7 @@
         true,
     );
     generator.stack.push(value);
-<<<<<<< HEAD
     generator.write_to_memory(ty, address, Default::default());
-=======
-    generator.write_to_memory(ty, address, 0);
->>>>>>> 2f37f79a
 }
 
 pub fn lift_from_memory<B: Bindgen>(
@@ -853,11 +802,7 @@
         bindgen,
         true,
     );
-<<<<<<< HEAD
     generator.read_from_memory(ty, address, Default::default());
-=======
-    generator.read_from_memory(ty, address, 0);
->>>>>>> 2f37f79a
     generator.stack.pop().unwrap()
 }
 
@@ -909,11 +854,7 @@
                 .filter_map(|t| t.as_ref())
                 .any(|t| needs_post_return(resolve, t)),
             TypeDefKind::Flags(_) | TypeDefKind::Enum(_) => false,
-<<<<<<< HEAD
-            TypeDefKind::Future(_) | TypeDefKind::Stream(_) | TypeDefKind::Error => {
-=======
             TypeDefKind::Future(_) | TypeDefKind::Stream(_) | TypeDefKind::ErrorContext => {
->>>>>>> 2f37f79a
                 unimplemented!()
             }
             TypeDefKind::Unknown => unreachable!(),
@@ -974,7 +915,6 @@
         self.call_with_signature(func, sig);
     }
 
-<<<<<<< HEAD
     fn call_with_signature(&mut self, func: &Function, sig: WasmSignature) {
         const MAX_FLAT_PARAMS: usize = 16;
         // const MAX_FLAT_RESULTS: usize = 1;
@@ -985,7 +925,7 @@
         match language_to_abi {
             true => {
                 if let (AbiVariant::GuestExport, true) = (self.variant, self.async_) {
-                    todo!("implement host-side support for async lift/lower");
+                    unimplemented!("host-side code generation for async lift/lower not supported");
                 }
 
                 let lower_to_memory = |self_: &mut Self, ptr: B::Operand| {
@@ -995,21 +935,6 @@
                         offset = align_to_arch(offset, self_.bindgen.sizes().align(ty));
                         self_.write_to_memory(ty, ptr.clone(), offset);
                         offset += self_.bindgen.sizes().size(ty);
-=======
-        match self.lift_lower {
-            LiftLower::LowerArgsLiftResults => {
-                if let (AbiVariant::GuestExport, true) = (self.variant, self.async_) {
-                    unimplemented!("host-side code generation for async lift/lower not supported");
-                }
-
-                let lower_to_memory = |self_: &mut Self, ptr: B::Operand| {
-                    let mut offset = 0usize;
-                    for (nth, (_, ty)) in func.params.iter().enumerate() {
-                        self_.emit(&Instruction::GetArg { nth });
-                        offset = align_to(offset, self_.bindgen.sizes().align(ty).align_wasm32());
-                        self_.write_to_memory(ty, ptr.clone(), offset as i32);
-                        offset += self_.bindgen.sizes().size(ty).size_wasm32();
->>>>>>> 2f37f79a
                     }
 
                     self_.stack.push(ptr);
@@ -1020,14 +945,7 @@
                         .bindgen
                         .sizes()
                         .record(func.params.iter().map(|(_, ty)| ty));
-<<<<<<< HEAD
                     self.emit(&Instruction::AsyncMalloc { size, align });
-=======
-                    self.emit(&Instruction::AsyncMalloc {
-                        size: size.size_wasm32(),
-                        align: align.align_wasm32(),
-                    });
->>>>>>> 2f37f79a
                     let ptr = self.stack.pop().unwrap();
                     lower_to_memory(self, ptr);
                     Some((size, align))
@@ -1044,36 +962,21 @@
                         // ... otherwise if parameters are indirect space is
                         // allocated from them and each argument is lowered
                         // individually into memory.
-<<<<<<< HEAD
                         let ElementInfo { size, align } = self
-=======
-                        let info = self
->>>>>>> 2f37f79a
                             .bindgen
                             .sizes()
                             .record(func.params.iter().map(|t| &t.1));
                         let ptr = match self.variant {
                             // When a wasm module calls an import it will provide
                             // space that isn't explicitly deallocated.
-<<<<<<< HEAD
                             AbiVariant::GuestImport => self.bindgen.return_pointer(size, align),
-=======
-                            AbiVariant::GuestImport => self
-                                .bindgen
-                                .return_pointer(info.size.size_wasm32(), info.align.align_wasm32()),
->>>>>>> 2f37f79a
                             // When calling a wasm module from the outside, though,
                             // malloc needs to be called.
                             AbiVariant::GuestExport => {
                                 self.emit(&Instruction::Malloc {
                                     realloc: "cabi_realloc",
-<<<<<<< HEAD
                                     size,
                                     align,
-=======
-                                    size: info.size.size_wasm32(),
-                                    align: info.align.align_wasm32(),
->>>>>>> 2f37f79a
                                 });
                                 self.stack.pop().unwrap()
                             }
@@ -1086,28 +989,19 @@
                     None
                 };
 
-<<<<<<< HEAD
                 let mut retptr = None;
-=======
->>>>>>> 2f37f79a
                 // If necessary we may need to prepare a return pointer for
                 // this ABI.
                 let dealloc_size_align =
                     if let Some((params_size, params_align)) = params_size_align {
                         let ElementInfo { size, align } =
                             self.bindgen.sizes().record(func.results.iter_types());
-<<<<<<< HEAD
                         self.emit(&Instruction::AsyncMalloc { size, align });
                         let ptr = self.stack.pop().unwrap();
                         self.return_pointer = Some(ptr.clone());
                         self.stack.push(ptr);
-                        // ... and another return pointer for the call handle
-                        self.stack.push(
-                            self.bindgen
-                                .return_pointer(Alignment::Pointer.into(), Alignment::Pointer),
-                        );
-
-                        assert_eq!(self.stack.len(), 3);
+
+                        assert_eq!(self.stack.len(), 2);
                         self.emit(&Instruction::AsyncCallWasm {
                             name: &format!("[async]{}", func.name),
                             size: params_size,
@@ -1125,46 +1019,17 @@
                             self.return_pointer = Some(ptr.clone());
                             self.stack.push(ptr.clone());
                             retptr = Some(ptr);
-=======
-                        self.emit(&Instruction::AsyncMalloc {
-                            size: size.size_wasm32(),
-                            align: align.align_wasm32(),
-                        });
-                        let ptr = self.stack.pop().unwrap();
-                        self.return_pointer = Some(ptr.clone());
-                        self.stack.push(ptr);
-
-                        assert_eq!(self.stack.len(), 2);
-                        self.emit(&Instruction::AsyncCallWasm {
-                            name: &format!("[async]{}", func.name),
-                            size: params_size.size_wasm32(),
-                            align: params_align.align_wasm32(),
-                        });
-                        Some((size, align))
-                    } else {
-                        if self.variant == AbiVariant::GuestImport && sig.retptr {
-                            let info = self.bindgen.sizes().params(func.results.iter_types());
-                            let ptr = self
-                                .bindgen
-                                .return_pointer(info.size.size_wasm32(), info.align.align_wasm32());
-                            self.return_pointer = Some(ptr.clone());
-                            self.stack.push(ptr);
->>>>>>> 2f37f79a
                         }
 
                         assert_eq!(self.stack.len(), sig.params.len());
                         self.emit(&Instruction::CallWasm {
                             name: &func.name,
                             sig: &sig,
-<<<<<<< HEAD
                             module_prefix: Default::default(),
-=======
->>>>>>> 2f37f79a
                         });
                         None
                     };
 
-<<<<<<< HEAD
                 if matches!(self.lift_lower, LiftLower::Symmetric) && sig.retptr {
                     //let ptr = self.stack.pop().unwrap();
                     self.read_results_from_memory(
@@ -1188,9 +1053,6 @@
                     //     });
                     // }
                 } else if !(sig.retptr || self.async_) {
-=======
-                if !(sig.retptr || self.async_) {
->>>>>>> 2f37f79a
                     // With no return pointer in use we can simply lift the
                     // result(s) of the function from the result of the core
                     // wasm function.
@@ -1219,29 +1081,18 @@
                         }
                     };
 
-<<<<<<< HEAD
                     self.read_results_from_memory(
                         &func.results,
                         ptr.clone(),
                         ArchitectureSize::default(),
                     );
-=======
-                    self.read_results_from_memory(&func.results, ptr.clone(), 0);
->>>>>>> 2f37f79a
                     self.emit(&Instruction::Flush {
                         amt: func.results.len(),
                     });
 
                     if let Some((size, align)) = dealloc_size_align {
                         self.stack.push(ptr);
-<<<<<<< HEAD
                         self.emit(&Instruction::GuestDeallocate { size, align });
-=======
-                        self.emit(&Instruction::GuestDeallocate {
-                            size: size.size_wasm32(),
-                            align: align.align_wasm32(),
-                        });
->>>>>>> 2f37f79a
                     }
                 }
 
@@ -1264,17 +1115,12 @@
                 });
                 // }
             }
-<<<<<<< HEAD
             false => {
-=======
-            LiftLower::LiftArgsLowerResults => {
->>>>>>> 2f37f79a
                 if let (AbiVariant::GuestImport, true) = (self.variant, self.async_) {
                     todo!("implement host-side support for async lift/lower");
                 }
 
                 let read_from_memory = |self_: &mut Self| {
-<<<<<<< HEAD
                     let mut offset = ArchitectureSize::default();
                     let ptr = self_.stack.pop().unwrap();
                     for (_, ty) in func.params.iter() {
@@ -1283,51 +1129,6 @@
                         offset += self_.bindgen.sizes().size(ty);
                     }
                 };
-
-                // if self.async_ {
-                //     let mut params = Vec::new();
-                //     for (_, ty) in func.params.iter() {
-                //         self.resolve.push_flat(ty, &mut params);
-                //     }
-
-                //     let name = &format!("[async-start]{}", func.name);
-
-                //     if params.len() > MAX_FLAT_RESULTS {
-                //         let ElementInfo { size, align } = self
-                //             .bindgen
-                //             .sizes()
-                //             .params(func.params.iter().map(|(_, ty)| ty));
-                //         let ptr = self.bindgen.return_pointer(size, align);
-                //         self.stack.push(ptr.clone());
-                //         self.emit(&Instruction::AsyncCallStart {
-                //             name,
-                //             params: &[WasmType::Pointer],
-                //             results: &[],
-                //         });
-                //         self.stack.push(ptr);
-                //         read_from_memory(self);
-                //     } else {
-                //         self.emit(&Instruction::AsyncCallStart {
-                //             name,
-                //             params: &[],
-                //             results: &params,
-                //         });
-                //         for (_, ty) in func.params.iter() {
-                //             self.lift(ty);
-                //         }
-                //     }
-                // } else
-=======
-                    let mut offset = 0usize;
-                    let ptr = self_.stack.pop().unwrap();
-                    for (_, ty) in func.params.iter() {
-                        offset = align_to(offset, self_.bindgen.sizes().align(ty).align_wasm32());
-                        self_.read_from_memory(ty, ptr.clone(), offset as i32);
-                        offset += self_.bindgen.sizes().size(ty).size_wasm32();
-                    }
-                };
-
->>>>>>> 2f37f79a
                 if !sig.indirect_params {
                     // If parameters are not passed indirectly then we lift each
                     // argument in succession from the component wasm types that
@@ -1356,7 +1157,6 @@
                     func,
                     async_: self.async_,
                 });
-<<<<<<< HEAD
 
                 let (lower_to_memory, async_results) = if self.async_ {
                     self.emit(&Instruction::AsyncPostCallInterface { func });
@@ -1370,31 +1170,12 @@
                     (sig.retptr, None)
                 };
 
-=======
-
-                let (lower_to_memory, async_results) = if self.async_ {
-                    self.emit(&Instruction::AsyncPostCallInterface { func });
-
-                    let mut results = Vec::new();
-                    for ty in func.results.iter_types() {
-                        self.resolve.push_flat(ty, &mut results);
-                    }
-                    (results.len() > MAX_FLAT_PARAMS, Some(results))
-                } else {
-                    (sig.retptr, None)
-                };
-
->>>>>>> 2f37f79a
                 // This was dynamically allocated by the caller (or async start
                 // function) so after it's been read by the guest we need to
                 // deallocate it.
                 if let AbiVariant::GuestExport = self.variant {
                     if sig.indirect_params && !self.async_ {
-<<<<<<< HEAD
                         let ElementInfo { size, align } = self
-=======
-                        let info = self
->>>>>>> 2f37f79a
                             .bindgen
                             .sizes()
                             .record(func.params.iter().map(|t| &t.1));
@@ -1693,13 +1474,8 @@
                         ty: id,
                     });
                 }
-<<<<<<< HEAD
-                TypeDefKind::Error => {
-                    self.emit(&ErrorLower { ty: id });
-=======
                 TypeDefKind::ErrorContext => {
                     self.emit(&ErrorContextLower { ty: id });
->>>>>>> 2f37f79a
                 }
                 TypeDefKind::Unknown => unreachable!(),
             },
@@ -1896,13 +1672,8 @@
                         ty: id,
                     });
                 }
-<<<<<<< HEAD
-                TypeDefKind::Error => {
-                    self.emit(&ErrorLift { ty: id });
-=======
                 TypeDefKind::ErrorContext => {
                     self.emit(&ErrorContextLift { ty: id });
->>>>>>> 2f37f79a
                 }
                 TypeDefKind::Unknown => unreachable!(),
             },
@@ -1973,11 +1744,7 @@
 
                 TypeDefKind::Future(_)
                 | TypeDefKind::Stream(_)
-<<<<<<< HEAD
-                | TypeDefKind::Error
-=======
                 | TypeDefKind::ErrorContext
->>>>>>> 2f37f79a
                 | TypeDefKind::Handle(_) => self.lower_and_emit(ty, addr, &I32Store { offset }),
 
                 // Decompose the record into its components and then write all
@@ -2168,8 +1935,7 @@
 
                 TypeDefKind::Future(_)
                 | TypeDefKind::Stream(_)
-<<<<<<< HEAD
-                | TypeDefKind::Error
+                | TypeDefKind::ErrorContext
                 | TypeDefKind::Handle(_) => {
                     if matches!(self.lift_lower, LiftLower::Symmetric) {
                         self.emit_and_lift(ty, addr, &PointerLoad { offset })
@@ -2177,10 +1943,6 @@
                         self.emit_and_lift(ty, addr, &I32Load { offset })
                     }
                 }
-=======
-                | TypeDefKind::ErrorContext
-                | TypeDefKind::Handle(_) => self.emit_and_lift(ty, addr, &I32Load { offset }),
->>>>>>> 2f37f79a
 
                 TypeDefKind::Resource => {
                     todo!();
@@ -2445,11 +2207,7 @@
 
                 TypeDefKind::Future(_) => todo!("read future from memory"),
                 TypeDefKind::Stream(_) => todo!("read stream from memory"),
-<<<<<<< HEAD
-                TypeDefKind::Error => todo!("read error from memory"),
-=======
                 TypeDefKind::ErrorContext => todo!("read error-context from memory"),
->>>>>>> 2f37f79a
                 TypeDefKind::Unknown => unreachable!(),
             },
         }
