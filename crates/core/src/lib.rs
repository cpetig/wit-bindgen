use std::fmt::Write;

use anyhow::Result;
pub use wit_parser;
use wit_parser::*;
pub mod abi;
mod ns;
pub use ns::Ns;
pub mod source;
pub use source::{Files, Source};
mod types;
pub use types::{TypeInfo, Types};
mod path;
pub use path::name_package_module;
pub mod symmetric;

#[derive(Default, Copy, Clone, PartialEq, Eq, Debug)]
pub enum Direction {
    #[default]
    Import,
    Export,
}

// #[derive(Default)]
// pub struct Types {
//     type_info: HashMap<TypeId, TypeInfo>,
// }

// #[derive(Default, Clone, Copy, Debug)]
// pub struct TypeInfo {
//     /// Whether or not this type is ever used (transitively) within the
//     /// parameter of an imported function.
//     ///
//     /// This means that it's used in a context where ownership isn't
//     /// relinquished.
//     pub borrowed: bool,

//     /// Whether or not this type is ever used (transitively) within the
//     /// parameter or result of an export, or the result of an import.
//     ///
//     /// This means that it's used in a context where ownership is required and
//     /// memory management is necessary.
//     pub owned: bool,

//     /// Whether or not this type is ever used (transitively) within the
//     /// error case in the result of a function.
//     pub error: bool,

//     /// Whether or not this type (transitively) has a list (or string).
//     pub has_list: bool,

//     /// Whether or not this type (transitively) has a resource (or handle).
//     pub has_resource: bool,

//     /// Whether or not this type (transitively) has a borrow handle.
//     pub has_borrow_handle: bool,

//     /// Whether or not this type (transitively) has an own handle.
//     pub has_own_handle: bool,
// }

// impl std::ops::BitOrAssign for TypeInfo {
//     fn bitor_assign(&mut self, rhs: Self) {
//         self.borrowed |= rhs.borrowed;
//         self.owned |= rhs.owned;
//         self.error |= rhs.error;
//         self.has_list |= rhs.has_list;
//         self.has_resource |= rhs.has_resource;
//         self.has_borrow_handle |= rhs.has_borrow_handle;
//         self.has_own_handle |= rhs.has_own_handle;
//     }
// }

// impl TypeInfo {
//     pub fn is_clone(&self) -> bool {
//         !self.has_resource
//     }
//     pub fn is_copy(&self) -> bool {
//         !self.has_list && !self.has_resource
//     }
// }

// impl Types {
//     pub fn analyze(&mut self, resolve: &Resolve) {
//         for (t, _) in resolve.types.iter() {
//             self.type_id_info(resolve, t);
//         }
//         for (_, world) in resolve.worlds.iter() {
//             for (import, (_, item)) in world
//                 .imports
//                 .iter()
//                 .map(|i| (true, i))
//                 .chain(world.exports.iter().map(|i| (false, i)))
//             {
//                 match item {
//                     WorldItem::Function(f) => {
//                         self.type_info_func(resolve, f, import);
//                     }
//                     WorldItem::Interface(id) => {
//                         for (_, f) in resolve.interfaces[*id].functions.iter() {
//                             self.type_info_func(resolve, f, import);
//                         }
//                     }
//                     WorldItem::Type(_) => {}
//                 }
//             }
//         }
//     }

//     fn type_info_func(&mut self, resolve: &Resolve, func: &Function, import: bool) {
//         let mut live = LiveTypes::default();
//         for (_, ty) in func.params.iter() {
//             self.type_info(resolve, ty);
//             live.add_type(resolve, ty);
//         }
//         for id in live.iter() {
//             if resolve.types[id].name.is_some() {
//                 let info = self.type_info.get_mut(&id).unwrap();
//                 if import {
//                     info.borrowed = true;
//                 } else {
//                     info.owned = true;
//                 }
//             }
//         }
//         let mut live = LiveTypes::default();
//         for ty in func.results.iter_types() {
//             self.type_info(resolve, ty);
//             live.add_type(resolve, ty);
//         }
//         for id in live.iter() {
//             if resolve.types[id].name.is_some() {
//                 self.type_info.get_mut(&id).unwrap().owned = true;
//             }
//         }

//         for ty in func.results.iter_types() {
//             let id = match ty {
//                 Type::Id(id) => *id,
//                 _ => continue,
//             };
//             let err = match &resolve.types[id].kind {
//                 TypeDefKind::Result(Result_ { err, .. }) => err,
//                 _ => continue,
//             };
//             if let Some(Type::Id(id)) = err {
//                 // When an interface `use`s a type from another interface, it creates a new typeid
//                 // referring to the definition typeid. Chase any chain of references down to the
//                 // typeid of the definition.
//                 fn resolve_type_definition_id(resolve: &Resolve, mut id: TypeId) -> TypeId {
//                     loop {
//                         match resolve.types[id].kind {
//                             TypeDefKind::Type(Type::Id(def_id)) => id = def_id,
//                             _ => return id,
//                         }
//                     }
//                 }
//                 let id = resolve_type_definition_id(resolve, *id);
//                 self.type_info.get_mut(&id).unwrap().error = true;
//             }
//         }
//     }

//     pub fn get(&self, id: TypeId) -> TypeInfo {
//         self.type_info[&id]
//     }

//     pub fn type_id_info(&mut self, resolve: &Resolve, ty: TypeId) -> TypeInfo {
//         if let Some(info) = self.type_info.get(&ty) {
//             return *info;
//         }
//         let mut info = TypeInfo::default();
//         match &resolve.types[ty].kind {
//             TypeDefKind::Record(r) => {
//                 for field in r.fields.iter() {
//                     info |= self.type_info(resolve, &field.ty);
//                 }
//             }
//             TypeDefKind::Resource => {
//                 info.has_resource = true;
//             }
//             TypeDefKind::Handle(handle) => {
//                 match handle {
//                     Handle::Borrow(_) => info.has_borrow_handle = true,
//                     Handle::Own(_) => info.has_own_handle = true,
//                 }
//                 info.has_resource = true;
//             }
//             TypeDefKind::Tuple(t) => {
//                 for ty in t.types.iter() {
//                     info |= self.type_info(resolve, ty);
//                 }
//             }
//             TypeDefKind::Flags(_) => {}
//             TypeDefKind::Enum(_) => {}
//             TypeDefKind::Variant(v) => {
//                 for case in v.cases.iter() {
//                     info |= self.optional_type_info(resolve, case.ty.as_ref());
//                 }
//             }
//             TypeDefKind::List(ty) => {
//                 info = self.type_info(resolve, ty);
//                 info.has_list = true;
//             }
//             TypeDefKind::Type(ty) => {
//                 info = self.type_info(resolve, ty);
//             }
//             TypeDefKind::Option(ty) => {
//                 info = self.type_info(resolve, ty);
//             }
//             TypeDefKind::Result(r) => {
//                 info = self.optional_type_info(resolve, r.ok.as_ref());
//                 info |= self.optional_type_info(resolve, r.err.as_ref());
//             }
//             TypeDefKind::Future(_) | TypeDefKind::Stream(_) | TypeDefKind::Error => {}
//             TypeDefKind::Unknown => unreachable!(),
//         }
//         let prev = self.type_info.insert(ty, info);
//         assert!(prev.is_none());
//         info
//     }

//     pub fn type_info(&mut self, resolve: &Resolve, ty: &Type) -> TypeInfo {
//         let mut info = TypeInfo::default();
//         match ty {
//             Type::String => info.has_list = true,
//             Type::Id(id) => return self.type_id_info(resolve, *id),
//             _ => {}
//         }
//         info
//     }

//     fn optional_type_info(&mut self, resolve: &Resolve, ty: Option<&Type>) -> TypeInfo {
//         match ty {
//             Some(ty) => self.type_info(resolve, ty),
//             None => TypeInfo::default(),
//         }
//     }
// }

pub trait WorldGenerator {
    fn generate(&mut self, resolve: &Resolve, id: WorldId, files: &mut Files) -> Result<()> {
        // TODO: Should we refine this test to inspect only types reachable from
        // the specified world?
        if !cfg!(feature = "async")
            && resolve.types.iter().any(|(_, ty)| {
                matches!(
                    ty.kind,
                    TypeDefKind::Future(_) | TypeDefKind::Stream(_) | TypeDefKind::ErrorContext
                )
            })
        {
            anyhow::bail!(
                "must enable `async` feature when using WIT files \
                 containing future, stream, or error types"
            );
        }

        let world = &resolve.worlds[id];
        self.preprocess(resolve, id);

        fn unwrap_name(key: &WorldKey) -> &str {
            match key {
                WorldKey::Name(name) => name,
                WorldKey::Interface(_) => panic!("unexpected interface key"),
            }
        }

        let mut funcs = Vec::new();
        let mut types = Vec::new();
        for (name, import) in world.imports.iter() {
            match import {
                WorldItem::Function(f) => funcs.push((unwrap_name(name), f)),
                WorldItem::Interface { id, .. } => {
                    self.import_interface(resolve, name, *id, files)?
                }
                WorldItem::Type(id) => types.push((unwrap_name(name), *id)),
            }
        }
        if !types.is_empty() {
            self.import_types(resolve, id, &types, files);
        }
        if !funcs.is_empty() {
            self.import_funcs(resolve, id, &funcs, files);
        }
        funcs.clear();

        self.finish_imports(resolve, id, files);

        // First generate bindings for any freestanding functions, if any. If
        // these refer to types defined in the world they need to refer to the
        // imported types generated above.
        //
        // Interfaces are then generated afterwards so if the same interface is
        // both imported and exported the right types are all used everywhere.
        let mut interfaces = Vec::new();
        for (name, export) in world.exports.iter() {
            match export {
                WorldItem::Function(f) => funcs.push((unwrap_name(name), f)),
                WorldItem::Interface { id, .. } => interfaces.push((name, id)),
                WorldItem::Type(_) => unreachable!(),
            }
        }
        if !funcs.is_empty() {
            self.export_funcs(resolve, id, &funcs, files)?;
        }

        self.pre_export_interface(resolve, files)?;

        for (name, id) in interfaces {
            self.export_interface(resolve, name, *id, files)?;
        }
        self.finish(resolve, id, files)
    }

    fn finish_imports(&mut self, resolve: &Resolve, world: WorldId, files: &mut Files) {
        let _ = (resolve, world, files);
    }

    fn preprocess(&mut self, resolve: &Resolve, world: WorldId) {
        let _ = (resolve, world);
    }

    fn import_interface(
        &mut self,
        resolve: &Resolve,
        name: &WorldKey,
        iface: InterfaceId,
        files: &mut Files,
    ) -> Result<()>;

    /// Called before any exported interfaces are generated.
    fn pre_export_interface(&mut self, resolve: &Resolve, files: &mut Files) -> Result<()> {
        let _ = (resolve, files);
        Ok(())
    }

    fn export_interface(
        &mut self,
        resolve: &Resolve,
        name: &WorldKey,
        iface: InterfaceId,
        files: &mut Files,
    ) -> Result<()>;
    fn import_funcs(
        &mut self,
        resolve: &Resolve,
        world: WorldId,
        funcs: &[(&str, &Function)],
        files: &mut Files,
    );
    fn export_funcs(
        &mut self,
        resolve: &Resolve,
        world: WorldId,
        funcs: &[(&str, &Function)],
        files: &mut Files,
    ) -> Result<()>;
    fn import_types(
        &mut self,
        resolve: &Resolve,
        world: WorldId,
        types: &[(&str, TypeId)],
        files: &mut Files,
    );
    fn finish(&mut self, resolve: &Resolve, world: WorldId, files: &mut Files) -> Result<()>;
    // modify resolve by command line options
    fn apply_resolve_options(&mut self, _resolve: &mut Resolve, _world: &mut WorldId) {}
}

/// This is a possible replacement for the `Generator` trait above, currently
/// only used by the JS bindings for generating bindings for a component.
///
/// The current plan is to see how things shake out with worlds and various
/// other generators to see if everything can be updated to a less
/// per-`*.wit`-file centric interface in the future. Even this will probably
/// change for JS though. In any case it's something that was useful for JS and
/// is suitable to replace otherwise at any time.
pub trait InterfaceGenerator<'a> {
    fn resolve(&self) -> &'a Resolve;

    fn type_record(&mut self, id: TypeId, name: &str, record: &Record, docs: &Docs);
    fn type_resource(&mut self, id: TypeId, name: &str, docs: &Docs);
    fn type_flags(&mut self, id: TypeId, name: &str, flags: &Flags, docs: &Docs);
    fn type_tuple(&mut self, id: TypeId, name: &str, flags: &Tuple, docs: &Docs);
    fn type_variant(&mut self, id: TypeId, name: &str, variant: &Variant, docs: &Docs);
    fn type_option(&mut self, id: TypeId, name: &str, payload: &Type, docs: &Docs);
    fn type_result(&mut self, id: TypeId, name: &str, result: &Result_, docs: &Docs);
    fn type_enum(&mut self, id: TypeId, name: &str, enum_: &Enum, docs: &Docs);
    fn type_alias(&mut self, id: TypeId, name: &str, ty: &Type, docs: &Docs);
    fn type_list(&mut self, id: TypeId, name: &str, ty: &Type, docs: &Docs);
    fn type_builtin(&mut self, id: TypeId, name: &str, ty: &Type, docs: &Docs);
    fn types(&mut self, iface: InterfaceId) {
        let iface = &self.resolve().interfaces[iface];
        for (name, id) in iface.types.iter() {
            self.define_type(name, *id);
        }
    }

    fn define_type(&mut self, name: &str, id: TypeId) {
        let ty = &self.resolve().types[id];
        match &ty.kind {
            TypeDefKind::Record(record) => self.type_record(id, name, record, &ty.docs),
            TypeDefKind::Resource => self.type_resource(id, name, &ty.docs),
            TypeDefKind::Flags(flags) => self.type_flags(id, name, flags, &ty.docs),
            TypeDefKind::Tuple(tuple) => self.type_tuple(id, name, tuple, &ty.docs),
            TypeDefKind::Enum(enum_) => self.type_enum(id, name, enum_, &ty.docs),
            TypeDefKind::Variant(variant) => self.type_variant(id, name, variant, &ty.docs),
            TypeDefKind::Option(t) => self.type_option(id, name, t, &ty.docs),
            TypeDefKind::Result(r) => self.type_result(id, name, r, &ty.docs),
            TypeDefKind::List(t) => self.type_list(id, name, t, &ty.docs),
            TypeDefKind::Type(t) => self.type_alias(id, name, t, &ty.docs),
<<<<<<< HEAD
            TypeDefKind::Future(_) => todo!("generate for future"),
            TypeDefKind::Stream(_) => todo!("generate for stream"),
            TypeDefKind::Handle(_) => todo!("generate for handle"),
            TypeDefKind::Error => todo!("generate for error"),
=======
            TypeDefKind::Future(_) => panic!("future types do not require definition"),
            TypeDefKind::Stream(_) => panic!("stream types do not require definition"),
            TypeDefKind::Handle(_) => panic!("handle types do not require definition"),
            TypeDefKind::ErrorContext => {
                panic!("the error-context type does not require definition")
            }
>>>>>>> 2f37f79a
            TypeDefKind::Unknown => unreachable!(),
        }
    }
}

pub trait AnonymousTypeGenerator<'a> {
    fn resolve(&self) -> &'a Resolve;

    fn anonymous_type_handle(&mut self, id: TypeId, handle: &Handle, docs: &Docs);
    fn anonymous_type_tuple(&mut self, id: TypeId, ty: &Tuple, docs: &Docs);
    fn anonymous_type_option(&mut self, id: TypeId, ty: &Type, docs: &Docs);
    fn anonymous_type_result(&mut self, id: TypeId, ty: &Result_, docs: &Docs);
    fn anonymous_type_list(&mut self, id: TypeId, ty: &Type, docs: &Docs);
    fn anonymous_type_future(&mut self, id: TypeId, ty: &Option<Type>, docs: &Docs);
    fn anonymous_type_stream(&mut self, id: TypeId, ty: &Type, docs: &Docs);
<<<<<<< HEAD
    fn anonymous_typ_type(&mut self, id: TypeId, ty: &Type, docs: &Docs);
    fn anonymous_type_error(&mut self);
=======
    fn anonymous_type_type(&mut self, id: TypeId, ty: &Type, docs: &Docs);
    fn anonymous_type_error_context(&mut self);
>>>>>>> 2f37f79a

    fn define_anonymous_type(&mut self, id: TypeId) {
        let ty = &self.resolve().types[id];
        match &ty.kind {
            TypeDefKind::Flags(_)
            | TypeDefKind::Record(_)
            | TypeDefKind::Resource
            | TypeDefKind::Enum(_)
            | TypeDefKind::Variant(_) => {
                unreachable!()
            }
            TypeDefKind::Type(t) => self.anonymous_type_type(id, t, &ty.docs),
            TypeDefKind::Tuple(tuple) => self.anonymous_type_tuple(id, tuple, &ty.docs),
            TypeDefKind::Option(t) => self.anonymous_type_option(id, t, &ty.docs),
            TypeDefKind::Result(r) => self.anonymous_type_result(id, r, &ty.docs),
            TypeDefKind::List(t) => self.anonymous_type_list(id, t, &ty.docs),
            TypeDefKind::Future(f) => self.anonymous_type_future(id, f, &ty.docs),
            TypeDefKind::Stream(s) => self.anonymous_type_stream(id, s, &ty.docs),
<<<<<<< HEAD
            TypeDefKind::Error => self.anonymous_type_error(),
=======
            TypeDefKind::ErrorContext => self.anonymous_type_error_context(),
>>>>>>> 2f37f79a
            TypeDefKind::Handle(handle) => self.anonymous_type_handle(id, handle, &ty.docs),
            TypeDefKind::Unknown => unreachable!(),
        }
    }
}

pub fn generated_preamble(src: &mut Source, version: &str) {
    uwriteln!(src, "// Generated by `wit-bindgen` {version}. DO NOT EDIT!")
}

pub fn dealias(resolve: &Resolve, mut id: TypeId) -> TypeId {
    loop {
        match &resolve.types[id].kind {
            TypeDefKind::Type(Type::Id(that_id)) => id = *that_id,
            _ => break id,
        }
    }
}

fn hexdigit(v: u32) -> char {
    if v < 10 {
        char::from_u32(('0' as u32) + v).unwrap()
    } else {
        char::from_u32(('A' as u32) - 10 + v).unwrap()
    }
}

/// encode symbol as alphanumeric by hex-encoding special characters
pub fn make_external_component(input: &str) -> String {
    input
        .chars()
        .map(|c| match c {
            'A'..='Z' | 'a'..='z' | '0'..='9' | '_' => {
                let mut s = String::new();
                s.push(c);
                s
            }
            '-' => {
                let mut s = String::new();
                s.push('_');
                s
            }
            _ => {
                let mut s = String::from("X");
                s.push(hexdigit((c as u32 & 0xf0) >> 4));
                s.push(hexdigit(c as u32 & 0xf));
                s
            }
        })
        .collect()
}

/// encode symbol as alphanumeric by hex-encoding special characters
pub fn make_external_symbol(module_name: &str, name: &str, variant: abi::AbiVariant) -> String {
    if module_name.is_empty() || module_name == "$root" {
        make_external_component(name)
    } else {
        let mut res = make_external_component(module_name);
        res.push_str(if matches!(variant, abi::AbiVariant::GuestExport) {
            "X23" // Hash character
        } else {
            "X00" // NUL character (some tools use '.' for display)
        });
        res.push_str(&make_external_component(name));
        res
    }
}<|MERGE_RESOLUTION|>--- conflicted
+++ resolved
@@ -410,19 +410,12 @@
             TypeDefKind::Result(r) => self.type_result(id, name, r, &ty.docs),
             TypeDefKind::List(t) => self.type_list(id, name, t, &ty.docs),
             TypeDefKind::Type(t) => self.type_alias(id, name, t, &ty.docs),
-<<<<<<< HEAD
-            TypeDefKind::Future(_) => todo!("generate for future"),
-            TypeDefKind::Stream(_) => todo!("generate for stream"),
-            TypeDefKind::Handle(_) => todo!("generate for handle"),
-            TypeDefKind::Error => todo!("generate for error"),
-=======
             TypeDefKind::Future(_) => panic!("future types do not require definition"),
             TypeDefKind::Stream(_) => panic!("stream types do not require definition"),
             TypeDefKind::Handle(_) => panic!("handle types do not require definition"),
             TypeDefKind::ErrorContext => {
                 panic!("the error-context type does not require definition")
             }
->>>>>>> 2f37f79a
             TypeDefKind::Unknown => unreachable!(),
         }
     }
@@ -438,13 +431,8 @@
     fn anonymous_type_list(&mut self, id: TypeId, ty: &Type, docs: &Docs);
     fn anonymous_type_future(&mut self, id: TypeId, ty: &Option<Type>, docs: &Docs);
     fn anonymous_type_stream(&mut self, id: TypeId, ty: &Type, docs: &Docs);
-<<<<<<< HEAD
-    fn anonymous_typ_type(&mut self, id: TypeId, ty: &Type, docs: &Docs);
-    fn anonymous_type_error(&mut self);
-=======
     fn anonymous_type_type(&mut self, id: TypeId, ty: &Type, docs: &Docs);
     fn anonymous_type_error_context(&mut self);
->>>>>>> 2f37f79a
 
     fn define_anonymous_type(&mut self, id: TypeId) {
         let ty = &self.resolve().types[id];
@@ -463,11 +451,7 @@
             TypeDefKind::List(t) => self.anonymous_type_list(id, t, &ty.docs),
             TypeDefKind::Future(f) => self.anonymous_type_future(id, f, &ty.docs),
             TypeDefKind::Stream(s) => self.anonymous_type_stream(id, s, &ty.docs),
-<<<<<<< HEAD
-            TypeDefKind::Error => self.anonymous_type_error(),
-=======
             TypeDefKind::ErrorContext => self.anonymous_type_error_context(),
->>>>>>> 2f37f79a
             TypeDefKind::Handle(handle) => self.anonymous_type_handle(id, handle, &ty.docs),
             TypeDefKind::Unknown => unreachable!(),
         }
