use crate::{int_repr, to_rust_ident, Identifier, InterfaceGenerator, RustFlagsRepr};
use heck::*;
use std::fmt::Write as _;
use std::mem;
use wit_bindgen_core::abi::{AbiVariant, Bindgen, Instruction, LiftLower, WasmType};
use wit_bindgen_core::{dealias, make_external_symbol, uwrite, uwriteln, wit_parser::*, Source};

pub(super) struct FunctionBindgen<'a, 'b> {
    pub r#gen: &'b mut InterfaceGenerator<'a>,
    params: Vec<String>,
    wasm_import_module: &'b str,
    pub src: Source,
    blocks: Vec<String>,
    block_storage: Vec<Source>,
    tmp: usize,
    pub needs_cleanup_list: bool,
    pub import_return_pointer_area_size: ArchitectureSize,
    pub import_return_pointer_area_align: Alignment,
    pub handle_decls: Vec<String>,
    always_owned: bool,
}

pub const POINTER_SIZE_EXPRESSION: &str = "::core::mem::size_of::<*const u8>()";

impl<'a, 'b> FunctionBindgen<'a, 'b> {
    pub(super) fn new(
        r#gen: &'b mut InterfaceGenerator<'a>,
        params: Vec<String>,
        wasm_import_module: &'b str,
        always_owned: bool,
    ) -> FunctionBindgen<'a, 'b> {
        FunctionBindgen {
            r#gen,
            params,
            wasm_import_module,
            src: Default::default(),
            blocks: Vec::new(),
            block_storage: Vec::new(),
            tmp: 0,
            needs_cleanup_list: false,
            import_return_pointer_area_size: Default::default(),
            import_return_pointer_area_align: Default::default(),
            handle_decls: Vec::new(),
            always_owned,
        }
    }

    fn cleanup(&mut self, cleanup_value: &str) {
        if self.block_storage.len() > 0 {
            self.needs_cleanup_list = true;
            uwriteln!(self.src, "cleanup_list.extend({cleanup_value});");
        }
    }

<<<<<<< HEAD
    fn declare_import(
        &mut self,
        module_prefix: &str,
        name: &str,
        params: &[WasmType],
        results: &[WasmType],
    ) -> String {
        // Define the actual function we're calling inline
        // let tmp = self.tmp();
        let mut sig = "(".to_owned();
        for param in params.iter() {
            sig.push_str("_: ");
            sig.push_str(wasm_type(*param));
            sig.push_str(", ");
        }
        sig.push(')');
        assert!(results.len() < 2);
        for result in results.iter() {
            sig.push_str(" -> ");
            sig.push_str(wasm_type(*result));
        }
        let module_name = self.wasm_import_module;
        let export_name = String::from(module_prefix)
            + &make_external_symbol(module_name, name, AbiVariant::GuestImport);
        uwrite!(
            self.src,
            "
                #[link(wasm_import_module = \"{module_prefix}{module_name}\")]
                unsafe extern \"C\" {{
                    #[cfg_attr(target_arch = \"wasm32\", link_name = \"{name}\")]
                    fn {export_name}{sig};
                }}
            "
        );
        export_name
=======
    fn declare_import(&mut self, name: &str, params: &[WasmType], results: &[WasmType]) -> String {
        let tmp = self.tmp();
        let rust_name = format!("wit_import{tmp}");
        self.src.push_str(&crate::declare_import(
            self.wasm_import_module,
            name,
            &rust_name,
            params,
            results,
        ));
        rust_name
>>>>>>> 6926a23b
    }

    fn let_results(&mut self, amt: usize, results: &mut Vec<String>) {
        match amt {
            0 => {}
            1 => {
                let tmp = self.tmp();
                let res = format!("result{}", tmp);
                self.push_str("let ");
                self.push_str(&res);
                results.push(res);
                self.push_str(" = ");
            }
            n => {
                let tmp = self.tmp();
                self.push_str("let (");
                for i in 0..n {
                    let arg = format!("result{}_{}", tmp, i);
                    self.push_str(&arg);
                    self.push_str(",");
                    results.push(arg);
                }
                self.push_str(") = ");
            }
        }
    }

    fn record_lower(
        &mut self,
        id: TypeId,
        record: &Record,
        operand: &str,
        results: &mut Vec<String>,
    ) {
        let tmp = self.tmp();
        self.push_str("let ");
        let name = self.typename_lower(id);
        self.push_str(&name);
        self.push_str("{ ");
        for field in record.fields.iter() {
            let name = to_rust_ident(&field.name);
            let arg = format!("{}{}", name, tmp);
            self.push_str(&name);
            self.push_str(":");
            self.push_str(&arg);
            self.push_str(", ");
            results.push(arg);
        }
        self.push_str("} = ");
        self.push_str(operand);
        self.push_str(";\n");
    }

    fn record_lift(
        &mut self,
        id: TypeId,
        ty: &Record,
        operands: &[String],
        results: &mut Vec<String>,
    ) {
        let mut result = self.typename_lift(id);
        result.push_str("{\n");
        for (field, val) in ty.fields.iter().zip(operands) {
            result.push_str(&to_rust_ident(&field.name));
            result.push_str(": ");
            result.push_str(val);
            result.push_str(",\n");
        }
        result.push('}');
        results.push(result);
    }

    fn tuple_lower(&mut self, tuple: &Tuple, operand: &str, results: &mut Vec<String>) {
        let tmp = self.tmp();
        self.push_str("let (");
        for i in 0..tuple.types.len() {
            let arg = format!("t{}_{}", tmp, i);
            self.push_str(&arg);
            self.push_str(", ");
            results.push(arg);
        }
        self.push_str(") = ");
        self.push_str(operand);
        self.push_str(";\n");
    }

    fn tuple_lift(&mut self, operands: &[String], results: &mut Vec<String>) {
        if operands.len() == 1 {
            results.push(format!("({},)", operands[0]));
        } else {
            results.push(format!("({})", operands.join(", ")));
        }
    }

    fn typename_lower(&self, id: TypeId) -> String {
        let owned = self.always_owned
            || match self.lift_lower() {
                LiftLower::LowerArgsLiftResults => false,
                LiftLower::LiftArgsLowerResults => true,
                LiftLower::Symmetric => todo!(),
            };
        self.r#gen.type_path(id, owned)
    }

    fn typename_lift(&self, id: TypeId) -> String {
        self.r#gen.type_path(id, true)
    }

    fn push_str(&mut self, s: &str) {
        self.src.push_str(s);
    }

    fn tmp(&mut self) -> usize {
        let ret = self.tmp;
        self.tmp += 1;
        ret
    }

    fn lift_lower(&self) -> LiftLower {
        if self.r#gen.in_import {
            LiftLower::LowerArgsLiftResults
        } else {
            LiftLower::LiftArgsLowerResults
        }
    }
}

impl Bindgen for FunctionBindgen<'_, '_> {
    type Operand = String;

    fn push_block(&mut self) {
        let prev_src = mem::take(&mut self.src);
        self.block_storage.push(prev_src);
    }

    fn finish_block(&mut self, operands: &mut Vec<String>) {
        let prev_src = self.block_storage.pop().unwrap();
        let src = mem::replace(&mut self.src, prev_src);
        let expr = match operands.len() {
            0 => "()".to_string(),
            1 => operands[0].clone(),
            _ => format!("({})", operands.join(", ")),
        };
        if src.is_empty() {
            self.blocks.push(expr);
        } else if operands.is_empty() {
            self.blocks.push(format!("{{\n{}}}", &src[..]));
        } else {
            self.blocks.push(format!("{{\n{}\n{}\n}}", &src[..], expr));
        }
    }

    fn return_pointer(&mut self, size: ArchitectureSize, align: Alignment) -> String {
        let tmp = self.tmp();

        // Imports get a per-function return area to facilitate using the
        // stack whereas exports use a per-module return area to cut down on
        // stack usage. Note that for imports this also facilitates "adapter
        // modules" for components to not have data segments.
        if size.is_empty() {
            // If the size requested is 0 then we know it won't be written to so
            // hand out a null pointer. This can happen with async for example
            // when the params or results are zero-sized.
            uwrite!(self.src, "let ptr{tmp} = core::ptr::null_mut::<u8>();");
        } else if self.r#gen.in_import {
            // Import return areas are stored on the stack since this stack
            self.import_return_pointer_area_size = self.import_return_pointer_area_size.max(size);
            self.import_return_pointer_area_align =
                self.import_return_pointer_area_align.max(align);
            uwrite!(
                self.src,
                "let ptr{tmp} = ret_area.0.as_mut_ptr().cast::<u8>();"
            );
        } else {
            // Export return areas are stored in `static` memory as they need to
            // persist beyond the function call itself (and are cleaned-up in
            // `post-return`).
            self.r#gen.return_pointer_area_size = self.r#gen.return_pointer_area_size.max(size);
            self.r#gen.return_pointer_area_align = self.r#gen.return_pointer_area_align.max(align);
            uwriteln!(
                self.src,
                "let ptr{tmp} = (&raw mut _RET_AREA.0).cast::<u8>();"
            );
        }
        format!("ptr{}", tmp)
    }

    fn sizes(&self) -> &SizeAlign {
        &self.r#gen.sizes
    }

    fn is_list_canonical(&self, _resolve: &Resolve, ty: &Type) -> bool {
        self.r#gen.is_list_canonical(ty)
    }

    fn emit(
        &mut self,
        resolve: &Resolve,
        inst: &Instruction<'_>,
        operands: &mut Vec<String>,
        results: &mut Vec<String>,
    ) {
        let mut top_as = |cvt: &str| {
            let mut s = operands.pop().unwrap();
            s.push_str(" as ");
            s.push_str(cvt);
            results.push(s);
        };

        match inst {
            Instruction::GetArg { nth } => results.push(self.params[*nth].clone()),
            Instruction::I32Const { val } => results.push(format!("{}i32", val)),
            Instruction::ConstZero { tys } => {
                for ty in tys.iter() {
                    match ty {
                        WasmType::I32 => results.push("0i32".to_string()),
                        WasmType::I64 => results.push("0i64".to_string()),
                        WasmType::F32 => results.push("0.0f32".to_string()),
                        WasmType::F64 => results.push("0.0f64".to_string()),
                        WasmType::Pointer => results.push("::core::ptr::null_mut()".to_string()),
                        WasmType::PointerOrI64 => {
                            results.push("::core::mem::MaybeUninit::<u64>::zeroed()".to_string())
                        }
                        WasmType::Length => results.push("0usize".to_string()),
                    }
                }
            }

            Instruction::I64FromU64 | Instruction::I64FromS64 => {
                let s = operands.pop().unwrap();
                results.push(format!("{}({s})", self.r#gen.path_to_as_i64()));
            }
            Instruction::I32FromChar
            | Instruction::I32FromU8
            | Instruction::I32FromS8
            | Instruction::I32FromU16
            | Instruction::I32FromS16
            | Instruction::I32FromU32
            | Instruction::I32FromS32 => {
                let s = operands.pop().unwrap();
                results.push(format!("{}({s})", self.r#gen.path_to_as_i32()));
            }

            Instruction::CoreF32FromF32 => {
                let s = operands.pop().unwrap();
                results.push(format!("{}({s})", self.r#gen.path_to_as_f32()));
            }
            Instruction::CoreF64FromF64 => {
                let s = operands.pop().unwrap();
                results.push(format!("{}({s})", self.r#gen.path_to_as_f64()));
            }
            Instruction::F32FromCoreF32
            | Instruction::F64FromCoreF64
            | Instruction::S32FromI32
            | Instruction::S64FromI64 => {
                results.push(operands.pop().unwrap());
            }
            Instruction::S8FromI32 => top_as("i8"),
            Instruction::U8FromI32 => top_as("u8"),
            Instruction::S16FromI32 => top_as("i16"),
            Instruction::U16FromI32 => top_as("u16"),
            Instruction::U32FromI32 => top_as("u32"),
            Instruction::U64FromI64 => top_as("u64"),
            Instruction::CharFromI32 => {
                results.push(format!(
                    "{}({} as u32)",
                    self.r#gen.path_to_char_lift(),
                    operands[0]
                ));
            }

            Instruction::Bitcasts { casts } => crate::bitcast(casts, operands, results),

            Instruction::I32FromBool => {
                results.push(format!("match {} {{ true => 1, false => 0 }}", operands[0]));
            }
            Instruction::BoolFromI32 => {
                results.push(format!(
                    "{}({} as u8)",
                    self.r#gen.path_to_bool_lift(),
                    operands[0]
                ));
            }

            Instruction::FlagsLower { flags, .. } => {
                let tmp = self.tmp();
                self.push_str(&format!("let flags{} = {};\n", tmp, operands[0]));
                for i in 0..flags.repr().count() {
                    results.push(format!("(flags{}.bits() >> {}) as i32", tmp, i * 32));
                }
            }
            Instruction::FlagsLift { flags, ty, .. } => {
                let repr = RustFlagsRepr::new(flags);
                let name = self.r#gen.type_path(*ty, true);
                let mut result = format!("{name}::empty()");
                for (i, op) in operands.iter().enumerate() {
                    result.push_str(&format!(
                        " | {name}::from_bits_retain((({op} as {repr}) << {}) as _)",
                        i * 32
                    ));
                }
                results.push(result);
            }

            Instruction::HandleLower {
                handle: Handle::Own(_),
                ..
            } => {
                let op = &operands[0];
                let result = format!(
                    "({op}).take_handle(){cast}",
                    cast = if self.r#gen.r#gen.opts.symmetric {
                        " as *mut u8"
                    } else {
                        " as i32"
                    }
                );
                results.push(result);
            }

            Instruction::HandleLower {
                handle: Handle::Borrow(_),
                ..
            } => {
                let op = &operands[0];
                results.push(format!(
                    "({op}).handle(){cast}",
                    cast = if self.r#gen.r#gen.opts.symmetric {
                        " as *mut u8"
                    } else {
                        " as i32"
                    }
                ))
            }

            Instruction::HandleLift { handle, .. } => {
                let op = &operands[0];
                let (is_own, resource) = match handle {
                    Handle::Borrow(resource) => (false, resource),
                    Handle::Own(resource) => (true, resource),
                };

                let dealiased_resource = dealias(resolve, *resource);

                let result = if is_own {
                    let name = self.r#gen.type_path(dealiased_resource, true);

                    format!(
                        "{name}::from_handle({op}{cast})",
                        cast = if self.r#gen.r#gen.opts.symmetric {
                            " as usize"
                        } else {
                            " as u32"
                        }
                    )
                } else if self.r#gen.is_exported_resource(*resource) {
                    let name = resolve.types[*resource]
                        .name
                        .as_deref()
                        .unwrap()
                        .to_upper_camel_case();
                    format!("{name}Borrow::lift({op} as usize)")
                } else {
                    let tmp = format!("handle{}", self.tmp());
                    self.handle_decls.push(format!("let {tmp};"));
                    let name = self.r#gen.type_path(dealiased_resource, true);
                    format!(
                        "{{\n
                            {tmp} = {name}::from_handle({op}{cast});
                            &{tmp}
                        }}",
                        cast = if self.r#gen.r#gen.opts.symmetric {
                            ""
                        } else {
                            " as u32"
                        }
                    )
                };
                results.push(result);
            }

            Instruction::FutureLower { .. } => {
                let op = &operands[0];
                if self.r#gen.r#gen.opts.symmetric {
                    results.push(format!("({op}).take_handle() as *mut u8"))
                } else {
                    results.push(format!("({op}).take_handle() as i32"))
                }
            }

            Instruction::FutureLift { payload, .. } => {
                let async_support = self.r#gen.r#gen.async_support_path();
                let op = &operands[0];
                let name = payload
                    .as_ref()
                    .map(|ty| {
                        self.r#gen
                            .type_name_owned_with_id(ty, Identifier::StreamOrFuturePayload)
                    })
                    .unwrap_or_else(|| "()".into());
                let ordinal = self
                    .r#gen
                    .r#gen
                    .future_payloads
                    .get_index_of(&name)
                    .unwrap();
                if self.r#gen.r#gen.opts.symmetric {
                    results.push(format!("{async_support}::FutureReader::from_handle({op})"))
                } else {
                    let path = self.r#gen.path_to_root();
                    results.push(format!(
                        "{async_support}::FutureReader::new\
                        ({op} as u32, &{path}wit_future::vtable{ordinal}::VTABLE)"
                    ))
                }
            }

            Instruction::StreamLower { .. } => {
                let op = &operands[0];
                if self.r#gen.r#gen.opts.symmetric {
                    results.push(format!("({op}).take_handle() as *mut u8"))
                } else {
                    results.push(format!("({op}).take_handle() as i32"))
                }
            }

            Instruction::StreamLift { payload, .. } => {
                let async_support = self.r#gen.r#gen.async_support_path();
                let op = &operands[0];
                let name = payload
                    .as_ref()
                    .map(|ty| {
                        self.r#gen
                            .type_name_owned_with_id(ty, Identifier::StreamOrFuturePayload)
                    })
                    .unwrap_or_else(|| "()".into());
                let ordinal = self
                    .r#gen
                    .r#gen
                    .stream_payloads
                    .get_index_of(&name)
                    .unwrap();
                if self.r#gen.r#gen.opts.symmetric {
                    results.push(format!("{async_support}::StreamReader::from_handle({op})"))
                } else {
                    let path = self.r#gen.path_to_root();
                    results.push(format!(
                        "{async_support}::StreamReader::new\
                     ({op} as u32, &{path}wit_stream::vtable{ordinal}::VTABLE)"
                    ))
                }
            }

            Instruction::ErrorContextLower { .. } => {
                let op = &operands[0];
                results.push(format!("({op}).handle() as i32"))
            }

            Instruction::ErrorContextLift { .. } => {
                let async_support = self.r#gen.r#gen.async_support_path();
                let op = &operands[0];
                results.push(format!(
                    "{async_support}::ErrorContext::from_handle({op} as u32)"
                ))
            }

            Instruction::RecordLower { ty, record, .. } => {
                self.record_lower(*ty, record, &operands[0], results);
            }
            Instruction::RecordLift { ty, record, .. } => {
                self.record_lift(*ty, record, operands, results);
            }

            Instruction::TupleLower { tuple, .. } => {
                self.tuple_lower(tuple, &operands[0], results);
            }
            Instruction::TupleLift { .. } => {
                self.tuple_lift(operands, results);
            }

            Instruction::VariantPayloadName => results.push("e".to_string()),

            Instruction::VariantLower {
                variant,
                results: result_types,
                ty,
                ..
            } => {
                let blocks = self
                    .blocks
                    .drain(self.blocks.len() - variant.cases.len()..)
                    .collect::<Vec<_>>();
                let name = self.typename_lower(*ty);
                let name = if name.contains("::") {
                    let tmp = self.tmp();
                    uwriteln!(self.src, "use {name} as V{tmp};");
                    format!("V{tmp}")
                } else {
                    name
                };
                self.let_results(result_types.len(), results);
                let op0 = &operands[0];
                self.push_str(&format!("match {op0} {{\n"));
                for (case, block) in variant.cases.iter().zip(blocks) {
                    let case_name = case.name.to_upper_camel_case();
                    self.push_str(&format!("{name}::{case_name}"));
                    if case.ty.is_some() {
                        self.push_str(&format!("(e) => {block},\n"));
                    } else {
                        self.push_str(&format!(" => {{\n{block}\n}}\n"));
                    }
                }
                if results.is_empty() {
                    self.push_str("}\n");
                } else {
                    self.push_str("};\n");
                }
            }

            Instruction::VariantLift { variant, ty, .. } => {
                let blocks = self
                    .blocks
                    .drain(self.blocks.len() - variant.cases.len()..)
                    .collect::<Vec<_>>();
                let op0 = &operands[0];
                let tmp = self.tmp();
                let name = self.typename_lift(*ty);
                let name = if name.contains("::") {
                    uwriteln!(self.src, "use {name} as V{tmp};");
                    format!("V{tmp}")
                } else {
                    name
                };
                uwriteln!(self.src, "let v{tmp} = match {op0} {{");
                for (i, (case, block)) in variant.cases.iter().zip(blocks).enumerate() {
                    if i == variant.cases.len() - 1 {
                        uwriteln!(
                            self.src,
                            "n => {{
                                debug_assert_eq!(n, {i}, \"invalid enum discriminant\");\
                            "
                        );
                    } else {
                        uwriteln!(self.src, "{i} => {{");
                    }
                    let case_name = case.name.to_upper_camel_case();
                    if case.ty.is_none() {
                        uwriteln!(self.src, "{name}::{case_name}");
                    } else {
                        uwriteln!(self.src, "let e{tmp} = {block};");
                        uwriteln!(self.src, "{name}::{case_name}(e{tmp})");
                    }
                    uwriteln!(self.src, "}}");
                }
                uwriteln!(self.src, "}};");
                results.push(format!("v{tmp}"));
            }

            Instruction::OptionLower {
                results: result_types,
                ..
            } => {
                let some = self.blocks.pop().unwrap();
                let none = self.blocks.pop().unwrap();
                self.let_results(result_types.len(), results);
                let operand = &operands[0];
                self.push_str(&format!(
                    "match {operand} {{
                        Some(e) => {some},
                        None => {{\n{none}\n}},
                    }};"
                ));
            }

            Instruction::OptionLift { .. } => {
                let some = self.blocks.pop().unwrap();
                let none = self.blocks.pop().unwrap();
                assert_eq!(none, "()");
                let operand = &operands[0];
                results.push(format!(
                    "match {operand} {{
                        0 => None,
                        1 => {{
                            let e = {some};
                            Some(e)
                        }}
                        _ => {invalid}(),
                    }}",
                    invalid = self.r#gen.path_to_invalid_enum_discriminant(),
                ));
            }

            Instruction::ResultLower {
                results: result_types,
                result,
                ..
            } => {
                let err = self.blocks.pop().unwrap();
                let ok = self.blocks.pop().unwrap();
                self.let_results(result_types.len(), results);
                let operand = &operands[0];
                let ok_binding = if result.ok.is_some() { "e" } else { "_" };
                let err_binding = if result.err.is_some() { "e" } else { "_" };
                self.push_str(&format!(
                    "match {operand} {{
                        Ok({ok_binding}) => {{ {ok} }},
                        Err({err_binding}) => {{ {err} }},
                    }};"
                ));
            }

            Instruction::ResultLift { .. } => {
                let err = self.blocks.pop().unwrap();
                let ok = self.blocks.pop().unwrap();
                let operand = &operands[0];
                results.push(format!(
                    "match {operand} {{
                        0 => {{
                            let e = {ok};
                            Ok(e)
                        }}
                        1 => {{
                            let e = {err};
                            Err(e)
                        }}
                        _ => {invalid}(),
                    }}",
                    invalid = self.r#gen.path_to_invalid_enum_discriminant(),
                ));
            }

            Instruction::EnumLower { .. } => {
                results.push(format!("{}.clone() as i32", operands[0]));
            }

            Instruction::EnumLift { enum_, ty, .. } => {
                let name = self.r#gen.type_path(*ty, true);
                let repr = int_repr(enum_.tag());
                let op = &operands[0];
                let result = format!("{name}::_lift({op} as {repr})");
                results.push(result);
            }

            Instruction::ListCanonLower { realloc, .. } => {
                let tmp = self.tmp();
                let val = format!("vec{}", tmp);
                let ptr = format!("ptr{}", tmp);
                let len = format!("len{}", tmp);
                if realloc.is_none() || (self.r#gen.in_import && self.r#gen.r#gen.opts.symmetric) {
                    self.push_str(&format!("let {} = {};\n", val, operands[0]));
                } else {
                    let op0 = operands.pop().unwrap();
                    self.push_str(&format!("let {} = ({}).into_boxed_slice();\n", val, op0));
                }
                self.push_str(&format!("let {} = {}.as_ptr().cast::<u8>();\n", ptr, val));
                self.push_str(&format!("let {} = {}.len();\n", len, val));
                if realloc.is_some() && !(self.r#gen.in_import && self.r#gen.r#gen.opts.symmetric) {
                    self.push_str(&format!("::core::mem::forget({});\n", val));
                }
                results.push(format!("{ptr}.cast_mut()"));
                results.push(len);
            }

            Instruction::ListCanonLift { .. } => {
                let tmp = self.tmp();
                let len = format!("len{}", tmp);
                self.push_str(&format!("let {} = {};\n", len, operands[1]));
                let vec = self.r#gen.path_to_vec();
                let result = if !self.r#gen.r#gen.opts.symmetric || self.r#gen.in_import {
                    format!(
                        "{vec}::from_raw_parts({}.cast(), {1}, {1})",
                        operands[0], len
                    )
                } else {
                    format!(
                        "unsafe {{ std::slice::from_raw_parts({}.cast(), {1}) }}.to_vec()",
                        operands[0], len
                    )
                };
                results.push(result);
            }

            Instruction::StringLower { realloc } => {
                let tmp = self.tmp();
                let val = format!("vec{}", tmp);
                let ptr = format!("ptr{}", tmp);
                let len = format!("len{}", tmp);
                if realloc.is_none() || (self.r#gen.in_import && self.r#gen.r#gen.opts.symmetric) {
                    self.push_str(&format!("let {} = {};\n", val, operands[0]));
                } else {
                    let op0 = format!("{}.into_bytes()", operands[0]);
                    self.push_str(&format!("let {} = ({}).into_boxed_slice();\n", val, op0));
                }
                self.push_str(&format!("let {} = {}.as_ptr().cast::<u8>();\n", ptr, val));
                self.push_str(&format!("let {} = {}.len();\n", len, val));
                if realloc.is_some() && !(self.r#gen.in_import && self.r#gen.r#gen.opts.symmetric) {
                    self.push_str(&format!("::core::mem::forget({});\n", val));
                }
                results.push(format!("{ptr}.cast_mut()"));
                results.push(len);
            }

            Instruction::StringLift => {
                let vec = self.r#gen.path_to_vec();
                let tmp = self.tmp();
                let len = format!("len{}", tmp);
                uwriteln!(self.src, "let {len} = {};", operands[1]);
                if self.r#gen.r#gen.opts.symmetric && !self.r#gen.in_import {
                    uwriteln!(
                        self.src,
                        "let string{tmp} = String::from(std::str::from_utf8(std::slice::from_raw_parts({}, {len})).unwrap());",
                        operands[0],
                    );
                    results.push(format!("string{tmp}"));
                } else {
                    if self.r#gen.r#gen.opts.symmetric {
                        // symmetric must not access zero page memory
                        uwriteln!(
                            self.src,
                            "let bytes{tmp} = if {len}>0 {{
                               {vec}::from_raw_parts({}.cast(), {len}, {len})
                            }} else {{ Default::default() }};",
                            operands[0]
                        );
                    } else {
                        uwriteln!(
                            self.src,
                            "let bytes{tmp} = {vec}::from_raw_parts({}.cast(), {len}, {len});",
                            operands[0],
                        );
                    }
                    if self.r#gen.r#gen.opts.raw_strings {
                        results.push(format!("bytes{tmp}"));
                    } else {
                        results.push(format!("{}(bytes{tmp})", self.r#gen.path_to_string_lift()));
                    }
                }
            }

            Instruction::ListLower { element, realloc } => {
                let alloc = self.r#gen.path_to_std_alloc_module();
                let rt = self.gen.gen.runtime_path().to_string();
                let body = self.blocks.pop().unwrap();
                let tmp = self.tmp();
                let vec = format!("vec{tmp}");
                let result = format!("result{tmp}");
                let layout = format!("layout{tmp}");
                let len = format!("len{tmp}");
                let cleanup = format!("_cleanup{tmp}");
                self.push_str(&format!(
                    "let {vec} = {operand0};\n",
                    operand0 = operands[0]
                ));
                self.push_str(&format!("let {len} = {vec}.len();\n"));
                let size = self.r#gen.sizes.size(element);
                let align = self.r#gen.sizes.align(element);
                self.push_str(&format!(
                    "let {layout} = {alloc}::Layout::from_size_align({vec}.len() * {}, {}).unwrap();\n",
                    size.format(POINTER_SIZE_EXPRESSION), align.format(POINTER_SIZE_EXPRESSION),
                ));
                self.push_str(&format!(
                    "let ({result}, {cleanup}) = {rt}::Cleanup::new({layout});"
                ));
                if self.r#gen.r#gen.opts.symmetric && self.r#gen.in_import {
                    //if !self.r#gen.needs_deallocate {
                    //    self.push_str("// ");
                    //} else {
                    assert!(self.r#gen.needs_deallocate);
                    //}
                    self.push_str(&format!(
                        "if !ptr.is_null() {{ _deallocate.push((ptr, {layout})); }}\n"
                    ));
                }
                self.push_str(&format!(
                    "if ptr.is_null()\n{{\n{alloc}::handle_alloc_error({layout});\n}}\nptr\n}}",
                ));
                self.push_str("else {\n::core::ptr::null_mut()\n};\n");
                if realloc.is_none() {
                    // If an allocator isn't requested then we must clean up the
                    // allocation ourselves since our callee isn't taking
                    // ownership.
                    self.cleanup(&cleanup);
                } else {
                    uwriteln!(
                        self.src,
                        "if let Some(cleanup) = {cleanup} {{ cleanup.forget(); }}"
                    );
                }
                self.push_str(&format!("for (i, e) in {vec}.into_iter().enumerate() {{\n",));
                self.push_str(&format!(
                    "let base = {result}.add(i * {});\n",
                    size.format(POINTER_SIZE_EXPRESSION)
                ));
                self.push_str(&body);
                self.push_str("\n}\n");
                results.push(format!("{result}"));
                results.push(len);
            }

            Instruction::ListLift { element, .. } => {
                let body = self.blocks.pop().unwrap();
                let tmp = self.tmp();
                let size = self.r#gen.sizes.size(element);
                let align = self.r#gen.sizes.align(element);
                let len = format!("len{tmp}");
                let base = format!("base{tmp}");
                let result = format!("result{tmp}");
                self.push_str(&format!(
                    "let {base} = {operand0};\n",
                    operand0 = operands[0]
                ));
                self.push_str(&format!(
                    "let {len} = {operand1};\n",
                    operand1 = operands[1]
                ));
                let vec = self.r#gen.path_to_vec();
                self.push_str(&format!(
                    "let mut {result} = {vec}::with_capacity({len});\n",
                ));

                uwriteln!(self.src, "for i in 0..{len} {{");
                uwriteln!(
                    self.src,
                    "let base = {base}.add(i * {size});",
                    size = size.format(POINTER_SIZE_EXPRESSION)
                );
                uwriteln!(self.src, "let e{tmp} = {body};");
                uwriteln!(self.src, "{result}.push(e{tmp});");
                uwriteln!(self.src, "}}");
                results.push(result);
                if !self.r#gen.r#gen.opts.symmetric || self.r#gen.in_import {
                    let dealloc = self.r#gen.path_to_cabi_dealloc();
                    self.push_str(&format!(
                        "{dealloc}({base}, {len} * {size}, {align});\n",
                        size = size.format(POINTER_SIZE_EXPRESSION),
                        align = align.format(POINTER_SIZE_EXPRESSION)
                    ));
                }
            }

            Instruction::IterElem { .. } => results.push("e".to_string()),

            Instruction::IterBasePointer => results.push("base".to_string()),

            Instruction::CallWasm {
                name,
                sig,
                module_prefix,
                ..
            } => {
                let module_prefix = if let Some(prefix) = self.r#gen.r#gen.import_prefix.as_ref() {
                    let combined_prefix = prefix.clone() + module_prefix;
                    std::borrow::Cow::Owned(combined_prefix)
                } else {
                    std::borrow::Cow::Borrowed(*module_prefix)
                };
                let func =
                    self.declare_import(module_prefix.as_ref(), name, &sig.params, &sig.results);

                // ... then call the function with all our operands
                if !sig.results.is_empty() {
                    self.push_str("let ret = ");
                    results.push("ret".to_string());
                }
                self.push_str(&func);
                self.push_str("(");
                self.push_str(&operands.join(", "));
                self.push_str(");\n");
                if self.r#gen.needs_deallocate {
                    self.push_str(&format!("for (ptr,layout) in _deallocate.drain(..) {{ _rt::alloc::dealloc(ptr, layout); }}\n"));
                    self.r#gen.needs_deallocate = false;
                }
            }

            Instruction::CallInterface { func, async_ } => {
                let prev_src = mem::replace(self.src.as_mut_string(), String::new());

                self.let_results(usize::from(func.result.is_some()), results);
                // If this function has a result and it's async, then after
                // this instruction the result is going to be lowered. This
                // lowering must happen in terms of `&T`, so force the result
                // of this expression to have `&` in front.
                if func.result.is_some() && *async_ {
                    self.push_str("&");
                }

                // Force evaluation of all arguments to happen in a sub-block
                // for this call. This is where `handle_decls` are pushed to
                // ensure that they're scoped to just this block. Additionally
                // this is where `prev_src` is pushed, just before the call.
                //
                // The purpose of this is to force `borrow<T>` arguments to get
                // dropped before the call to `task.return` that will happen
                // after an async call. For normal calls this happens because
                // the result of this function is returned directly, but for
                // async calls the return happens as part of this function as
                // a call to `task.return` via the `AsyncTaskReturn`
                // instruction.
                self.push_str("{\n");
                for decl in self.handle_decls.drain(..) {
                    self.src.push_str(&decl);
                }
                self.push_str(&prev_src);
                let constructor_type = match &func.kind {
                    FunctionKind::Freestanding | FunctionKind::AsyncFreestanding => {
                        self.push_str(&format!("T::{}", to_rust_ident(func.item_name())));
                        None
                    }
                    FunctionKind::Method(_)
                    | FunctionKind::Static(_)
                    | FunctionKind::AsyncMethod(_)
                    | FunctionKind::AsyncStatic(_) => {
                        self.push_str(&format!("T::{}", to_rust_ident(func.item_name())));
                        None
                    }
                    FunctionKind::Constructor(ty) => {
                        let ty = resolve.types[*ty]
                            .name
                            .as_deref()
                            .unwrap()
                            .to_upper_camel_case();
                        let call = format!("{ty}::new(T::new");
                        self.push_str(&call);
                        Some(ty)
                    }
                };
                self.push_str("(");
                for (i, operand) in operands.iter().enumerate() {
                    if i > 0 {
                        self.push_str(", ");
                    }

                    self.push_str(operand);

                    // Automatically convert `Borrow<'_, AResource>` to
                    // `&Self` since traits have `&self` as their
                    // first arguments.
                    if i == 0 && matches!(func.kind, FunctionKind::Method(_)) {
                        self.push_str(".get()")
                    }
                }
                self.push_str(")");
                if *async_ {
                    self.push_str(".await");
                }
                if constructor_type.is_some() {
                    self.push_str(")");
                }
                self.push_str("\n};\n");
            }

            Instruction::AsyncTaskReturn { name, params } => {
                let func = self.declare_import("", name, params, &[]);

                uwriteln!(self.src, "_task_cancel.forget();");
                uwriteln!(self.src, "{func}({});", operands.join(", "));
            }

            Instruction::Flush { amt } => {
                for i in 0..*amt {
                    let tmp = self.tmp();
                    let result = format!("result{}", tmp);
                    uwriteln!(self.src, "let {result} = {};", operands[i]);
                    results.push(result);
                }
            }

            Instruction::Return { amt, .. } => match amt {
                0 => {}
                1 => {
                    self.push_str(&operands[0]);
                    self.push_str("\n");
                }
                _ => {
                    self.push_str("(");
                    self.push_str(&operands.join(", "));
                    self.push_str(")\n");
                }
            },

            Instruction::I32Load { offset } => {
                let tmp = self.tmp();
                uwriteln!(
                    self.src,
                    "let l{tmp} = *{}.add({offset}).cast::<i32>();",
                    operands[0],
                    offset = offset.format_term(POINTER_SIZE_EXPRESSION, true)
                );
                results.push(format!("l{tmp}"));
            }
            Instruction::I32Load8U { offset } => {
                let tmp = self.tmp();
                uwriteln!(
                    self.src,
                    "let l{tmp} = i32::from(*{0}.add({offset}).cast::<u8>());",
                    operands[0],
                    offset = offset.format_term(POINTER_SIZE_EXPRESSION, true)
                );
                results.push(format!("l{tmp}"));
            }
            Instruction::I32Load8S { offset } => {
                let tmp = self.tmp();
                uwriteln!(
                    self.src,
                    "let l{tmp} = i32::from(*{}.add({offset}).cast::<i8>());",
                    operands[0],
                    offset = offset.format_term(POINTER_SIZE_EXPRESSION, true)
                );
                results.push(format!("l{tmp}"));
            }
            Instruction::I32Load16U { offset } => {
                let tmp = self.tmp();
                uwriteln!(
                    self.src,
                    "let l{tmp} = i32::from(*{}.add({offset}).cast::<u16>());",
                    operands[0],
                    offset = offset.format_term(POINTER_SIZE_EXPRESSION, true)
                );
                results.push(format!("l{tmp}"));
            }
            Instruction::I32Load16S { offset } => {
                let tmp = self.tmp();
                uwriteln!(
                    self.src,
                    "let l{tmp} = i32::from(*{}.add({offset}).cast::<i16>());",
                    operands[0],
                    offset = offset.format_term(POINTER_SIZE_EXPRESSION, true)
                );
                results.push(format!("l{tmp}"));
            }
            Instruction::I64Load { offset } => {
                let tmp = self.tmp();
                uwriteln!(
                    self.src,
                    "let l{tmp} = *{}.add({offset}).cast::<i64>();",
                    operands[0],
                    offset = offset.format_term(POINTER_SIZE_EXPRESSION, true)
                );
                results.push(format!("l{tmp}"));
            }
            Instruction::F32Load { offset } => {
                let tmp = self.tmp();
                uwriteln!(
                    self.src,
                    "let l{tmp} = *{}.add({offset}).cast::<f32>();",
                    operands[0],
                    offset = offset.format_term(POINTER_SIZE_EXPRESSION, true)
                );
                results.push(format!("l{tmp}"));
            }
            Instruction::F64Load { offset } => {
                let tmp = self.tmp();
                uwriteln!(
                    self.src,
                    "let l{tmp} = *{}.add({offset}).cast::<f64>();",
                    operands[0],
                    offset = offset.format_term(POINTER_SIZE_EXPRESSION, true)
                );
                results.push(format!("l{tmp}"));
            }

            Instruction::PointerLoad { offset } => {
                let tmp = self.tmp();
                uwriteln!(
                    self.src,
                    "let l{tmp} = *{}.add({offset}).cast::<*mut u8>();",
                    operands[0],
                    offset = offset.format_term(POINTER_SIZE_EXPRESSION, true)
                );
                results.push(format!("l{tmp}"));
            }
            Instruction::LengthLoad { offset } => {
                let tmp = self.tmp();
                uwriteln!(
                    self.src,
                    "let l{tmp} = *{}.add({}).cast::<usize>();",
                    operands[0],
                    offset.format_term(POINTER_SIZE_EXPRESSION, true)
                );
                results.push(format!("l{tmp}"));
            }

            Instruction::I32Store { offset } => {
                self.push_str(&format!(
                    "*{}.add({}).cast::<i32>() = {};\n",
                    operands[1],
                    offset.format_term(POINTER_SIZE_EXPRESSION, true),
                    operands[0]
                ));
            }
            Instruction::I32Store8 { offset } => {
                self.push_str(&format!(
                    "*{}.add({}).cast::<u8>() = ({}) as u8;\n",
                    operands[1],
                    offset.format_term(POINTER_SIZE_EXPRESSION, true),
                    operands[0]
                ));
            }
            Instruction::I32Store16 { offset } => {
                self.push_str(&format!(
                    "*{}.add({}).cast::<u16>() = ({}) as u16;\n",
                    operands[1],
                    offset.format_term(POINTER_SIZE_EXPRESSION, true),
                    operands[0]
                ));
            }
            Instruction::I64Store { offset } => {
                self.push_str(&format!(
                    "*{}.add({}).cast::<i64>() = {};\n",
                    operands[1],
                    offset.format_term(POINTER_SIZE_EXPRESSION, true),
                    operands[0]
                ));
            }
            Instruction::F32Store { offset } => {
                self.push_str(&format!(
                    "*{}.add({}).cast::<f32>() = {};\n",
                    operands[1],
                    offset.format_term(POINTER_SIZE_EXPRESSION, true),
                    operands[0]
                ));
            }
            Instruction::F64Store { offset } => {
                self.push_str(&format!(
                    "*{}.add({}).cast::<f64>() = {};\n",
                    operands[1],
                    offset.format_term(POINTER_SIZE_EXPRESSION, true),
                    operands[0]
                ));
            }

            Instruction::PointerStore { offset } => {
                self.push_str(&format!(
                    "*{}.add({}).cast::<*mut u8>() = {};\n",
                    operands[1],
                    offset.format_term(POINTER_SIZE_EXPRESSION, true),
                    operands[0]
                ));
            }
            Instruction::LengthStore { offset } => {
                self.push_str(&format!(
                    "*{}.add({}).cast::<usize>() = {};\n",
                    operands[1],
                    offset.format_term(POINTER_SIZE_EXPRESSION, true),
                    operands[0]
                ));
            }

            Instruction::Malloc { .. } => unimplemented!(),

            Instruction::GuestDeallocate { size, align } => {
                let dealloc = self.r#gen.path_to_cabi_dealloc();
                self.push_str(&format!(
                    "{dealloc}({op}, {size}, {align});\n",
                    op = operands[0],
                    size = size.format_term(POINTER_SIZE_EXPRESSION, true),
                    align = align.format(POINTER_SIZE_EXPRESSION)
                ));
            }

            Instruction::GuestDeallocateString => {
                let dealloc = self.r#gen.path_to_cabi_dealloc();
                self.push_str(&format!(
                    "{dealloc}({op0}, {op1}, 1);\n",
                    op0 = operands[0],
                    op1 = operands[1],
                ));
            }

            Instruction::GuestDeallocateVariant { blocks } => {
                let max = blocks - 1;
                let blocks = self
                    .blocks
                    .drain(self.blocks.len() - blocks..)
                    .collect::<Vec<_>>();
                let op0 = &operands[0];
                self.src.push_str(&format!("match {op0} {{\n"));
                for (i, block) in blocks.into_iter().enumerate() {
                    let pat = if i == max {
                        String::from("_")
                    } else {
                        i.to_string()
                    };
                    self.src.push_str(&format!("{pat} => {block},\n"));
                }
                self.src.push_str("}\n");
            }

            Instruction::GuestDeallocateList { element } => {
                let body = self.blocks.pop().unwrap();
                let tmp = self.tmp();
                let size = self.r#gen.sizes.size(element);
                let align = self.r#gen.sizes.align(element);
                let len = format!("len{tmp}");
                let base = format!("base{tmp}");
                self.push_str(&format!(
                    "let {base} = {operand0};\n",
                    operand0 = operands[0]
                ));
                self.push_str(&format!(
                    "let {len} = {operand1};\n",
                    operand1 = operands[1]
                ));

                if body != "()" {
                    self.push_str("for i in 0..");
                    self.push_str(&len);
                    self.push_str(" {\n");
                    self.push_str("let base = ");
                    self.push_str(&base);
                    self.push_str(".add(i * ");
                    self.push_str(&size.format(POINTER_SIZE_EXPRESSION));
                    self.push_str(");\n");
                    self.push_str(&body);
                    self.push_str("\n}\n");
                }
                let dealloc = self.r#gen.path_to_cabi_dealloc();
                self.push_str(&format!(
                    "{dealloc}({base}, {len} * {size}, {align});\n",
                    size = size.format(POINTER_SIZE_EXPRESSION),
                    align = align.format(POINTER_SIZE_EXPRESSION)
                ));
            }

            Instruction::DropHandle { .. } => {
                uwriteln!(self.src, "let _ = {};", operands[0]);
            }
        }
    }
}<|MERGE_RESOLUTION|>--- conflicted
+++ resolved
@@ -52,47 +52,10 @@
         }
     }
 
-<<<<<<< HEAD
-    fn declare_import(
-        &mut self,
-        module_prefix: &str,
-        name: &str,
-        params: &[WasmType],
-        results: &[WasmType],
-    ) -> String {
-        // Define the actual function we're calling inline
-        // let tmp = self.tmp();
-        let mut sig = "(".to_owned();
-        for param in params.iter() {
-            sig.push_str("_: ");
-            sig.push_str(wasm_type(*param));
-            sig.push_str(", ");
-        }
-        sig.push(')');
-        assert!(results.len() < 2);
-        for result in results.iter() {
-            sig.push_str(" -> ");
-            sig.push_str(wasm_type(*result));
-        }
-        let module_name = self.wasm_import_module;
-        let export_name = String::from(module_prefix)
-            + &make_external_symbol(module_name, name, AbiVariant::GuestImport);
-        uwrite!(
-            self.src,
-            "
-                #[link(wasm_import_module = \"{module_prefix}{module_name}\")]
-                unsafe extern \"C\" {{
-                    #[cfg_attr(target_arch = \"wasm32\", link_name = \"{name}\")]
-                    fn {export_name}{sig};
-                }}
-            "
-        );
-        export_name
-=======
-    fn declare_import(&mut self, name: &str, params: &[WasmType], results: &[WasmType]) -> String {
-        let tmp = self.tmp();
-        let rust_name = format!("wit_import{tmp}");
+    fn declare_import(&mut self, module_prefix: &str, name: &str, params: &[WasmType], results: &[WasmType]) -> String {
+        let rust_name = String::from(module_prefix) + &make_external_symbol(self.wasm_import_module, name, AbiVariant::GuestImport);
         self.src.push_str(&crate::declare_import(
+            module_prefix,
             self.wasm_import_module,
             name,
             &rust_name,
@@ -100,7 +63,6 @@
             results,
         ));
         rust_name
->>>>>>> 6926a23b
     }
 
     fn let_results(&mut self, amt: usize, results: &mut Vec<String>) {
