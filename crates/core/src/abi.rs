--- conflicted
+++ resolved
@@ -1,13 +1,8 @@
 pub use wit_parser::abi::{AbiVariant, WasmSignature, WasmType};
 use wit_parser::{
-<<<<<<< HEAD
     align_to_arch, Alignment, ArchitectureSize, ElementInfo, Enum, Flags, FlagsRepr, Function,
     Handle, Int, Record, Resolve, Result_, Results, SizeAlign, Tuple, Type, TypeDefKind, TypeId,
     Variant,
-=======
-    ElementInfo, Enum, Flags, FlagsRepr, Function, Handle, Int, Record, Resolve, Result_, Results,
-    SizeAlign, Tuple, Type, TypeDefKind, TypeId, Variant,
->>>>>>> 3ba55728
 };
 
 // Helper macro for defining instructions without having to have tons of
@@ -562,15 +557,9 @@
             blocks: usize,
         } : [1] => [0],
 
-<<<<<<< HEAD
         AsyncMalloc { size: ArchitectureSize, align: Alignment } : [0] => [1],
 
         AsyncCallWasm { name: &'a str, size: ArchitectureSize, align: Alignment } : [3] => [0],
-=======
-        AsyncMalloc { size: usize, align: usize } : [0] => [1],
-
-        AsyncCallWasm { name: &'a str, size: usize, align: usize } : [2] => [0],
->>>>>>> 3ba55728
 
         AsyncCallStart {
             name: &'a str,
@@ -750,7 +739,6 @@
     func: &Function,
     bindgen: &mut impl Bindgen,
     async_: bool,
-<<<<<<< HEAD
 ) {
     if matches!(lift_lower, LiftLower::Symmetric) {
         let sig = wasm_signature_symmetric(resolve, variant, func, true);
@@ -759,9 +747,6 @@
     } else {
         Generator::new(resolve, variant, lift_lower, bindgen, async_).call(func);
     }
-=======
-) {
-    Generator::new(resolve, variant, lift_lower, bindgen, async_).call(func);
 }
 
 pub fn lower_to_memory<B: Bindgen>(
@@ -799,7 +784,6 @@
     );
     generator.read_from_memory(ty, address, 0);
     generator.stack.pop().unwrap()
->>>>>>> 3ba55728
 }
 
 /// Used in a similar manner as the `Interface::call` function except is
@@ -924,7 +908,6 @@
                     todo!("implement host-side support for async lift/lower");
                 }
 
-<<<<<<< HEAD
                 let lower_to_memory = |self_: &mut Self, ptr: B::Operand| {
                     let mut offset = ArchitectureSize::default();
                     for (nth, (_, ty)) in func.params.iter().enumerate() {
@@ -932,21 +915,6 @@
                         offset = align_to_arch(offset, self_.bindgen.sizes().align(ty));
                         self_.write_to_memory(ty, ptr.clone(), offset);
                         offset += self_.bindgen.sizes().size(ty);
-=======
-        match self.lift_lower {
-            LiftLower::LowerArgsLiftResults => {
-                if let (AbiVariant::GuestExport, true) = (self.variant, self.async_) {
-                    todo!("implement host-side support for async lift/lower");
-                }
-
-                let lower_to_memory = |self_: &mut Self, ptr: B::Operand| {
-                    let mut offset = 0usize;
-                    for (nth, (_, ty)) in func.params.iter().enumerate() {
-                        self_.emit(&Instruction::GetArg { nth });
-                        offset = align_to(offset, self_.bindgen.sizes().align(ty).align_wasm32());
-                        self_.write_to_memory(ty, ptr.clone(), offset as i32);
-                        offset += self_.bindgen.sizes().size(ty).size_wasm32();
->>>>>>> 3ba55728
                     }
 
                     self_.stack.push(ptr);
@@ -957,14 +925,7 @@
                         .bindgen
                         .sizes()
                         .record(func.params.iter().map(|(_, ty)| ty));
-<<<<<<< HEAD
                     self.emit(&Instruction::AsyncMalloc { size, align });
-=======
-                    self.emit(&Instruction::AsyncMalloc {
-                        size: size.size_wasm32(),
-                        align: align.align_wasm32(),
-                    });
->>>>>>> 3ba55728
                     let ptr = self.stack.pop().unwrap();
                     lower_to_memory(self, ptr);
                     Some((size, align))
@@ -981,36 +942,21 @@
                         // ... otherwise if parameters are indirect space is
                         // allocated from them and each argument is lowered
                         // individually into memory.
-<<<<<<< HEAD
                         let ElementInfo { size, align } = self
-=======
-                        let info = self
->>>>>>> 3ba55728
                             .bindgen
                             .sizes()
                             .record(func.params.iter().map(|t| &t.1));
                         let ptr = match self.variant {
                             // When a wasm module calls an import it will provide
                             // space that isn't explicitly deallocated.
-<<<<<<< HEAD
                             AbiVariant::GuestImport => self.bindgen.return_pointer(size, align),
-=======
-                            AbiVariant::GuestImport => self
-                                .bindgen
-                                .return_pointer(info.size.size_wasm32(), info.align.align_wasm32()),
->>>>>>> 3ba55728
                             // When calling a wasm module from the outside, though,
                             // malloc needs to be called.
                             AbiVariant::GuestExport => {
                                 self.emit(&Instruction::Malloc {
                                     realloc: "cabi_realloc",
-<<<<<<< HEAD
                                     size,
                                     align,
-=======
-                                    size: info.size.size_wasm32(),
-                                    align: info.align.align_wasm32(),
->>>>>>> 3ba55728
                                 });
                                 self.stack.pop().unwrap()
                             }
@@ -1023,17 +969,13 @@
                     None
                 };
 
-<<<<<<< HEAD
                 let mut retptr = None;
-=======
->>>>>>> 3ba55728
                 // If necessary we may need to prepare a return pointer for
                 // this ABI.
                 let dealloc_size_align =
                     if let Some((params_size, params_align)) = params_size_align {
                         let ElementInfo { size, align } =
                             self.bindgen.sizes().record(func.results.iter_types());
-<<<<<<< HEAD
                         self.emit(&Instruction::AsyncMalloc { size, align });
                         let ptr = self.stack.pop().unwrap();
                         self.return_pointer = Some(ptr.clone());
@@ -1062,46 +1004,17 @@
                             self.return_pointer = Some(ptr.clone());
                             self.stack.push(ptr.clone());
                             retptr = Some(ptr);
-=======
-                        self.emit(&Instruction::AsyncMalloc {
-                            size: size.size_wasm32(),
-                            align: align.align_wasm32(),
-                        });
-                        let ptr = self.stack.pop().unwrap();
-                        self.return_pointer = Some(ptr.clone());
-                        self.stack.push(ptr);
-
-                        assert_eq!(self.stack.len(), 2);
-                        self.emit(&Instruction::AsyncCallWasm {
-                            name: &format!("[async]{}", func.name),
-                            size: params_size.size_wasm32(),
-                            align: params_align.align_wasm32(),
-                        });
-                        Some((size, align))
-                    } else {
-                        if self.variant == AbiVariant::GuestImport && sig.retptr {
-                            let info = self.bindgen.sizes().params(func.results.iter_types());
-                            let ptr = self
-                                .bindgen
-                                .return_pointer(info.size.size_wasm32(), info.align.align_wasm32());
-                            self.return_pointer = Some(ptr.clone());
-                            self.stack.push(ptr);
->>>>>>> 3ba55728
                         }
 
                         assert_eq!(self.stack.len(), sig.params.len());
                         self.emit(&Instruction::CallWasm {
                             name: &func.name,
                             sig: &sig,
-<<<<<<< HEAD
                             module_prefix: Default::default(),
-=======
->>>>>>> 3ba55728
                         });
                         None
                     };
 
-<<<<<<< HEAD
                 if matches!(self.lift_lower, LiftLower::Symmetric) && sig.retptr {
                     //let ptr = self.stack.pop().unwrap();
                     self.read_results_from_memory(
@@ -1125,9 +1038,6 @@
                     //     });
                     // }
                 } else if !(sig.retptr || self.async_) {
-=======
-                if !(sig.retptr || self.async_) {
->>>>>>> 3ba55728
                     // With no return pointer in use we can simply lift the
                     // result(s) of the function from the result of the core
                     // wasm function.
@@ -1156,48 +1066,46 @@
                         }
                     };
 
-<<<<<<< HEAD
                     self.read_results_from_memory(
                         &func.results,
                         ptr.clone(),
                         ArchitectureSize::default(),
                     );
-=======
-                    self.read_results_from_memory(&func.results, ptr.clone(), 0);
->>>>>>> 3ba55728
                     self.emit(&Instruction::Flush {
                         amt: func.results.len(),
                     });
 
                     if let Some((size, align)) = dealloc_size_align {
                         self.stack.push(ptr);
-<<<<<<< HEAD
                         self.emit(&Instruction::GuestDeallocate { size, align });
-=======
-                        self.emit(&Instruction::GuestDeallocate {
-                            size: size.size_wasm32(),
-                            align: align.align_wasm32(),
-                        });
->>>>>>> 3ba55728
                     }
                 }
 
-                self.emit(&Instruction::Return {
-                    func,
-                    amt: func.results.len(),
-                });
+                if let Some(results) = async_results {
+                    let name = &format!("[task-return]{}", func.name);
+
+                    self.emit(&Instruction::AsyncCallReturn {
+                        name,
+                        params: &if results.len() > MAX_FLAT_PARAMS {
+                            vec![WasmType::Pointer]
+                        } else {
+                            results
+                        },
+                    });
+                    self.emit(&Instruction::Return { func, amt: 1 });
+                } else {
+                    self.emit(&Instruction::Return {
+                        func,
+                        amt: sig.results.len(),
+                    });
+                }
             }
-<<<<<<< HEAD
             false => {
-=======
-            LiftLower::LiftArgsLowerResults => {
->>>>>>> 3ba55728
                 if let (AbiVariant::GuestImport, true) = (self.variant, self.async_) {
                     todo!("implement host-side support for async lift/lower");
                 }
 
                 let read_from_memory = |self_: &mut Self| {
-<<<<<<< HEAD
                     let mut offset = ArchitectureSize::default();
                     let ptr = self_.stack.pop().unwrap();
                     for (_, ty) in func.params.iter() {
@@ -1207,51 +1115,40 @@
                     }
                 };
 
-                if self.async_ {
-                    let mut params = Vec::new();
-                    for (_, ty) in func.params.iter() {
-                        self.resolve.push_flat(ty, &mut params);
-                    }
-
-                    let name = &format!("[async-start]{}", func.name);
-
-                    if params.len() > MAX_FLAT_RESULTS {
-                        let ElementInfo { size, align } = self
-                            .bindgen
-                            .sizes()
-                            .params(func.params.iter().map(|(_, ty)| ty));
-                        let ptr = self.bindgen.return_pointer(size, align);
-                        self.stack.push(ptr.clone());
-                        self.emit(&Instruction::AsyncCallStart {
-                            name,
-                            params: &[WasmType::Pointer],
-                            results: &[],
-                        });
-                        self.stack.push(ptr);
-                        read_from_memory(self);
-                    } else {
-                        self.emit(&Instruction::AsyncCallStart {
-                            name,
-                            params: &[],
-                            results: &params,
-                        });
-                        for (_, ty) in func.params.iter() {
-                            self.lift(ty);
-                        }
-                    }
-                } else if !sig.indirect_params {
-=======
-                    let mut offset = 0usize;
-                    let ptr = self_.stack.pop().unwrap();
-                    for (_, ty) in func.params.iter() {
-                        offset = align_to(offset, self_.bindgen.sizes().align(ty).align_wasm32());
-                        self_.read_from_memory(ty, ptr.clone(), offset as i32);
-                        offset += self_.bindgen.sizes().size(ty).size_wasm32();
-                    }
-                };
-
+                // if self.async_ {
+                //     let mut params = Vec::new();
+                //     for (_, ty) in func.params.iter() {
+                //         self.resolve.push_flat(ty, &mut params);
+                //     }
+
+                //     let name = &format!("[async-start]{}", func.name);
+
+                //     if params.len() > MAX_FLAT_RESULTS {
+                //         let ElementInfo { size, align } = self
+                //             .bindgen
+                //             .sizes()
+                //             .params(func.params.iter().map(|(_, ty)| ty));
+                //         let ptr = self.bindgen.return_pointer(size, align);
+                //         self.stack.push(ptr.clone());
+                //         self.emit(&Instruction::AsyncCallStart {
+                //             name,
+                //             params: &[WasmType::Pointer],
+                //             results: &[],
+                //         });
+                //         self.stack.push(ptr);
+                //         read_from_memory(self);
+                //     } else {
+                //         self.emit(&Instruction::AsyncCallStart {
+                //             name,
+                //             params: &[],
+                //             results: &params,
+                //         });
+                //         for (_, ty) in func.params.iter() {
+                //             self.lift(ty);
+                //         }
+                //     }
+                // } else 
                 if !sig.indirect_params {
->>>>>>> 3ba55728
                     // If parameters are not passed indirectly then we lift each
                     // argument in succession from the component wasm types that
                     // make-up the type.
@@ -1297,11 +1194,7 @@
                 // deallocate it.
                 if let AbiVariant::GuestExport = self.variant {
                     if sig.indirect_params && !self.async_ {
-<<<<<<< HEAD
                         let ElementInfo { size, align } = self
-=======
-                        let info = self
->>>>>>> 3ba55728
                             .bindgen
                             .sizes()
                             .record(func.params.iter().map(|t| &t.1));
@@ -1376,11 +1269,7 @@
                 }
 
                 if let Some(results) = async_results {
-<<<<<<< HEAD
-                    let name = &format!("[async-return]{}", func.name);
-=======
                     let name = &format!("[task-return]{}", func.name);
->>>>>>> 3ba55728
 
                     self.emit(&Instruction::AsyncCallReturn {
                         name,
@@ -2066,7 +1955,6 @@
                 TypeDefKind::Future(_)
                 | TypeDefKind::Stream(_)
                 | TypeDefKind::Error
-<<<<<<< HEAD
                 | TypeDefKind::Handle(_) => {
                     if matches!(self.lift_lower, LiftLower::Symmetric) {
                         self.emit_and_lift(ty, addr, &PointerLoad { offset })
@@ -2074,9 +1962,6 @@
                         self.emit_and_lift(ty, addr, &I32Load { offset })
                     }
                 }
-=======
-                | TypeDefKind::Handle(_) => self.emit_and_lift(ty, addr, &I32Load { offset }),
->>>>>>> 3ba55728
 
                 TypeDefKind::Resource => {
                     todo!();
