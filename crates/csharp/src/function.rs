use crate::csharp_ident::ToCSharpIdent;
use crate::interface::InterfaceGenerator;
use crate::world_generator::CSharp;
use heck::ToUpperCamelCase;
use std::fmt::Write;
use std::mem;
use std::ops::Deref;
use wit_bindgen_core::abi::{Bindgen, Bitcast, Instruction};
use wit_bindgen_core::{uwrite, uwriteln, Direction, Ns};
use wit_parser::abi::WasmType;
use wit_parser::{
    Alignment, ArchitectureSize, Docs, FunctionKind, Handle, Resolve, SizeAlign, Type, TypeDefKind,
    TypeId,
};

/// FunctionBindgen generates the C# code for calling functions defined in wit
pub(crate) struct FunctionBindgen<'a, 'b> {
    pub(crate) interface_gen: &'b mut InterfaceGenerator<'a>,
    func_name: &'b str,
    kind: &'b FunctionKind,
    params: Box<[String]>,
    results: Vec<TypeId>,
    pub(crate) src: String,
    locals: Ns,
    block_storage: Vec<BlockStorage>,
    blocks: Vec<Block>,
    payloads: Vec<String>,
    pub(crate) needs_cleanup_list: bool,
    needs_native_alloc_list: bool,
    cleanup: Vec<Cleanup>,
    import_return_pointer_area_size: usize,
    import_return_pointer_area_align: usize,
    pub(crate) resource_drops: Vec<(String, String)>,
}

impl<'a, 'b> FunctionBindgen<'a, 'b> {
    pub(crate) fn new(
        interface_gen: &'b mut InterfaceGenerator<'a>,
        func_name: &'b str,
        kind: &'b FunctionKind,
        params: Box<[String]>,
        results: Vec<TypeId>,
    ) -> FunctionBindgen<'a, 'b> {
        let mut locals = Ns::default();
        // Ensure temporary variable names don't clash with parameter names:
        for param in &params[..] {
            locals.tmp(param);
        }

        Self {
            interface_gen,
            func_name,
            kind,
            params,
            results,
            src: String::new(),
            locals,
            block_storage: Vec::new(),
            blocks: Vec::new(),
            payloads: Vec::new(),
            needs_cleanup_list: false,
            needs_native_alloc_list: false,
            cleanup: Vec::new(),
            import_return_pointer_area_size: 0,
            import_return_pointer_area_align: 0,
            resource_drops: Vec::new(),
        }
    }

    fn lower_variant(
        &mut self,
        cases: &[(&str, Option<Type>)],
        lowered_types: &[WasmType],
        op: &str,
        results: &mut Vec<String>,
    ) {
        let blocks = self
            .blocks
            .drain(self.blocks.len() - cases.len()..)
            .collect::<Vec<_>>();

        let payloads = self
            .payloads
            .drain(self.payloads.len() - cases.len()..)
            .collect::<Vec<_>>();

        let lowered = lowered_types
            .iter()
            .map(|_| self.locals.tmp("lowered"))
            .collect::<Vec<_>>();

        results.extend(lowered.iter().cloned());

        let declarations = lowered
            .iter()
            .zip(lowered_types)
            .map(|(lowered, ty)| format!("{} {lowered};", crate::world_generator::wasm_type(*ty)))
            .collect::<Vec<_>>()
            .join("\n");

        let cases = cases
            .iter()
            .zip(blocks)
            .zip(payloads)
            .enumerate()
            .map(
                |(i, (((name, ty), Block { body, results, .. }), payload))| {
                    let payload = if let Some(ty) = self.interface_gen.non_empty_type(ty.as_ref()) {
                        let ty = self.interface_gen.type_name_with_qualifier(ty, true);
                        let name = name.to_upper_camel_case();

                        format!("{ty} {payload} = {op}.As{name};")
                    } else {
                        String::new()
                    };

                    let assignments = lowered
                        .iter()
                        .zip(&results)
                        .map(|(lowered, result)| format!("{lowered} = {result};\n"))
                        .collect::<Vec<_>>()
                        .concat();

                    format!(
                        "case {i}: {{
                         {payload}
                         {body}
                         {assignments}
                         break;
                     }}"
                    )
                },
            )
            .collect::<Vec<_>>()
            .join("\n");

        uwrite!(
            self.src,
            r#"
            {declarations}

            switch ({op}.Tag) {{
                {cases}

                default: throw new ArgumentException($"invalid discriminant: {{{op}}}");
            }}
            "#
        );
    }

    fn lift_variant(
        &mut self,
        ty: &Type,
        cases: &[(&str, Option<Type>)],
        op: &str,
        results: &mut Vec<String>,
    ) {
        let blocks = self
            .blocks
            .drain(self.blocks.len() - cases.len()..)
            .collect::<Vec<_>>();
        let ty = self.interface_gen.type_name_with_qualifier(ty, true);
        //let ty = self.gen.type_name(ty);
        let generics_position = ty.find('<');
        let lifted = self.locals.tmp("lifted");

        let cases = cases
            .iter()
            .zip(blocks)
            .enumerate()
            .map(|(i, ((case_name, case_ty), Block { body, results, .. }))| {
                let payload = if self
                    .interface_gen
                    .non_empty_type(case_ty.as_ref())
                    .is_some()
                {
                    results.into_iter().next().unwrap()
                } else if generics_position.is_some() {
                    if let Some(ty) = case_ty.as_ref() {
                        format!(
                            "{}.INSTANCE",
                            self.interface_gen.type_name_with_qualifier(ty, true)
                        )
                    } else {
                        format!(
                            "new global::{}None()",
                            self.interface_gen.csharp_gen.qualifier()
                        )
                    }
                } else {
                    String::new()
                };

                let method = case_name.to_csharp_ident_upper();

                let call = if let Some(position) = generics_position {
                    let (ty, generics) = ty.split_at(position);
                    format!("{ty}{generics}.{method}")
                } else {
                    format!("{ty}.{method}")
                };

                format!(
                    "case {i}: {{
                         {body}
                         {lifted} = {call}({payload});
                         break;
                     }}"
                )
            })
            .collect::<Vec<_>>()
            .join("\n");

        uwrite!(
            self.src,
            r#"
            {ty} {lifted};

            switch ({op}) {{
                {cases}

                default: throw new ArgumentException($"invalid discriminant: {{{op}}}");
            }}
            "#
        );

        results.push(lifted);
    }

    fn handle_result_import(&mut self, operands: &mut Vec<String>) {
        if self.interface_gen.csharp_gen.opts.with_wit_results {
            uwriteln!(self.src, "return {};", operands[0]);
            return;
        }

        let mut payload_is_void = false;
        let mut previous = operands[0].clone();
        let mut vars: Vec<(String, Option<String>)> = Vec::with_capacity(self.results.len());
        if let Direction::Import = self.interface_gen.direction {
            for ty in &self.results {
                let tmp = self.locals.tmp("tmp");
                uwrite!(
                    self.src,
                    "\
                    if ({previous}.IsOk) 
                    {{
                        var {tmp} = {previous}.AsOk;
                    "
                );
                let TypeDefKind::Result(result) = &self.interface_gen.resolve.types[*ty].kind
                else {
                    unreachable!();
                };
                let exception_name = result
                    .err
                    .map(|ty| self.interface_gen.type_name_with_qualifier(&ty, true));
                vars.push((previous.clone(), exception_name));
                payload_is_void = result.ok.is_none();
                previous = tmp;
            }
        }
        uwriteln!(
            self.src,
            "return {};",
            if payload_is_void { "" } else { &previous }
        );
        for (level, var) in vars.iter().enumerate().rev() {
            self.interface_gen.csharp_gen.needs_wit_exception = true;
            let (var_name, exception_name) = var;
            let exception_name = match exception_name {
                Some(type_name) => &format!("WitException<{}>", type_name),
                None => "WitException",
            };
            uwrite!(
                self.src,
                "\
                }} 
                else 
                {{
                    throw new {exception_name}({var_name}.AsErr!, {level});
                }}
                "
            );
        }
    }

    fn handle_result_call(
        &mut self,
        func: &&wit_parser::Function,
        target: String,
        func_name: String,
        oper: String,
    ) -> String {
        let ret = self.locals.tmp("ret");
        if self.interface_gen.csharp_gen.opts.with_wit_results {
            uwriteln!(self.src, "var {ret} = {target}.{func_name}({oper});");
            return ret;
        }

        // otherwise generate exception code
        let ty = self
            .interface_gen
            .type_name_with_qualifier(func.results.iter_types().next().unwrap(), true);
        uwriteln!(self.src, "{ty} {ret};");
        let mut cases = Vec::with_capacity(self.results.len());
        let mut oks = Vec::with_capacity(self.results.len());
        let mut payload_is_void = false;
        for (index, ty) in self.results.iter().enumerate() {
            let TypeDefKind::Result(result) = &self.interface_gen.resolve.types[*ty].kind else {
                unreachable!();
            };
            let err_ty = if let Some(ty) = result.err {
                self.interface_gen.type_name_with_qualifier(&ty, true)
            } else {
                "None".to_owned()
            };
            let ty = self
                .interface_gen
                .type_name_with_qualifier(&Type::Id(*ty), true);
            let head = oks.concat();
            let tail = oks.iter().map(|_| ")").collect::<Vec<_>>().concat();
            cases.push(format!(
                "\
                case {index}: 
                {{
                    ret = {head}{ty}.Err(({err_ty}) e.Value){tail};
                    break;
                }}
                "
            ));
            oks.push(format!("{ty}.Ok("));
            payload_is_void = result.ok.is_none();
        }
        if !self.results.is_empty() {
            self.src.push_str(
                "
                try 
                {\n
                ",
            );
        }
        let head = oks.concat();
        let tail = oks.iter().map(|_| ")").collect::<Vec<_>>().concat();
        let val = if payload_is_void {
            uwriteln!(self.src, "{target}.{func_name}({oper});");
            "new None()".to_owned()
        } else {
            format!("{target}.{func_name}({oper})")
        };
        uwriteln!(self.src, "{ret} = {head}{val}{tail};");
        if !self.results.is_empty() {
            self.interface_gen.csharp_gen.needs_wit_exception = true;
            let cases = cases.join("\n");
            uwriteln!(
                self.src,
                r#"}} 
                    catch (WitException e) 
                    {{
                        switch (e.NestingLevel) 
                        {{
                            {cases}

                            default: throw new ArgumentException($"invalid nesting level: {{e.NestingLevel}}");
                        }}
                    }}
                "#
            );
        }
        ret
    }
}

impl Bindgen for FunctionBindgen<'_, '_> {
    type Operand = String;

    fn emit(
        &mut self,
        _resolve: &Resolve,
        inst: &Instruction<'_>,
        operands: &mut Vec<String>,
        results: &mut Vec<String>,
    ) {
        match inst {
            Instruction::GetArg { nth } => results.push(self.params[*nth].clone()),
            Instruction::I32Const { val } => results.push(val.to_string()),
            Instruction::ConstZero { tys } => results.extend(tys.iter().map(|ty| {
                match ty {
                    WasmType::I32 => "0",
                    WasmType::I64 => "0L",
                    WasmType::F32 => "0.0F",
                    WasmType::F64 => "0.0D",
                    WasmType::Pointer => "0",
                    WasmType::PointerOrI64 => "0L",
                    WasmType::Length => "0",
                }
                .to_owned()
            })),
            Instruction::I32Load { offset }
            | Instruction::PointerLoad { offset }
            | Instruction::LengthLoad { offset } => results.push(format!("BitConverter.ToInt32(new Span<byte>((void*)({} + {offset}), 4))",operands[0],offset = offset.size_wasm32())),
            Instruction::I32Load8U { offset } => results.push(format!("new Span<byte>((void*)({} + {offset}), 1)[0]",operands[0],offset = offset.size_wasm32())),
            Instruction::I32Load8S { offset } => results.push(format!("(sbyte)new Span<byte>((void*)({} + {offset}), 1)[0]",operands[0],offset = offset.size_wasm32())),
            Instruction::I32Load16U { offset } => results.push(format!("BitConverter.ToUInt16(new Span<byte>((void*)({} + {offset}), 2))",operands[0],offset = offset.size_wasm32())),
            Instruction::I32Load16S { offset } => results.push(format!("BitConverter.ToInt16(new Span<byte>((void*)({} + {offset}), 2))",operands[0],offset = offset.size_wasm32())),
            Instruction::I64Load { offset } => results.push(format!("BitConverter.ToInt64(new Span<byte>((void*)({} + {offset}), 8))",operands[0],offset = offset.size_wasm32())),
            Instruction::F32Load { offset } => results.push(format!("BitConverter.ToSingle(new Span<byte>((void*)({} + {offset}), 4))",operands[0],offset = offset.size_wasm32())),
            Instruction::F64Load { offset } => results.push(format!("BitConverter.ToDouble(new Span<byte>((void*)({} + {offset}), 8))",operands[0],offset = offset.size_wasm32())),
            Instruction::I32Store { offset }
            | Instruction::PointerStore { offset }
            | Instruction::LengthStore { offset } => uwriteln!(self.src, "BitConverter.TryWriteBytes(new Span<byte>((void*)({} + {offset}), 4), {});", operands[1], operands[0],offset = offset.size_wasm32()),
            Instruction::I32Store8 { offset } => uwriteln!(self.src, "*(byte*)({} + {offset}) = (byte){};", operands[1], operands[0],offset = offset.size_wasm32()),
            Instruction::I32Store16 { offset } => uwriteln!(self.src, "BitConverter.TryWriteBytes(new Span<byte>((void*)({} + {offset}), 2), (short){});", operands[1], operands[0],offset = offset.size_wasm32()),
            Instruction::I64Store { offset } => uwriteln!(self.src, "BitConverter.TryWriteBytes(new Span<byte>((void*)({} + {offset}), 8), unchecked((long){}));", operands[1], operands[0],offset = offset.size_wasm32()),
            Instruction::F32Store { offset } => uwriteln!(self.src, "BitConverter.TryWriteBytes(new Span<byte>((void*)({} + {offset}), 4), unchecked((float){}));", operands[1], operands[0],offset = offset.size_wasm32()),
            Instruction::F64Store { offset } => uwriteln!(self.src, "BitConverter.TryWriteBytes(new Span<byte>((void*)({} + {offset}), 8), unchecked((double){}));", operands[1], operands[0],offset = offset.size_wasm32()),

            Instruction::I64FromU64 => results.push(format!("unchecked((long)({}))", operands[0])),
            Instruction::I32FromChar => results.push(format!("((int){})", operands[0])),
            Instruction::I32FromU32 => results.push(format!("unchecked((int)({}))", operands[0])),
            Instruction::U8FromI32 => results.push(format!("((byte){})", operands[0])),
            Instruction::S8FromI32 => results.push(format!("((sbyte){})", operands[0])),
            Instruction::U16FromI32 => results.push(format!("((ushort){})", operands[0])),
            Instruction::S16FromI32 => results.push(format!("((short){})", operands[0])),
            Instruction::U32FromI32 => results.push(format!("unchecked((uint)({}))", operands[0])),
            Instruction::U64FromI64 => results.push(format!("unchecked((ulong)({}))", operands[0])),
            Instruction::CharFromI32 => results.push(format!("unchecked((uint)({}))", operands[0])),

            Instruction::I64FromS64
            | Instruction::I32FromU16
            | Instruction::I32FromS16
            | Instruction::I32FromU8
            | Instruction::I32FromS8
            | Instruction::I32FromS32
            | Instruction::F32FromCoreF32
            | Instruction::CoreF32FromF32
            | Instruction::CoreF64FromF64
            | Instruction::F64FromCoreF64
            | Instruction::S32FromI32
            | Instruction::S64FromI64 => results.push(operands[0].clone()),

            Instruction::Bitcasts { casts } => {
                results.extend(casts.iter().zip(operands).map(|(cast, op)| perform_cast(op, cast)))
            }

            Instruction::I32FromBool => {
                results.push(format!("({} ? 1 : 0)", operands[0]));
            }
            Instruction::BoolFromI32 => results.push(format!("({} != 0)", operands[0])),

            Instruction::FlagsLower {
                flags,
                name: _,
                ty: _,
            } => {
                if flags.flags.len() > 32 {
                    results.push(format!(
                        "unchecked((int)(((long){}) & uint.MaxValue))",
                        operands[0].to_string()
                    ));
                    results.push(format!(
                        "unchecked(((int)((long){} >> 32)))",
                        operands[0].to_string()
                    ));
                } else {
                    results.push(format!("(int){}", operands[0].to_string()));
                }
            }

            Instruction::FlagsLift { flags, name, ty } => {
                let qualified_type_name = format!(
                    "{}{}",
                    self.interface_gen.qualifier(true, ty),
                    name.to_string().to_upper_camel_case()
                );
                if flags.flags.len() > 32 {
                    results.push(format!(
                        "({})(unchecked((uint)({})) | (ulong)(unchecked((uint)({}))) << 32)",
                        qualified_type_name,
                        operands[0].to_string(),
                        operands[1].to_string()
                    ));
                } else {
                    results.push(format!("({})({})", qualified_type_name, operands[0]))
                }
            }

            Instruction::RecordLower { record, .. } => {
                let op = &operands[0];
                for f in record.fields.iter() {
                    results.push(format!("{}.{}", op, f.name.to_csharp_ident()));
                }
            }
            Instruction::RecordLift { ty, name, .. } => {
                let qualified_type_name = format!(
                    "{}{}",
                    self.interface_gen.qualifier(true, ty),
                    name.to_string().to_upper_camel_case()
                );
                let mut result = format!("new {} (\n", qualified_type_name);

                result.push_str(&operands.join(", "));
                result.push_str(")");

                results.push(result);
            }
            Instruction::TupleLift { .. } => {
                let mut result = String::from("(");

                uwriteln!(result, "{}", operands.join(", "));

                result.push_str(")");
                results.push(result);
            }

            Instruction::TupleLower { tuple, ty: _ } => {
                let op = &operands[0];
                match tuple.types.len() {
                    1 => results.push(format!("({})", op)),
                    _ => {
                        for i in 0..tuple.types.len() {
                            results.push(format!("{}.Item{}", op, i + 1));
                        }
                    }
                }
            }

            Instruction::VariantPayloadName => {
                let payload = self.locals.tmp("payload");
                results.push(payload.clone());
                self.payloads.push(payload);
            }

            Instruction::VariantLower {
                variant,
                results: lowered_types,
                ..
            } => self.lower_variant(
                &variant
                    .cases
                    .iter()
                    .map(|case| (case.name.deref(), case.ty))
                    .collect::<Vec<_>>(),
                lowered_types,
                &operands[0],
                results,
            ),

            Instruction::VariantLift { variant, ty, .. } => self.lift_variant(
                &Type::Id(*ty),
                &variant
                    .cases
                    .iter()
                    .map(|case| (case.name.deref(), case.ty))
                    .collect::<Vec<_>>(),
                &operands[0],
                results,
            ),

            Instruction::OptionLower {
                results: lowered_types,
                payload,
                ..
            } => {
                let some = self.blocks.pop().unwrap();
                let none = self.blocks.pop().unwrap();
                let some_payload = self.payloads.pop().unwrap();
                let none_payload = self.payloads.pop().unwrap();

                let lowered = lowered_types
                    .iter()
                    .map(|_| self.locals.tmp("lowered"))
                    .collect::<Vec<_>>();

                results.extend(lowered.iter().cloned());

                let declarations = lowered
                    .iter()
                    .zip(lowered_types.iter())
                    .map(|(lowered, ty)| format!("{} {lowered};", crate::world_generator::wasm_type(*ty)))
                    .collect::<Vec<_>>()
                    .join("\n");

                let op = &operands[0];

                let nesting = if let Type::Id(id) = payload {
                    matches!(&self.interface_gen.resolve.types[*id].kind, TypeDefKind::Option(_))
                } else {
                    false
                };

                let mut block = |ty: Option<&Type>, Block { body, results, .. }, payload, nesting| {
                    let payload = if let Some(ty) = self.interface_gen.non_empty_type(ty) {
                        let ty = self.interface_gen.type_name_with_qualifier(ty, true);
                        if nesting {
                            format!("var {payload} = {op}.Value;")
                        } else {
                            format!("var {payload} = ({ty}) {op};")
                        }
                    } else {
                        String::new()
                    };

                    let assignments = lowered
                        .iter()
                        .zip(&results)
                        .map(|(lowered, result)| format!("{lowered} = {result};\n"))
                        .collect::<Vec<_>>()
                        .concat();

                    format!(
                        "{payload}
                         {body}
                         {assignments}"
                    )
                };

                let none = block(None, none, none_payload, nesting);
                let some = block(Some(payload), some, some_payload, nesting);

                let test = if nesting {
                    ".HasValue"
                } else {
                    " != null"
                };

                uwrite!(
                    self.src,
                    r#"
                    {declarations}

                    if ({op}{test}) {{
                        {some}
                    }} else {{
                        {none}
                    }}
                    "#
                );
            }

            Instruction::OptionLift { payload, ty } => {
                let some = self.blocks.pop().unwrap();
                let _none = self.blocks.pop().unwrap();

                let ty = self.interface_gen.type_name_with_qualifier(&Type::Id(*ty), true);
                let lifted = self.locals.tmp("lifted");
                let op = &operands[0];

                let nesting = if let Type::Id(id) = payload {
                    matches!(&self.interface_gen.resolve.types[*id].kind, TypeDefKind::Option(_))
                } else {
                    false
                };

                let payload = if self.interface_gen.non_empty_type(Some(*payload)).is_some() {
                    some.results.into_iter().next().unwrap()
                } else {
                    "null".into()
                };

                let some = some.body;

                let (none_value, some_value) = if nesting {
                    (format!("{ty}.None"), format!("new ({payload})"))
                } else {
                    ("null".into(), payload)
                };

                uwrite!(
                    self.src,
                    r#"
                    {ty} {lifted};

                    switch ({op}) {{
                        case 0: {{
                            {lifted} = {none_value};
                            break;
                        }}

                        case 1: {{
                            {some}
                            {lifted} = {some_value};
                            break;
                        }}

                        default: throw new ArgumentException("invalid discriminant: " + ({op}));
                    }}
                    "#
                );

                results.push(lifted);
            }

            Instruction::ResultLower {
                results: lowered_types,
                result,
                ..
            } => self.lower_variant(
                &[("Ok", result.ok), ("Err", result.err)],
                lowered_types,
                &operands[0],
                results,
            ),

            Instruction::ResultLift { result, ty } => self.lift_variant(
                &Type::Id(*ty),
                &[("Ok", result.ok), ("Err", result.err)],
                &operands[0],
                results,
            ),

            Instruction::EnumLower { .. } => results.push(format!("(int){}", operands[0])),

            Instruction::EnumLift { ty, .. } => {
                let t = self.interface_gen.type_name_with_qualifier(&Type::Id(*ty), true);
                let op = &operands[0];
                results.push(format!("({}){}", t, op));

                // uwriteln!(
                //    self.src,
                //    "Debug.Assert(Enum.IsDefined(typeof({}), {}));",
                //    t,
                //    op
                // );
            }

            Instruction::ListCanonLower { element, realloc } => {
                let list: &String = &operands[0];
                match self.interface_gen.direction {
                    Direction::Import => {
                        let ptr: String = self.locals.tmp("listPtr");
                        let handle: String = self.locals.tmp("gcHandle");
                        // Despite the name GCHandle.Alloc here this does not actually allocate memory on the heap. 
                        // It pins the array with the garbage collector so that it can be passed to unmanaged code.
                        // It is required to free the pin after use which is done in the Cleanup section.
                        uwrite!(
                            self.src,
                            "
                            var {handle} = GCHandle.Alloc({list}, GCHandleType.Pinned);
                            var {ptr} = {handle}.AddrOfPinnedObject();
                            "
                        );
                        results.push(format!("{ptr}")); 
                        results.push(format!("({list}).Length"));
                        self.cleanup.push(Cleanup { address: handle });
                    }
                    Direction::Export => {
                        let address = self.locals.tmp("address");
                        let buffer = self.locals.tmp("buffer");
                        let gc_handle = self.locals.tmp("gcHandle");
                        let size = self.interface_gen.csharp_gen.sizes.size(element).size_wasm32();
                        uwrite!(
                            self.src,
                            "
                            byte[] {buffer} = new byte[({size}) * {list}.Length];
                            Buffer.BlockCopy({list}.ToArray(), 0, {buffer}, 0, ({size}) * {list}.Length);
                            var {gc_handle} = GCHandle.Alloc({buffer}, GCHandleType.Pinned);
                            var {address} = {gc_handle}.AddrOfPinnedObject();
                            "
                        );

                        if realloc.is_none() {
                            self.cleanup.push(Cleanup {
                                address: gc_handle.clone(),
                            });
                        }
                        results.push(format!("((IntPtr)({address})).ToInt32()"));
                        results.push(format!("{list}.Length"));
                    }
                }
            }

            Instruction::ListCanonLift { element, .. } => {
                let (_, ty) = list_element_info(element);
                let array = self.locals.tmp("array");
                let address = &operands[0];
                let length = &operands[1];

                uwrite!(
                    self.src,
                    "
                    var {array} = new {ty}[{length}];
                    new Span<{ty}>((void*)({address}), {length}).CopyTo(new Span<{ty}>({array}));
                    "
                );

                results.push(array);
            }

            Instruction::StringLower { realloc } => {
                let op = &operands[0];
                let interop_string = self.locals.tmp("interopString");
                let result_var = self.locals.tmp("result");
                uwriteln!(
                    self.src,
                    "
                    var {result_var} = {op};
                    IntPtr {interop_string} = InteropString.FromString({result_var}, out int length{result_var});"
                );

                if realloc.is_none() {
                    results.push(format!("{interop_string}.ToInt32()"));
                } else {
                    results.push(format!("{interop_string}.ToInt32()"));
                }
                results.push(format!("length{result_var}"));

                self.interface_gen.csharp_gen.needs_interop_string = true;
            }

            Instruction::StringLift { .. } => {
                if FunctionKind::Freestanding == *self.kind || self.interface_gen.direction == Direction::Export {
                    self.interface_gen.require_interop_using("System.Text");
                } else {
                    self.interface_gen.require_using("System.Text");
                }

                results.push(format!(
                    "Encoding.UTF8.GetString((byte*){}, {})",
                    operands[0], operands[1]
                ));
            }

            Instruction::ListLower { element, .. } => {
                let Block {
                    body,
                    results: block_results,
                    element: block_element,
                    base,
                } = self.blocks.pop().unwrap();
                assert!(block_results.is_empty());

                let list = &operands[0];
                let size = self.interface_gen.csharp_gen.sizes.size(element).size_wasm32();
                let ty = self.interface_gen.type_name_with_qualifier(element, true);
                let index = self.locals.tmp("index");

                let address = self.locals.tmp("address");
                let buffer_size = self.locals.tmp("bufferSize");
                //TODO: wasm64
                let align = self.interface_gen.csharp_gen.sizes.align(element).align_wasm32();
                self.needs_native_alloc_list = true;

                uwrite!(
                    self.src,
                    "
                    var {buffer_size} = {size} * (nuint){list}.Count;
                    var {address} = NativeMemory.AlignedAlloc({buffer_size}, {align});
                    nativeAllocs.Add((IntPtr){address});

                    for (int {index} = 0; {index} < {list}.Count; ++{index}) {{
                        {ty} {block_element} = {list}[{index}];
                        int {base} = (int){address} + ({index} * {size});
                        {body}
                    }}
                    "
                );

                results.push(format!("(int){address}"));
                results.push(format!("{list}.Count"));
            }

            Instruction::ListLift { element, .. } => {
                let Block {
                    body,
                    results: block_results,
                    base,
                    ..
                } = self.blocks.pop().unwrap();
                let address = &operands[0];
                let length = &operands[1];
                let array = self.locals.tmp("array");
                let ty = self.interface_gen.type_name_with_qualifier(element, true);
                let size = self.interface_gen.csharp_gen.sizes.size(element).size_wasm32();
                let index = self.locals.tmp("index");

                let result = match &block_results[..] {
                    [result] => result,
                    _ => todo!("result count == {}", results.len()),
                };

                uwrite!(
                    self.src,
                    "
                    var {array} = new List<{ty}>({length});
                    for (int {index} = 0; {index} < {length}; ++{index}) {{
                        nint {base} = {address} + ({index} * {size});
                        {body}
                        {array}.Add({result});
                    }}
                    "
                );

                results.push(array);
            }

            Instruction::IterElem { .. } => {
                results.push(self.block_storage.last().unwrap().element.clone())
            }

            Instruction::IterBasePointer => {
                results.push(self.block_storage.last().unwrap().base.clone())
            }

            Instruction::CallWasm { sig, .. } => {
                let assignment = match &sig.results[..] {
                    [_] => {
                        let result = self.locals.tmp("result");
                        let assignment = format!("var {result} = ");
                        results.push(result);
                        assignment
                    }

                    [] => String::new(),

                    _ => unreachable!(),
                };

                let func_name = self.func_name.to_upper_camel_case();

                let operands = operands.join(", ");

                uwriteln!(
                    self.src,
                    "{assignment} {func_name}WasmInterop.wasmImport{func_name}({operands});"
                );
            }

            Instruction::CallInterface { func, .. } => {
                let module = self.interface_gen.name;
                let func_name = self.func_name.to_upper_camel_case();
                let interface_name = CSharp::get_class_name_from_qualified_name(module).1;

                let class_name_root = interface_name
                    .strip_prefix("I")
                    .unwrap()
                    .to_upper_camel_case();

                let mut oper = String::new();

                for (i, param) in operands.iter().enumerate() {
                    if i == 0 && matches!(self.kind, FunctionKind::Method(_)) {
                        continue;
                    }

                    oper.push_str(&format!("({param})"));

                    if i < operands.len() && operands.len() != i + 1 {
                        oper.push_str(", ");
                    }
                }

                match self.kind {
                    FunctionKind::Freestanding | FunctionKind::Static(_) | FunctionKind::Method(_) => {
                        let target = match self.kind {
                            FunctionKind::Static(id) => self.interface_gen.csharp_gen.all_resources[id].export_impl_name(),
                            FunctionKind::Method(_) => operands[0].clone(),
                            _ => format!("{class_name_root}Impl")
                        };

                        match func.results.len() {
                            0 => uwriteln!(self.src, "{target}.{func_name}({oper});"),
                            1 => {
                                let ret = self.handle_result_call(func, target, func_name, oper);
                                results.push(ret);
                            }
                            _ => {
                                let ret = self.locals.tmp("ret");
                                uwriteln!(
                                    self.src,
                                    "var {ret} = {target}.{func_name}({oper});"
                                );
                                let mut i = 1;
                                for _ in func.results.iter_types() {
                                    results.push(format!("{ret}.Item{i}"));
                                    i += 1;
                                }
                            }
                        }
                    }
                    FunctionKind::Constructor(id) => {
                        let target = self.interface_gen.csharp_gen.all_resources[id].export_impl_name();
                        let ret = self.locals.tmp("ret");
                        uwriteln!(self.src, "var {ret} = new {target}({oper});");
                        results.push(ret);
                    }
                }

                for (_,  drop) in &self.resource_drops {
                    uwriteln!(self.src, "{drop}?.Dispose();");
                }
            }

            Instruction::Return { amt: _, func } => {
                for Cleanup { address } in &self.cleanup {
                    uwriteln!(self.src, "{address}.Free();");
                }

                if self.needs_native_alloc_list {
                    self.src.insert_str(0, "var nativeAllocs = new List<IntPtr>();
                        ");

                    uwriteln!(self.src, "\
                        foreach (var nativeAlloc in nativeAllocs)
                        {{
                            NativeMemory.AlignedFree((void*)nativeAlloc);
                        }}");
                }

                if !matches!((self.interface_gen.direction, self.kind), (Direction::Import, FunctionKind::Constructor(_))) {
                    match func.results.len() {
                        0 => (),
                        1 => {
                            self.handle_result_import(operands);
                        }
                        _ => {
                            let results = operands.join(", ");
                            uwriteln!(self.src, "return ({results});")
                        }
                    }
                }
            }

            Instruction::Malloc { .. } => unimplemented!(),

            Instruction::GuestDeallocate { .. } => {
                uwriteln!(self.src, r#"Console.WriteLine("TODO: deallocate buffer for indirect parameters");"#);
            }

            Instruction::GuestDeallocateString => {
                uwriteln!(self.src, r#"Console.WriteLine("TODO: deallocate buffer for string");"#);
            }

            Instruction::GuestDeallocateVariant { .. } => {
                uwriteln!(self.src, r#"Console.WriteLine("TODO: deallocate buffer for variant");"#);
            }

            Instruction::GuestDeallocateList { .. } => {
                uwriteln!(self.src, r#"Console.WriteLine("TODO: deallocate buffer for list");"#);
            }

            Instruction::HandleLower {
                handle,
                ..
            } => {
                let (Handle::Own(ty) | Handle::Borrow(ty)) = handle;
                let is_own = matches!(handle, Handle::Own(_));
                let handle = self.locals.tmp("handle");
                let id = dealias(self.interface_gen.resolve, *ty);
                let ResourceInfo { direction, .. } = &self.interface_gen.csharp_gen.all_resources[&id];
                let op = &operands[0];

                uwriteln!(self.src, "var {handle} = {op}.Handle;");

                match direction {
                    Direction::Import => {
                        if is_own {
                            uwriteln!(self.src, "{op}.Handle = 0;");
                        }
                    }
                    Direction::Export => {
                        self.interface_gen.csharp_gen.needs_rep_table = true;
                        let local_rep = self.locals.tmp("localRep");
                        let export_name = self.interface_gen.csharp_gen.all_resources[&id].export_impl_name();
                        if is_own {
                            // Note that we set `{op}.Handle` to zero below to ensure that application code doesn't
                            // try to use the instance while the host has ownership.  We'll set it back to non-zero
                            // if and when the host gives ownership back to us.
                            uwriteln!(
                                self.src,
                                "if ({handle} == 0) {{
                                     var {local_rep} = {export_name}.repTable.Add({op});
                                     {handle} = {export_name}.WasmInterop.wasmImportResourceNew({local_rep});
                                 }}
                                 {op}.Handle = 0;
                                 "
                            );
                        } else {
                            uwriteln!(
                                self.src,
                                "if ({handle} == 0) {{
                                     var {local_rep} = {export_name}.repTable.Add({op});
                                     {handle} = {export_name}.WasmInterop.wasmImportResourceNew({local_rep});
                                     {op}.Handle = {handle};
                                 }}"
                            );
                        }
                    }
                }
                results.push(format!("{handle}"));
            }

            Instruction::HandleLift {
                handle,
                ..
            } => {
                let (Handle::Own(ty) | Handle::Borrow(ty)) = handle;
                let is_own = matches!(handle, Handle::Own(_));
                let mut resource = self.locals.tmp("resource");
                let id = dealias(self.interface_gen.resolve, *ty);
                let ResourceInfo { direction, .. } = &self.interface_gen.csharp_gen.all_resources[&id];
                let op = &operands[0];

                match direction {
                    Direction::Import => {
                        let import_name = self.interface_gen.type_name_with_qualifier(&Type::Id(id), true);

                        if let FunctionKind::Constructor(_) = self.kind {
                            resource = "this".to_owned();
                            uwriteln!(self.src,"{resource}.Handle = {op};");
                        } else {
                            let var = if is_own { "var" } else { "" };
                            uwriteln!(
                                self.src,
                                "{var} {resource} = new {import_name}(new {import_name}.THandle({op}));"
                            );
                        }
                        if !is_own {
                            self.resource_drops.push((import_name, resource.clone()));
                        }
                    }
                    Direction::Export => {
                        self.interface_gen.csharp_gen.needs_rep_table = true;

                        let export_name = self.interface_gen.csharp_gen.all_resources[&id].export_impl_name();
                        if is_own {
                            uwriteln!(
                                self.src,
                                "var {resource} = ({export_name}) {export_name}.repTable.Get\
                                ({export_name}.WasmInterop.wasmImportResourceRep({op}));
                                {resource}.Handle = {op};"
                            );
                        } else {
                            uwriteln!(self.src, "var {resource} = ({export_name}) {export_name}.repTable.Get({op});");
                        }
                    }
                }
                results.push(resource);
            }

            Instruction::Flush { amt } => {
                results.extend(operands.iter().take(*amt).map(|v| v.clone()));
            }

            Instruction::AsyncMalloc { .. }
            | Instruction::AsyncPostCallInterface { .. }
            | Instruction::AsyncCallReturn { .. }
            | Instruction::FutureLower { .. }
            | Instruction::FutureLift { .. }
            | Instruction::StreamLower { .. }
            | Instruction::StreamLift { .. }
            | Instruction::ErrorContextLower { .. }
            | Instruction::ErrorContextLift { .. }
            | Instruction::AsyncCallWasm { .. } => todo!(),
        }
    }

    fn return_pointer(&mut self, size: ArchitectureSize, align: Alignment) -> String {
        let ptr = self.locals.tmp("ptr");

        match self.interface_gen.direction {
            Direction::Import => {
                self.import_return_pointer_area_size =
                    self.import_return_pointer_area_size.max(size.size_wasm32());
                self.import_return_pointer_area_align = self
                    .import_return_pointer_area_align
                    .max(align.align_wasm32());
                let (array_size, element_type) = crate::world_generator::dotnet_aligned_array(
                    self.import_return_pointer_area_size,
                    self.import_return_pointer_area_align,
                );
                let ret_area = self.locals.tmp("retArea");
                // We can use the stack here to get a return pointer when importing.
                // We do need to do a slight over-allocation since C# doesn't provide a way
                // to align the allocation via the stackalloc command, unlike with a fixed array where the pointer will be aligned.
                // We get the final ptr to pass to the wasm runtime by shifting to the
                // correctly aligned pointer (sometimes it can be already aligned).
                uwrite!(
                    self.src,
                    "
                    var {ret_area} = stackalloc {element_type}[{array_size}+1];
                    var {ptr} = ((int){ret_area}) + ({align} - 1) & -{align};
                    "
                );
                format!("{ptr}")
            }
            Direction::Export => {
<<<<<<< HEAD
                self.interface_gen.csharp_gen.return_area_size = self
                    .interface_gen
                    .csharp_gen
                    .return_area_size
                    .max(size.size_wasm32());
                self.interface_gen.csharp_gen.return_area_align = self
                    .interface_gen
                    .csharp_gen
                    .return_area_align
                    .max(align.align_wasm32());
=======
                // exports need their return area to be live until the post-return call.
                self.interface_gen.csharp_gen.return_area_size =
                    self.interface_gen.csharp_gen.return_area_size.max(size);
                self.interface_gen.csharp_gen.return_area_align =
                    self.interface_gen.csharp_gen.return_area_align.max(align);
>>>>>>> 967d075e

                uwrite!(
                    self.src,
                    "
                    var {ptr} = InteropReturnArea.returnArea.AddressOfReturnArea();
                    "
                );
                self.interface_gen.csharp_gen.needs_export_return_area = true;

                format!("{ptr}")
            }
        }
    }

    fn push_block(&mut self) {
        self.block_storage.push(BlockStorage {
            body: mem::take(&mut self.src),
            element: self.locals.tmp("element"),
            base: self.locals.tmp("basePtr"),
            cleanup: mem::take(&mut self.cleanup),
        });
    }

    fn finish_block(&mut self, operands: &mut Vec<String>) {
        let BlockStorage {
            body,
            element,
            base,
            cleanup,
        } = self.block_storage.pop().unwrap();

        if !self.cleanup.is_empty() {
            //self.needs_cleanup_list = true;

            for Cleanup { address } in &self.cleanup {
                uwriteln!(self.src, "{address}.Free();");
            }
        }

        self.cleanup = cleanup;

        self.blocks.push(Block {
            body: mem::replace(&mut self.src, body),
            results: mem::take(operands),
            element,
            base,
        });
    }

    fn sizes(&self) -> &SizeAlign {
        &self.interface_gen.csharp_gen.sizes
    }

    fn is_list_canonical(&self, _resolve: &Resolve, element: &Type) -> bool {
        crate::world_generator::is_primitive(element)
    }
}

/// Dereference any number `TypeDefKind::Type` aliases to retrieve the target type.
fn dealias(resolve: &Resolve, mut id: TypeId) -> TypeId {
    loop {
        match &resolve.types[id].kind {
            TypeDefKind::Type(Type::Id(that_id)) => id = *that_id,
            _ => break id,
        }
    }
}

fn list_element_info(ty: &Type) -> (usize, &'static str) {
    match ty {
        Type::S8 => (1, "sbyte"),
        Type::S16 => (2, "short"),
        Type::S32 => (4, "int"),
        Type::S64 => (8, "long"),
        Type::U8 => (1, "byte"),
        Type::U16 => (2, "ushort"),
        Type::U32 => (4, "uint"),
        Type::U64 => (8, "ulong"),
        Type::F32 => (4, "float"),
        Type::F64 => (8, "double"),
        _ => unreachable!(),
    }
}

fn perform_cast(op: &String, cast: &Bitcast) -> String {
    match cast {
        Bitcast::I32ToF32 => format!("BitConverter.Int32BitsToSingle((int){op})"),
        Bitcast::I64ToF32 => format!("BitConverter.Int32BitsToSingle((int){op})"),
        Bitcast::F32ToI32 => format!("BitConverter.SingleToInt32Bits({op})"),
        Bitcast::F32ToI64 => format!("BitConverter.SingleToInt32Bits({op})"),
        Bitcast::I64ToF64 => format!("BitConverter.Int64BitsToDouble({op})"),
        Bitcast::F64ToI64 => format!("BitConverter.DoubleToInt64Bits({op})"),
        Bitcast::I32ToI64 => format!("(long) ({op})"),
        Bitcast::I64ToI32 => format!("(int) ({op})"),
        Bitcast::I64ToP64 => format!("{op}"),
        Bitcast::P64ToI64 => format!("{op}"),
        Bitcast::LToI64 | Bitcast::PToP64 => format!("(long) ({op})"),
        Bitcast::I64ToL | Bitcast::P64ToP => format!("(int) ({op})"),
        Bitcast::I32ToP
        | Bitcast::PToI32
        | Bitcast::I32ToL
        | Bitcast::LToI32
        | Bitcast::LToP
        | Bitcast::PToL
        | Bitcast::None => op.to_owned(),
        Bitcast::Sequence(sequence) => {
            let [first, second] = &**sequence;
            perform_cast(&perform_cast(op, first), second)
        }
    }
}

struct Block {
    body: String,
    results: Vec<String>,
    element: String,
    base: String,
}

struct Cleanup {
    address: String,
}

struct BlockStorage {
    body: String,
    element: String,
    base: String,
    cleanup: Vec<Cleanup>,
}

#[derive(Clone)]
pub struct ResourceInfo {
    pub(crate) module: String,
    pub(crate) name: String,
    pub(crate) docs: Docs,
    pub(crate) direction: Direction,
}

impl ResourceInfo {
    /// Returns the name of the exported implementation of this resource.
    ///
    /// The result is only valid if the resource is actually being exported by the world.
    fn export_impl_name(&self) -> String {
        format!(
            "{}Impl.{}",
            CSharp::get_class_name_from_qualified_name(&self.module)
                .1
                .strip_prefix("I")
                .unwrap()
                .to_upper_camel_case(),
            self.name.to_upper_camel_case()
        )
    }
}<|MERGE_RESOLUTION|>--- conflicted
+++ resolved
@@ -1184,7 +1184,7 @@
                 format!("{ptr}")
             }
             Direction::Export => {
-<<<<<<< HEAD
+                // exports need their return area to be live until the post-return call.
                 self.interface_gen.csharp_gen.return_area_size = self
                     .interface_gen
                     .csharp_gen
@@ -1195,13 +1195,6 @@
                     .csharp_gen
                     .return_area_align
                     .max(align.align_wasm32());
-=======
-                // exports need their return area to be live until the post-return call.
-                self.interface_gen.csharp_gen.return_area_size =
-                    self.interface_gen.csharp_gen.return_area_size.max(size);
-                self.interface_gen.csharp_gen.return_area_align =
-                    self.interface_gen.csharp_gen.return_area_align.max(align);
->>>>>>> 967d075e
 
                 uwrite!(
                     self.src,
