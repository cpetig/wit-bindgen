use std::fmt;
pub use wit_parser::abi::{AbiVariant, WasmSignature, WasmType};
use wit_parser::{
    align_to_arch, Alignment, ArchitectureSize, ElementInfo, Enum, Flags, FlagsRepr, Function,
    Handle, Int, Record, Resolve, Result_, SizeAlign, Tuple, Type, TypeDefKind, TypeId, Variant,
};

// Helper macro for defining instructions without having to have tons of
// exhaustive `match` statements to update
macro_rules! def_instruction {
    (
        $( #[$enum_attr:meta] )*
        pub enum $name:ident<'a> {
            $(
                $( #[$attr:meta] )*
                $variant:ident $( {
                    $($field:ident : $field_ty:ty $(,)* )*
                } )?
                    :
                [$num_popped:expr] => [$num_pushed:expr],
            )*
        }
    ) => {
        $( #[$enum_attr] )*
        pub enum $name<'a> {
            $(
                $( #[$attr] )*
                $variant $( {
                    $(
                        $field : $field_ty,
                    )*
                } )? ,
            )*
        }

        impl $name<'_> {
            /// How many operands does this instruction pop from the stack?
            #[allow(unused_variables)]
            pub fn operands_len(&self) -> usize {
                match self {
                    $(
                        Self::$variant $( {
                            $(
                                $field,
                            )*
                        } )? => $num_popped,
                    )*
                }
            }

            /// How many results does this instruction push onto the stack?
            #[allow(unused_variables)]
            pub fn results_len(&self) -> usize {
                match self {
                    $(
                        Self::$variant $( {
                            $(
                                $field,
                            )*
                        } )? => $num_pushed,
                    )*
                }
            }
        }
    };
}

def_instruction! {
    #[derive(Debug)]
    pub enum Instruction<'a> {
        /// Acquires the specified parameter and places it on the stack.
        /// Depending on the context this may refer to wasm parameters or
        /// interface types parameters.
        GetArg { nth: usize } : [0] => [1],

        // Integer const/manipulation instructions

        /// Pushes the constant `val` onto the stack.
        I32Const { val: i32 } : [0] => [1],
        /// Casts the top N items on the stack using the `Bitcast` enum
        /// provided. Consumes the same number of operands that this produces.
        Bitcasts { casts: &'a [Bitcast] } : [casts.len()] => [casts.len()],
        /// Pushes a number of constant zeros for each wasm type on the stack.
        ConstZero { tys: &'a [WasmType] } : [0] => [tys.len()],

        // Memory load/store instructions

        /// Pops a pointer from the stack and loads a little-endian `i32` from
        /// it, using the specified constant offset.
        I32Load { offset: ArchitectureSize } : [1] => [1],
        /// Pops a pointer from the stack and loads a little-endian `i8` from
        /// it, using the specified constant offset. The value loaded is the
        /// zero-extended to 32-bits
        I32Load8U { offset: ArchitectureSize } : [1] => [1],
        /// Pops a pointer from the stack and loads a little-endian `i8` from
        /// it, using the specified constant offset. The value loaded is the
        /// sign-extended to 32-bits
        I32Load8S { offset: ArchitectureSize } : [1] => [1],
        /// Pops a pointer from the stack and loads a little-endian `i16` from
        /// it, using the specified constant offset. The value loaded is the
        /// zero-extended to 32-bits
        I32Load16U { offset: ArchitectureSize } : [1] => [1],
        /// Pops a pointer from the stack and loads a little-endian `i16` from
        /// it, using the specified constant offset. The value loaded is the
        /// sign-extended to 32-bits
        I32Load16S { offset: ArchitectureSize } : [1] => [1],
        /// Pops a pointer from the stack and loads a little-endian `i64` from
        /// it, using the specified constant offset.
        I64Load { offset: ArchitectureSize } : [1] => [1],
        /// Pops a pointer from the stack and loads a little-endian `f32` from
        /// it, using the specified constant offset.
        F32Load { offset: ArchitectureSize } : [1] => [1],
        /// Pops a pointer from the stack and loads a little-endian `f64` from
        /// it, using the specified constant offset.
        F64Load { offset: ArchitectureSize } : [1] => [1],

        /// Like `I32Load` or `I64Load`, but for loading pointer values.
        PointerLoad { offset: ArchitectureSize } : [1] => [1],
        /// Like `I32Load` or `I64Load`, but for loading array length values.
        LengthLoad { offset: ArchitectureSize } : [1] => [1],

        /// Pops a pointer from the stack and then an `i32` value.
        /// Stores the value in little-endian at the pointer specified plus the
        /// constant `offset`.
        I32Store { offset: ArchitectureSize } : [2] => [0],
        /// Pops a pointer from the stack and then an `i32` value.
        /// Stores the low 8 bits of the value in little-endian at the pointer
        /// specified plus the constant `offset`.
        I32Store8 { offset: ArchitectureSize } : [2] => [0],
        /// Pops a pointer from the stack and then an `i32` value.
        /// Stores the low 16 bits of the value in little-endian at the pointer
        /// specified plus the constant `offset`.
        I32Store16 { offset: ArchitectureSize } : [2] => [0],
        /// Pops a pointer from the stack and then an `i64` value.
        /// Stores the value in little-endian at the pointer specified plus the
        /// constant `offset`.
        I64Store { offset: ArchitectureSize } : [2] => [0],
        /// Pops a pointer from the stack and then an `f32` value.
        /// Stores the value in little-endian at the pointer specified plus the
        /// constant `offset`.
        F32Store { offset: ArchitectureSize } : [2] => [0],
        /// Pops a pointer from the stack and then an `f64` value.
        /// Stores the value in little-endian at the pointer specified plus the
        /// constant `offset`.
        F64Store { offset: ArchitectureSize } : [2] => [0],

        /// Like `I32Store` or `I64Store`, but for storing pointer values.
        PointerStore { offset: ArchitectureSize } : [2] => [0],
        /// Like `I32Store` or `I64Store`, but for storing array length values.
        LengthStore { offset: ArchitectureSize } : [2] => [0],

        // Scalar lifting/lowering

        /// Converts an interface type `char` value to a 32-bit integer
        /// representing the unicode scalar value.
        I32FromChar : [1] => [1],
        /// Converts an interface type `u64` value to a wasm `i64`.
        I64FromU64 : [1] => [1],
        /// Converts an interface type `s64` value to a wasm `i64`.
        I64FromS64 : [1] => [1],
        /// Converts an interface type `u32` value to a wasm `i32`.
        I32FromU32 : [1] => [1],
        /// Converts an interface type `s32` value to a wasm `i32`.
        I32FromS32 : [1] => [1],
        /// Converts an interface type `u16` value to a wasm `i32`.
        I32FromU16 : [1] => [1],
        /// Converts an interface type `s16` value to a wasm `i32`.
        I32FromS16 : [1] => [1],
        /// Converts an interface type `u8` value to a wasm `i32`.
        I32FromU8 : [1] => [1],
        /// Converts an interface type `s8` value to a wasm `i32`.
        I32FromS8 : [1] => [1],
        /// Conversion an interface type `f32` value to a wasm `f32`.
        ///
        /// This may be a noop for some implementations, but it's here in case the
        /// native language representation of `f32` is different than the wasm
        /// representation of `f32`.
        CoreF32FromF32 : [1] => [1],
        /// Conversion an interface type `f64` value to a wasm `f64`.
        ///
        /// This may be a noop for some implementations, but it's here in case the
        /// native language representation of `f64` is different than the wasm
        /// representation of `f64`.
        CoreF64FromF64 : [1] => [1],

        /// Converts a native wasm `i32` to an interface type `s8`.
        ///
        /// This will truncate the upper bits of the `i32`.
        S8FromI32 : [1] => [1],
        /// Converts a native wasm `i32` to an interface type `u8`.
        ///
        /// This will truncate the upper bits of the `i32`.
        U8FromI32 : [1] => [1],
        /// Converts a native wasm `i32` to an interface type `s16`.
        ///
        /// This will truncate the upper bits of the `i32`.
        S16FromI32 : [1] => [1],
        /// Converts a native wasm `i32` to an interface type `u16`.
        ///
        /// This will truncate the upper bits of the `i32`.
        U16FromI32 : [1] => [1],
        /// Converts a native wasm `i32` to an interface type `s32`.
        S32FromI32 : [1] => [1],
        /// Converts a native wasm `i32` to an interface type `u32`.
        U32FromI32 : [1] => [1],
        /// Converts a native wasm `i64` to an interface type `s64`.
        S64FromI64 : [1] => [1],
        /// Converts a native wasm `i64` to an interface type `u64`.
        U64FromI64 : [1] => [1],
        /// Converts a native wasm `i32` to an interface type `char`.
        ///
        /// It's safe to assume that the `i32` is indeed a valid unicode code point.
        CharFromI32 : [1] => [1],
        /// Converts a native wasm `f32` to an interface type `f32`.
        F32FromCoreF32 : [1] => [1],
        /// Converts a native wasm `f64` to an interface type `f64`.
        F64FromCoreF64 : [1] => [1],

        /// Creates a `bool` from an `i32` input, trapping if the `i32` isn't
        /// zero or one.
        BoolFromI32 : [1] => [1],
        /// Creates an `i32` from a `bool` input, must return 0 or 1.
        I32FromBool : [1] => [1],

        // lists

        /// Lowers a list where the element's layout in the native language is
        /// expected to match the canonical ABI definition of interface types.
        ///
        /// Pops a list value from the stack and pushes the pointer/length onto
        /// the stack. If `realloc` is set to `Some` then this is expected to
        /// *consume* the list which means that the data needs to be copied. An
        /// allocation/copy is expected when:
        ///
        /// * A host is calling a wasm export with a list (it needs to copy the
        ///   list in to the callee's module, allocating space with `realloc`)
        /// * A wasm export is returning a list (it's expected to use `realloc`
        ///   to give ownership of the list to the caller.
        /// * A host is returning a list in a import definition, meaning that
        ///   space needs to be allocated in the caller with `realloc`).
        ///
        /// A copy does not happen (e.g. `realloc` is `None`) when:
        ///
        /// * A wasm module calls an import with the list. In this situation
        ///   it's expected the caller will know how to access this module's
        ///   memory (e.g. the host has raw access or wasm-to-wasm communication
        ///   would copy the list).
        ///
        /// If `realloc` is `Some` then the adapter is not responsible for
        /// cleaning up this list because the other end is receiving the
        /// allocation. If `realloc` is `None` then the adapter is responsible
        /// for cleaning up any temporary allocation it created, if any.
        ListCanonLower {
            element: &'a Type,
            realloc: Option<&'a str>,
        } : [1] => [2],

        /// Same as `ListCanonLower`, but used for strings
        StringLower {
            realloc: Option<&'a str>,
        } : [1] => [2],

        /// Lowers a list where the element's layout in the native language is
        /// not expected to match the canonical ABI definition of interface
        /// types.
        ///
        /// Pops a list value from the stack and pushes the pointer/length onto
        /// the stack. This operation also pops a block from the block stack
        /// which is used as the iteration body of writing each element of the
        /// list consumed.
        ///
        /// The `realloc` field here behaves the same way as `ListCanonLower`.
        /// It's only set to `None` when a wasm module calls a declared import.
        /// Otherwise lowering in other contexts requires allocating memory for
        /// the receiver to own.
        ListLower {
            element: &'a Type,
            realloc: Option<&'a str>,
        } : [1] => [2],

        /// Lifts a list which has a canonical representation into an interface
        /// types value.
        ///
        /// The term "canonical" representation here means that the
        /// representation of the interface types value in the native language
        /// exactly matches the canonical ABI definition of the type.
        ///
        /// This will consume two `i32` values from the stack, a pointer and a
        /// length, and then produces an interface value list.
        ListCanonLift {
            element: &'a Type,
            ty: TypeId,
        } : [2] => [1],

        /// Same as `ListCanonLift`, but used for strings
        StringLift : [2] => [1],

        /// Lifts a list which into an interface types value.
        ///
        /// This will consume two `i32` values from the stack, a pointer and a
        /// length, and then produces an interface value list.
        ///
        /// This will also pop a block from the block stack which is how to
        /// read each individual element from the list.
        ListLift {
            element: &'a Type,
            ty: TypeId,
        } : [2] => [1],

        /// Pushes an operand onto the stack representing the list item from
        /// each iteration of the list.
        ///
        /// This is only used inside of blocks related to lowering lists.
        IterElem { element: &'a Type } : [0] => [1],

        /// Pushes an operand onto the stack representing the base pointer of
        /// the next element in a list.
        ///
        /// This is used for both lifting and lowering lists.
        IterBasePointer : [0] => [1],

        // records and tuples

        /// Pops a record value off the stack, decomposes the record to all of
        /// its fields, and then pushes the fields onto the stack.
        RecordLower {
            record: &'a Record,
            name: &'a str,
            ty: TypeId,
        } : [1] => [record.fields.len()],

        /// Pops all fields for a record off the stack and then composes them
        /// into a record.
        RecordLift {
            record: &'a Record,
            name: &'a str,
            ty: TypeId,
        } : [record.fields.len()] => [1],

        /// Create an `i32` from a handle.
        HandleLower {
            handle: &'a Handle,
            name: &'a str,
            ty: TypeId,
        } : [1] => [1],

        /// Create a handle from an `i32`.
        HandleLift {
            handle: &'a Handle,
            name: &'a str,
            ty: TypeId,
        } : [1] => [1],

        /// Create an `i32` from a future.
        FutureLower {
            payload: &'a Option<Type>,
            ty: TypeId,
        } : [1] => [1],

        /// Create a future from an `i32`.
        FutureLift {
            payload: &'a Option<Type>,
            ty: TypeId,
        } : [1] => [1],

        /// Create an `i32` from a stream.
        StreamLower {
            payload: &'a Option<Type>,
            ty: TypeId,
        } : [1] => [1],

        /// Create a stream from an `i32`.
        StreamLift {
            payload: &'a Option<Type>,
            ty: TypeId,
        } : [1] => [1],

        /// Create an `i32` from an error-context.
        ErrorContextLower : [1] => [1],

        /// Create a error-context from an `i32`.
        ErrorContextLift : [1] => [1],

        /// Pops a tuple value off the stack, decomposes the tuple to all of
        /// its fields, and then pushes the fields onto the stack.
        TupleLower {
            tuple: &'a Tuple,
            ty: TypeId,
        } : [1] => [tuple.types.len()],

        /// Pops all fields for a tuple off the stack and then composes them
        /// into a tuple.
        TupleLift {
            tuple: &'a Tuple,
            ty: TypeId,
        } : [tuple.types.len()] => [1],

        /// Converts a language-specific record-of-bools to a list of `i32`.
        FlagsLower {
            flags: &'a Flags,
            name: &'a str,
            ty: TypeId,
        } : [1] => [flags.repr().count()],
        /// Converts a list of native wasm `i32` to a language-specific
        /// record-of-bools.
        FlagsLift {
            flags: &'a Flags,
            name: &'a str,
            ty: TypeId,
        } : [flags.repr().count()] => [1],

        // variants

        /// This is a special instruction used for `VariantLower`
        /// instruction to determine the name of the payload, if present, to use
        /// within each block.
        ///
        /// Each sub-block will have this be the first instruction, and if it
        /// lowers a payload it will expect something bound to this name.
        VariantPayloadName : [0] => [1],

        /// Pops a variant off the stack as well as `ty.cases.len()` blocks
        /// from the code generator. Uses each of those blocks and the value
        /// from the stack to produce `nresults` of items.
        VariantLower {
            variant: &'a Variant,
            name: &'a str,
            ty: TypeId,
            results: &'a [WasmType],
        } : [1] => [results.len()],

        /// Pops an `i32` off the stack as well as `ty.cases.len()` blocks
        /// from the code generator. Uses each of those blocks and the value
        /// from the stack to produce a final variant.
        VariantLift {
            variant: &'a Variant,
            name: &'a str,
            ty: TypeId,
        } : [1] => [1],

        /// Pops an enum off the stack and pushes the `i32` representation.
        EnumLower {
            enum_: &'a Enum,
            name: &'a str,
            ty: TypeId,
        } : [1] => [1],

        /// Pops an `i32` off the stack and lifts it into the `enum` specified.
        EnumLift {
            enum_: &'a Enum,
            name: &'a str,
            ty: TypeId,
        } : [1] => [1],

        /// Specialization of `VariantLower` for specifically `option<T>` types,
        /// otherwise behaves the same as `VariantLower` (e.g. two blocks for
        /// the two cases.
        OptionLower {
            payload: &'a Type,
            ty: TypeId,
            results: &'a [WasmType],
        } : [1] => [results.len()],

        /// Specialization of `VariantLift` for specifically the `option<T>`
        /// type. Otherwise behaves the same as the `VariantLift` instruction
        /// with two blocks for the lift.
        OptionLift {
            payload: &'a Type,
            ty: TypeId,
        } : [1] => [1],

        /// Specialization of `VariantLower` for specifically `result<T, E>`
        /// types, otherwise behaves the same as `VariantLower` (e.g. two blocks
        /// for the two cases.
        ResultLower {
            result: &'a Result_
            ty: TypeId,
            results: &'a [WasmType],
        } : [1] => [results.len()],

        /// Specialization of `VariantLift` for specifically the `result<T,
        /// E>` type. Otherwise behaves the same as the `VariantLift`
        /// instruction with two blocks for the lift.
        ResultLift {
            result: &'a Result_,
            ty: TypeId,
        } : [1] => [1],

        // calling/control flow

        /// Represents a call to a raw WebAssembly API. The module/name are
        /// provided inline as well as the types if necessary.
        CallWasm {
            name: &'a str,
            sig: &'a WasmSignature,
            module_prefix: &'a str,
        } : [sig.params.len()] => [sig.results.len()],

        /// Same as `CallWasm`, except the dual where an interface is being
        /// called rather than a raw wasm function.
        ///
        /// Note that this will be used for async functions, and `async_`
        /// indicates whether the function should be invoked in an async
        /// fashion.
        CallInterface {
            func: &'a Function,
            async_: bool,
        } : [func.params.len()] => [usize::from(func.result.is_some())],

        /// Returns `amt` values on the stack. This is always the last
        /// instruction.
        Return { amt: usize, func: &'a Function } : [*amt] => [0],

        /// Calls the `realloc` function specified in a malloc-like fashion
        /// allocating `size` bytes with alignment `align`.
        ///
        /// Pushes the returned pointer onto the stack.
        Malloc {
            realloc: &'static str,
            size: ArchitectureSize,
            align: Alignment,
        } : [0] => [1],

        /// Used exclusively for guest-code generation this indicates that
        /// the standard memory deallocation function needs to be invoked with
        /// the specified parameters.
        ///
        /// This will pop a pointer from the stack and push nothing.
        GuestDeallocate {
            size: ArchitectureSize,
            align: Alignment,
        } : [1] => [0],

        /// Used exclusively for guest-code generation this indicates that
        /// a string is being deallocated. The ptr/length are on the stack and
        /// are poppped off and used to deallocate the string.
        GuestDeallocateString : [2] => [0],

        /// Used exclusively for guest-code generation this indicates that
        /// a list is being deallocated. The ptr/length are on the stack and
        /// are poppped off and used to deallocate the list.
        ///
        /// This variant also pops a block off the block stack to be used as the
        /// body of the deallocation loop.
        GuestDeallocateList {
            element: &'a Type,
        } : [2] => [0],

        /// Used exclusively for guest-code generation this indicates that
        /// a variant is being deallocated. The integer discriminant is popped
        /// off the stack as well as `blocks` number of blocks popped from the
        /// blocks stack. The variant is used to select, at runtime, which of
        /// the blocks is executed to deallocate the variant.
        GuestDeallocateVariant {
            blocks: usize,
        } : [1] => [0],

        /// Call `task.return` for an async-lifted export.
        ///
        /// This will call core wasm import `name` which will be mapped to
        /// `task.return` later on. The function given has `params` as its
        /// parameters and it will return no results. This is used to pass the
        /// lowered representation of a function's results to `task.return`.
        AsyncTaskReturn { name: &'a str, params: &'a [WasmType] } : [params.len()] => [0],

        /// Force the evaluation of the specified number of expressions and push
        /// the results to the stack.
        ///
        /// This is useful prior to disposing of temporary variables and/or
        /// allocations which are referenced by one or more not-yet-evaluated
        /// expressions.
        Flush { amt: usize } : [*amt] => [*amt],
    }
}

#[derive(Debug, PartialEq)]
pub enum Bitcast {
    // Upcasts
    F32ToI32,
    F64ToI64,
    I32ToI64,
    F32ToI64,

    // Downcasts
    I32ToF32,
    I64ToF64,
    I64ToI32,
    I64ToF32,

    // PointerOrI64 conversions. These preserve provenance when the source
    // or destination is a pointer value.
    //
    // These are used when pointer values are being stored in
    // (ToP64) and loaded out of (P64To) PointerOrI64 values, so they
    // always have to preserve provenance when the value being loaded or
    // stored is a pointer.
    P64ToI64,
    I64ToP64,
    P64ToP,
    PToP64,

    // Pointer<->number conversions. These do not preserve provenance.
    //
    // These are used when integer or floating-point values are being stored in
    // (I32ToP/etc.) and loaded out of (PToI32/etc.) pointer values, so they
    // never have any provenance to preserve.
    I32ToP,
    PToI32,
    PToL,
    LToP,

    // Number<->Number conversions.
    I32ToL,
    LToI32,
    I64ToL,
    LToI64,

    // Multiple conversions in sequence.
    Sequence(Box<[Bitcast; 2]>),

    None,
}

/// Whether the glue code surrounding a call is lifting arguments and lowering
/// results or vice versa.
#[derive(Clone, Copy, PartialEq, Eq)]
pub enum LiftLower {
    /// When the glue code lifts arguments and lowers results.
    ///
    /// ```text
    /// Wasm --lift-args--> SourceLanguage; call; SourceLanguage --lower-results--> Wasm
    /// ```
    LiftArgsLowerResults,
    /// When the glue code lowers arguments and lifts results.
    ///
    /// ```text
    /// SourceLanguage --lower-args--> Wasm; call; Wasm --lift-results--> SourceLanguage
    /// ```
    LowerArgsLiftResults,
    /// Symmetric calling convention
    Symmetric,
}

/// Trait for language implementors to use to generate glue code between native
/// WebAssembly signatures and interface types signatures.
///
/// This is used as an implementation detail in interpreting the ABI between
/// interface types and wasm types. Eventually this will be driven by interface
/// types adapters themselves, but for now the ABI of a function dictates what
/// instructions are fed in.
///
/// Types implementing `Bindgen` are incrementally fed `Instruction` values to
/// generate code for. Instructions operate like a stack machine where each
/// instruction has a list of inputs and a list of outputs (provided by the
/// `emit` function).
pub trait Bindgen {
    /// The intermediate type for fragments of code for this type.
    ///
    /// For most languages `String` is a suitable intermediate type.
    type Operand: Clone + fmt::Debug;

    /// Emit code to implement the given instruction.
    ///
    /// Each operand is given in `operands` and can be popped off if ownership
    /// is required. It's guaranteed that `operands` has the appropriate length
    /// for the `inst` given, as specified with [`Instruction`].
    ///
    /// Each result variable should be pushed onto `results`. This function must
    /// push the appropriate number of results or binding generation will panic.
    fn emit(
        &mut self,
        resolve: &Resolve,
        inst: &Instruction<'_>,
        operands: &mut Vec<Self::Operand>,
        results: &mut Vec<Self::Operand>,
    );

    /// Gets a operand reference to the return pointer area.
    ///
    /// The provided size and alignment is for the function's return type.
    fn return_pointer(&mut self, size: ArchitectureSize, align: Alignment) -> Self::Operand;

    /// Enters a new block of code to generate code for.
    ///
    /// This is currently exclusively used for constructing variants. When a
    /// variant is constructed a block here will be pushed for each case of a
    /// variant, generating the code necessary to translate a variant case.
    ///
    /// Blocks are completed with `finish_block` below. It's expected that `emit`
    /// will always push code (if necessary) into the "current block", which is
    /// updated by calling this method and `finish_block` below.
    fn push_block(&mut self);

    /// Indicates to the code generator that a block is completed, and the
    /// `operand` specified was the resulting value of the block.
    ///
    /// This method will be used to compute the value of each arm of lifting a
    /// variant. The `operand` will be `None` if the variant case didn't
    /// actually have any type associated with it. Otherwise it will be `Some`
    /// as the last value remaining on the stack representing the value
    /// associated with a variant's `case`.
    ///
    /// It's expected that this will resume code generation in the previous
    /// block before `push_block` was called. This must also save the results
    /// of the current block internally for instructions like `ResultLift` to
    /// use later.
    fn finish_block(&mut self, operand: &mut Vec<Self::Operand>);

    /// Returns size information that was previously calculated for all types.
    fn sizes(&self) -> &SizeAlign;

    /// Returns whether or not the specified element type is represented in a
    /// "canonical" form for lists. This dictates whether the `ListCanonLower`
    /// and `ListCanonLift` instructions are used or not.
    fn is_list_canonical(&self, resolve: &Resolve, element: &Type) -> bool;
}

/// Generates an abstract sequence of instructions which represents this
/// function being adapted as an imported function.
///
/// The instructions here, when executed, will emulate a language with
/// interface types calling the concrete wasm implementation. The parameters
/// for the returned instruction sequence are the language's own
/// interface-types parameters. One instruction in the instruction stream
/// will be a `Call` which represents calling the actual raw wasm function
/// signature.
///
/// This function is useful, for example, if you're building a language
/// generator for WASI bindings. This will document how to translate
/// language-specific values into the wasm types to call a WASI function,
/// and it will also automatically convert the results of the WASI function
/// back to a language-specific value.
pub fn call(
    resolve: &Resolve,
    variant: AbiVariant,
    lift_lower: LiftLower,
    func: &Function,
    bindgen: &mut impl Bindgen,
    async_: bool,
) {
    if matches!(lift_lower, LiftLower::Symmetric) {
        let sig = wasm_signature_symmetric(resolve, variant, func, true);
        Generator::new(resolve, bindgen, true)
            .call_with_signature(func, sig, variant, lift_lower, async_);
    } else {
        Generator::new(resolve, bindgen, false).call(func, variant, lift_lower, async_);
    }
}

pub fn lower_to_memory<B: Bindgen>(
    resolve: &Resolve,
    bindgen: &mut B,
    address: B::Operand,
    value: B::Operand,
    ty: &Type,
) {
    let mut generator = Generator::new(resolve, bindgen, false);
    // TODO: make this configurable? Right this this function is only called for
    // future/stream callbacks so it's appropriate to skip realloc here as it's
    // all "lower for wasm import", but this might get reused for something else
    // in the future.
    generator.realloc = Some(Realloc::Export("cabi_realloc"));
    generator.stack.push(value);
    generator.write_to_memory(ty, address, Default::default());
}

pub fn lift_from_memory<B: Bindgen>(
    resolve: &Resolve,
    bindgen: &mut B,
    address: B::Operand,
    ty: &Type,
) -> B::Operand {
    let mut generator = Generator::new(resolve, bindgen, false);
    generator.read_from_memory(ty, address, Default::default());
    generator.stack.pop().unwrap()
}

/// Used in a similar manner as the `Interface::call` function except is
/// used to generate the `post-return` callback for `func`.
///
/// This is only intended to be used in guest generators for exported
/// functions and will primarily generate `GuestDeallocate*` instructions,
/// plus others used as input to those instructions.
pub fn post_return(resolve: &Resolve, func: &Function, bindgen: &mut impl Bindgen) {
    Generator::new(resolve, bindgen, false).post_return(func);
}

/// Returns whether the `Function` specified needs a post-return function to
/// be generated in guest code.
///
/// This is used when the return value contains a memory allocation such as
/// a list or a string primarily.
pub fn guest_export_needs_post_return(resolve: &Resolve, func: &Function) -> bool {
    func.result
        .map(|t| needs_post_return(resolve, &t))
        .unwrap_or(false)
}

fn needs_post_return(resolve: &Resolve, ty: &Type) -> bool {
    match ty {
        Type::String => true,
        Type::ErrorContext => true,
        Type::Id(id) => match &resolve.types[*id].kind {
            TypeDefKind::List(_) => true,
            TypeDefKind::Type(t) => needs_post_return(resolve, t),
            TypeDefKind::Handle(_) => false,
            TypeDefKind::Resource => false,
            TypeDefKind::Record(r) => r.fields.iter().any(|f| needs_post_return(resolve, &f.ty)),
            TypeDefKind::Tuple(t) => t.types.iter().any(|t| needs_post_return(resolve, t)),
            TypeDefKind::Variant(t) => t
                .cases
                .iter()
                .filter_map(|t| t.ty.as_ref())
                .any(|t| needs_post_return(resolve, t)),
            TypeDefKind::Option(t) => needs_post_return(resolve, t),
            TypeDefKind::Result(t) => [&t.ok, &t.err]
                .iter()
                .filter_map(|t| t.as_ref())
                .any(|t| needs_post_return(resolve, t)),
            TypeDefKind::Flags(_) | TypeDefKind::Enum(_) => false,
            TypeDefKind::Future(_) | TypeDefKind::Stream(_) => false,
            TypeDefKind::Unknown => unreachable!(),
        },

        Type::Bool
        | Type::U8
        | Type::S8
        | Type::U16
        | Type::S16
        | Type::U32
        | Type::S32
        | Type::U64
        | Type::S64
        | Type::F32
        | Type::F64
        | Type::Char => false,
    }
}

/// Generate instructions in `bindgen` to deallocate all lists in `ptr` where
/// that's a pointer to a sequence of `types` stored in linear memory.
pub fn deallocate_lists_in_types<B: Bindgen>(
    resolve: &Resolve,
    types: &[Type],
    ptr: B::Operand,
    bindgen: &mut B,
) {
    Generator::new(resolve, bindgen, false).deallocate_lists_in_types(types, ptr);
}

#[derive(Copy, Clone)]
pub enum Realloc {
    None,
    Export(&'static str),
}

struct Generator<'a, B: Bindgen> {
    bindgen: &'a mut B,
    resolve: &'a Resolve,
    operands: Vec<B::Operand>,
    results: Vec<B::Operand>,
    stack: Vec<B::Operand>,
    return_pointer: Option<B::Operand>,
    realloc: Option<Realloc>,
    symmetric: bool,
}

impl<'a, B: Bindgen> Generator<'a, B> {
    fn new(resolve: &'a Resolve, bindgen: &'a mut B, symmetric: bool) -> Generator<'a, B> {
        Generator {
            resolve,
            bindgen,
            operands: Vec::new(),
            results: Vec::new(),
            stack: Vec::new(),
            return_pointer: None,
            realloc: None,
            symmetric,
        }
    }

    fn call(&mut self, func: &Function, variant: AbiVariant, lift_lower: LiftLower, async_: bool) {
        let sig = self.resolve.wasm_signature(variant, func);
        self.call_with_signature(func, sig, variant, lift_lower, async_);
    }

    fn call_with_signature(
        &mut self,
        func: &Function,
        sig: WasmSignature,
        variant: AbiVariant,
        lift_lower: LiftLower,
        async_: bool,
    ) {
        const MAX_FLAT_PARAMS: usize = 16;

        // Lowering parameters calling a wasm import _or_ returning a result
        // from an async-lifted wasm export means we don't need to pass
        // ownership, but we pass ownership in all other cases.
        let realloc = match (variant, lift_lower, async_) {
            (AbiVariant::GuestImport, LiftLower::LowerArgsLiftResults, _)
            | (AbiVariant::GuestExport, LiftLower::LiftArgsLowerResults, true) => Realloc::None,
            _ => Realloc::Export("cabi_realloc"),
        };
        assert!(self.realloc.is_none());

        let language_to_abi = matches!(lift_lower, LiftLower::LowerArgsLiftResults)
            || (matches!(lift_lower, LiftLower::Symmetric)
                && matches!(variant, AbiVariant::GuestImport));
        match language_to_abi {
            true => {
                assert!(!async_, "generators should not be using this for async");

                self.realloc = Some(realloc);
                if let (AbiVariant::GuestExport, true) = (variant, async_) {
                    unimplemented!("host-side code generation for async lift/lower not supported");
                }

                let lower_to_memory = |self_: &mut Self, ptr: B::Operand| {
                    let mut offset = ArchitectureSize::default();
                    for (nth, (_, ty)) in func.params.iter().enumerate() {
                        self_.emit(&Instruction::GetArg { nth });
                        offset = align_to_arch(offset, self_.bindgen.sizes().align(ty));
                        self_.write_to_memory(ty, ptr.clone(), offset);
                        offset += self_.bindgen.sizes().size(ty);
                    }

                    self_.stack.push(ptr);
                };

                if !sig.indirect_params {
                    // If the parameters for this function aren't indirect
                    // (there aren't too many) then we simply do a normal lower
                    // operation for them all.
                    for (nth, (_, ty)) in func.params.iter().enumerate() {
                        self.emit(&Instruction::GetArg { nth });
                        self.lower(ty);
                    }
                } else {
                    // ... otherwise if parameters are indirect space is
                    // allocated for them and each argument is lowered
                    // individually into memory.
                    let ElementInfo { size, align } = self
                        .bindgen
                        .sizes()
                        .record(func.params.iter().map(|t| &t.1));
                    let ptr = match variant {
                        // When a wasm module calls an import it will provide
                        // space that isn't explicitly deallocated.
                        AbiVariant::GuestImport => self.bindgen.return_pointer(size, align),
                        // When calling a wasm module from the outside, though,
                        // malloc needs to be called.
                        AbiVariant::GuestExport => {
                            self.emit(&Instruction::Malloc {
                                realloc: "cabi_realloc",
                                size,
                                align,
                            });
                            self.stack.pop().unwrap()
                        }
                        AbiVariant::GuestImportAsync
                        | AbiVariant::GuestExportAsync
                        | AbiVariant::GuestExportAsyncStackful => {
                            unreachable!()
                        }
                    };
                    lower_to_memory(self, ptr);
                }
                self.realloc = None;

                let mut retptr_oprnd = None;

                // If necessary we may need to prepare a return pointer for
                // this ABI.
                if variant == AbiVariant::GuestImport && sig.retptr {
                    let info = self.bindgen.sizes().params(&func.result);
                    let ptr = self.bindgen.return_pointer(info.size, info.align);
                    self.return_pointer = Some(ptr.clone());
                    retptr_oprnd = Some(ptr.clone());
                    self.stack.push(ptr);
                }

                assert_eq!(self.stack.len(), sig.params.len());
                self.emit(&Instruction::CallWasm {
                    name: &func.name,
                    sig: &sig,
                    module_prefix: Default::default(),
                });

                if matches!(lift_lower, LiftLower::Symmetric) && sig.retptr {
                    if let Some(ptr) = retptr_oprnd {
                        self.read_results_from_memory(
                            &func.result,
                            ptr.clone(),
                            Default::default(),
                        );
                    }
                } else if !(sig.retptr || async_) {
                    // With no return pointer in use we can simply lift the
                    // result(s) of the function from the result of the core
                    // wasm function.
                    if let Some(ty) = &func.result {
                        self.lift(ty)
                    }
                } else {
                    let ptr = match variant {
                        // imports into guests means it's a wasm module
                        // calling an imported function. We supplied the
                        // return pointer as the last argument (saved in
                        // `self.return_pointer`) so we use that to read
                        // the result of the function from memory.
                        AbiVariant::GuestImport => {
                            assert!(sig.results.is_empty());
                            self.return_pointer.take().unwrap()
                        }

                        // guest exports means that this is a host
                        // calling wasm so wasm returned a pointer to where
                        // the result is stored
                        AbiVariant::GuestExport => self.stack.pop().unwrap(),

                        AbiVariant::GuestImportAsync
                        | AbiVariant::GuestExportAsync
                        | AbiVariant::GuestExportAsyncStackful => {
                            unreachable!()
                        }
                    };

                    self.read_results_from_memory(
                        &func.result,
                        ptr.clone(),
                        ArchitectureSize::default(),
                    );
                    self.emit(&Instruction::Flush {
                        amt: usize::from(func.result.is_some()),
                    });
                }

                self.emit(&Instruction::Return {
                    func,
                    amt: usize::from(func.result.is_some()),
                });
            }
            false => {
                if let (AbiVariant::GuestImport, true) = (variant, async_) {
                    todo!("implement host-side support for async lift/lower");
                }

                let read_from_memory = |self_: &mut Self| {
                    let mut offset = ArchitectureSize::default();
                    let ptr = self_.stack.pop().unwrap();
                    for (_, ty) in func.params.iter() {
                        offset = align_to_arch(offset, self_.bindgen.sizes().align(ty));
                        self_.read_from_memory(ty, ptr.clone(), offset);
                        offset += self_.bindgen.sizes().size(ty);
                    }
                };

                if !sig.indirect_params {
                    // If parameters are not passed indirectly then we lift each
                    // argument in succession from the component wasm types that
                    // make-up the type.
                    let mut offset = 0;
                    let mut temp = Vec::new();
                    for (_, ty) in func.params.iter() {
                        temp.truncate(0);
                        self.resolve.push_flat(ty, &mut temp);
                        for _ in 0..temp.len() {
                            self.emit(&Instruction::GetArg { nth: offset });
                            offset += 1;
                        }
                        self.lift(ty);
                    }
                } else {
                    // ... otherwise argument is read in succession from memory
                    // where the pointer to the arguments is the first argument
                    // to the function.
                    self.emit(&Instruction::GetArg { nth: 0 });
                    read_from_memory(self);
                }

                // ... and that allows us to call the interface types function
                self.emit(&Instruction::CallInterface { func, async_ });

                // Asynchronous functions will call `task.return` after the
                // interface function completes, so lowering is conditional
                // based on slightly different logic for the `task.return`
                // intrinsic.
                let (lower_to_memory, async_flat_results) = if async_ {
                    let mut results = Vec::new();
                    if let Some(ty) = &func.result {
                        self.resolve.push_flat(ty, &mut results);
                    }
                    (results.len() > MAX_FLAT_PARAMS, Some(results))
                } else {
                    (sig.retptr, None)
                };

                // This was dynamically allocated by the caller (or async start
                // function) so after it's been read by the guest we need to
                // deallocate it.
                if let AbiVariant::GuestExport = variant {
                    if sig.indirect_params && !async_ {
                        let ElementInfo { size, align } = self
                            .bindgen
                            .sizes()
                            .record(func.params.iter().map(|t| &t.1));
                        self.emit(&Instruction::GetArg { nth: 0 });
                        self.emit(&Instruction::GuestDeallocate { size, align });
                    }
                }

                self.realloc = Some(realloc);

                if !lower_to_memory {
                    // With no return pointer in use we simply lower the
                    // result(s) and return that directly from the function.
                    if let Some(ty) = &func.result {
                        self.lower(ty);
                    }
                } else {
                    match variant == AbiVariant::GuestImport || lift_lower == LiftLower::Symmetric {
                        // When a function is imported to a guest this means
                        // it's a host providing the implementation of the
                        // import. The result is stored in the pointer
                        // specified in the last argument, so we get the
                        // pointer here and then write the return value into
                        // it.
                        true => {
                            self.emit(&Instruction::GetArg {
                                nth: sig.params.len() - 1,
                            });
                            let ptr = self.stack.pop().unwrap();
                            self.write_params_to_memory(&func.result, ptr, Default::default());
                        }

                        // For a guest import this is a function defined in
                        // wasm, so we're returning a pointer where the
                        // value was stored at. Allocate some space here
                        // (statically) and then write the result into that
                        // memory, returning the pointer at the end.
                        false => {
                            let ElementInfo { size, align } =
                                self.bindgen.sizes().params(&func.result);
                            let ptr = self.bindgen.return_pointer(size, align);
                            self.write_params_to_memory(
                                &func.result,
                                ptr.clone(),
                                Default::default(),
                            );
                            if !matches!(lift_lower, LiftLower::Symmetric) {
                                self.stack.push(ptr);
                            }
                        } // AbiVariant::GuestImportAsync
                          // | AbiVariant::GuestExportAsync
                          // | AbiVariant::GuestExportAsyncStackful => {
                          //     unreachable!()
                          // }
                    }

                    if matches!(
                        variant,
                        AbiVariant::GuestImportAsync | AbiVariant::GuestExportAsync
                    ) {
                        unreachable!()
                    }
                }

                if let Some(results) = async_flat_results {
                    let name = &format!("[task-return]{}", func.name);
                    let params = if lower_to_memory {
                        &[WasmType::Pointer]
                    } else {
                        &results[..]
                    };

                    self.emit(&Instruction::AsyncTaskReturn { name, params });
                } else {
                    self.emit(&Instruction::Return {
                        func,
                        amt: sig.results.len(),
                    });
                }
                self.realloc = None;
            }
        }

        assert!(self.realloc.is_none());

        assert!(
            self.stack.is_empty(),
            "stack has {} items remaining: {:?}",
            self.stack.len(),
            self.stack,
        );
    }

    fn post_return(&mut self, func: &Function) {
        let sig = self.resolve.wasm_signature(AbiVariant::GuestExport, func);

        // Currently post-return is only used for lists and lists are always
        // returned indirectly through memory due to their flat representation
        // having more than one type. Assert that a return pointer is used,
        // though, in case this ever changes.
        assert!(sig.retptr);

        self.emit(&Instruction::GetArg { nth: 0 });
        let addr = self.stack.pop().unwrap();

        let mut types = Vec::new();
        types.extend(func.result);
        self.deallocate_lists_in_types(&types, addr);

        self.emit(&Instruction::Return { func, amt: 0 });
    }

    fn deallocate_lists_in_types(&mut self, types: &[Type], addr: B::Operand) {
        for (offset, ty) in self.bindgen.sizes().field_offsets(types) {
            self.deallocate(ty, addr.clone(), offset);
        }

        assert!(
            self.stack.is_empty(),
            "stack has {} items remaining",
            self.stack.len()
        );
    }

    fn emit(&mut self, inst: &Instruction<'_>) {
        self.operands.clear();
        self.results.clear();

        let operands_len = inst.operands_len();
        assert!(
            self.stack.len() >= operands_len,
            "not enough operands on stack for {:?}",
            inst
        );
        self.operands
            .extend(self.stack.drain((self.stack.len() - operands_len)..));
        self.results.reserve(inst.results_len());

        self.bindgen
            .emit(self.resolve, inst, &mut self.operands, &mut self.results);

        assert_eq!(
            self.results.len(),
            inst.results_len(),
            "{:?} expected {} results, got {}",
            inst,
            inst.results_len(),
            self.results.len()
        );
        self.stack.append(&mut self.results);
    }

    fn push_block(&mut self) {
        self.bindgen.push_block();
    }

    fn finish_block(&mut self, size: usize) {
        self.operands.clear();
        assert!(
            size <= self.stack.len(),
            "not enough operands on stack for finishing block",
        );
        self.operands
            .extend(self.stack.drain((self.stack.len() - size)..));
        self.bindgen.finish_block(&mut self.operands);
    }

    fn lower(&mut self, ty: &Type) {
        use Instruction::*;

        match *ty {
            Type::Bool => self.emit(&I32FromBool),
            Type::S8 => self.emit(&I32FromS8),
            Type::U8 => self.emit(&I32FromU8),
            Type::S16 => self.emit(&I32FromS16),
            Type::U16 => self.emit(&I32FromU16),
            Type::S32 => self.emit(&I32FromS32),
            Type::U32 => self.emit(&I32FromU32),
            Type::S64 => self.emit(&I64FromS64),
            Type::U64 => self.emit(&I64FromU64),
            Type::Char => self.emit(&I32FromChar),
            Type::F32 => self.emit(&CoreF32FromF32),
            Type::F64 => self.emit(&CoreF64FromF64),
            Type::String => {
                let realloc = self.list_realloc();
                self.emit(&StringLower { realloc });
            }
            Type::ErrorContext => self.emit(&ErrorContextLower),
            Type::Id(id) => match &self.resolve.types[id].kind {
                TypeDefKind::Type(t) => self.lower(t),
                TypeDefKind::List(element) => {
                    let realloc = self.list_realloc();
                    if self.bindgen.is_list_canonical(self.resolve, element) {
                        self.emit(&ListCanonLower { element, realloc });
                    } else {
                        self.push_block();
                        self.emit(&IterElem { element });
                        self.emit(&IterBasePointer);
                        let addr = self.stack.pop().unwrap();
                        self.write_to_memory(element, addr, Default::default());
                        self.finish_block(0);
                        self.emit(&ListLower { element, realloc });
                    }
                }
                TypeDefKind::Handle(handle) => {
                    let (Handle::Own(ty) | Handle::Borrow(ty)) = handle;
                    self.emit(&HandleLower {
                        handle,
                        ty: id,
                        name: self.resolve.types[*ty].name.as_deref().unwrap(),
                    });
                }
                TypeDefKind::Resource => {
                    todo!();
                }
                TypeDefKind::Record(record) => {
                    self.emit(&RecordLower {
                        record,
                        ty: id,
                        name: self.resolve.types[id].name.as_deref().unwrap(),
                    });
                    let values = self
                        .stack
                        .drain(self.stack.len() - record.fields.len()..)
                        .collect::<Vec<_>>();
                    for (field, value) in record.fields.iter().zip(values) {
                        self.stack.push(value);
                        self.lower(&field.ty);
                    }
                }
                TypeDefKind::Tuple(tuple) => {
                    self.emit(&TupleLower { tuple, ty: id });
                    let values = self
                        .stack
                        .drain(self.stack.len() - tuple.types.len()..)
                        .collect::<Vec<_>>();
                    for (ty, value) in tuple.types.iter().zip(values) {
                        self.stack.push(value);
                        self.lower(ty);
                    }
                }

                TypeDefKind::Flags(flags) => {
                    self.emit(&FlagsLower {
                        flags,
                        ty: id,
                        name: self.resolve.types[id].name.as_ref().unwrap(),
                    });
                }

                TypeDefKind::Variant(v) => {
                    let results =
                        self.lower_variant_arms(ty, v.cases.iter().map(|c| c.ty.as_ref()));
                    self.emit(&VariantLower {
                        variant: v,
                        ty: id,
                        results: &results,
                        name: self.resolve.types[id].name.as_deref().unwrap(),
                    });
                }
                TypeDefKind::Enum(enum_) => {
                    self.emit(&EnumLower {
                        enum_,
                        ty: id,
                        name: self.resolve.types[id].name.as_deref().unwrap(),
                    });
                }
                TypeDefKind::Option(t) => {
                    let results = self.lower_variant_arms(ty, [None, Some(t)]);
                    self.emit(&OptionLower {
                        payload: t,
                        ty: id,
                        results: &results,
                    });
                }
                TypeDefKind::Result(r) => {
                    let results = self.lower_variant_arms(ty, [r.ok.as_ref(), r.err.as_ref()]);
                    self.emit(&ResultLower {
                        result: r,
                        ty: id,
                        results: &results,
                    });
                }
                TypeDefKind::Future(ty) => {
                    self.emit(&FutureLower {
                        payload: ty,
                        ty: id,
                    });
                }
                TypeDefKind::Stream(ty) => {
                    self.emit(&StreamLower {
                        payload: ty,
                        ty: id,
                    });
                }
                TypeDefKind::Unknown => unreachable!(),
            },
        }
    }

    fn lower_variant_arms<'b>(
        &mut self,
        ty: &Type,
        cases: impl IntoIterator<Item = Option<&'b Type>>,
    ) -> Vec<WasmType> {
        use Instruction::*;
        let mut results = Vec::new();
        let mut temp = Vec::new();
        let mut casts = Vec::new();
        self.resolve.push_flat(ty, &mut results);
        for (i, ty) in cases.into_iter().enumerate() {
            self.push_block();
            self.emit(&VariantPayloadName);
            let payload_name = self.stack.pop().unwrap();
            self.emit(&I32Const { val: i as i32 });
            let mut pushed = 1;
            if let Some(ty) = ty {
                // Using the payload of this block we lower the type to
                // raw wasm values.
                self.stack.push(payload_name);
                self.lower(ty);

                // Determine the types of all the wasm values we just
                // pushed, and record how many. If we pushed too few
                // then we'll need to push some zeros after this.
                temp.truncate(0);
                self.resolve.push_flat(ty, &mut temp);
                pushed += temp.len();

                // For all the types pushed we may need to insert some
                // bitcasts. This will go through and cast everything
                // to the right type to ensure all blocks produce the
                // same set of results.
                casts.truncate(0);
                for (actual, expected) in temp.iter().zip(&results[1..]) {
                    casts.push(cast(*actual, *expected));
                }
                if casts.iter().any(|c| *c != Bitcast::None) {
                    self.emit(&Bitcasts { casts: &casts });
                }
            }

            // If we haven't pushed enough items in this block to match
            // what other variants are pushing then we need to push
            // some zeros.
            if pushed < results.len() {
                self.emit(&ConstZero {
                    tys: &results[pushed..],
                });
            }
            self.finish_block(results.len());
        }
        results
    }

    fn list_realloc(&self) -> Option<&'static str> {
        match self.realloc.expect("realloc should be configured") {
            Realloc::None => None,
            Realloc::Export(s) => Some(s),
        }
    }

    /// Note that in general everything in this function is the opposite of the
    /// `lower` function above. This is intentional and should be kept this way!
    fn lift(&mut self, ty: &Type) {
        use Instruction::*;

        match *ty {
            // Builtin types need different flavors of storage instructions
            // depending on the size of the value written.
            Type::Bool => self.emit(&BoolFromI32),
            Type::S8 => self.emit(&S8FromI32),
            Type::U8 => self.emit(&U8FromI32),
            Type::S16 => self.emit(&S16FromI32),
            Type::U16 => self.emit(&U16FromI32),
            Type::S32 => self.emit(&S32FromI32),
            Type::U32 => self.emit(&U32FromI32),
            Type::S64 => self.emit(&S64FromI64),
            Type::U64 => self.emit(&U64FromI64),
            Type::Char => self.emit(&CharFromI32),
            Type::F32 => self.emit(&F32FromCoreF32),
            Type::F64 => self.emit(&F64FromCoreF64),
            Type::String => self.emit(&StringLift),
            Type::ErrorContext => self.emit(&ErrorContextLift),
            Type::Id(id) => match &self.resolve.types[id].kind {
                TypeDefKind::Type(t) => self.lift(t),
                TypeDefKind::List(element) => {
                    if self.bindgen.is_list_canonical(self.resolve, element) {
                        self.emit(&ListCanonLift { element, ty: id });
                    } else {
                        self.push_block();
                        self.emit(&IterBasePointer);
                        let addr = self.stack.pop().unwrap();
                        self.read_from_memory(element, addr, Default::default());
                        self.finish_block(1);
                        self.emit(&ListLift { element, ty: id });
                    }
                }
                TypeDefKind::Handle(handle) => {
                    let (Handle::Own(ty) | Handle::Borrow(ty)) = handle;
                    self.emit(&HandleLift {
                        handle,
                        ty: id,
                        name: self.resolve.types[*ty].name.as_deref().unwrap(),
                    });
                }
                TypeDefKind::Resource => {
                    todo!();
                }
                TypeDefKind::Record(record) => {
                    let mut temp = Vec::new();
                    self.resolve.push_flat(ty, &mut temp);
                    let mut args = self
                        .stack
                        .drain(self.stack.len() - temp.len()..)
                        .collect::<Vec<_>>();
                    for field in record.fields.iter() {
                        temp.truncate(0);
                        self.resolve.push_flat(&field.ty, &mut temp);
                        self.stack.extend(args.drain(..temp.len()));
                        self.lift(&field.ty);
                    }
                    self.emit(&RecordLift {
                        record,
                        ty: id,
                        name: self.resolve.types[id].name.as_deref().unwrap(),
                    });
                }
                TypeDefKind::Tuple(tuple) => {
                    let mut temp = Vec::new();
                    self.resolve.push_flat(ty, &mut temp);
                    let mut args = self
                        .stack
                        .drain(self.stack.len() - temp.len()..)
                        .collect::<Vec<_>>();
                    for ty in tuple.types.iter() {
                        temp.truncate(0);
                        self.resolve.push_flat(ty, &mut temp);
                        self.stack.extend(args.drain(..temp.len()));
                        self.lift(ty);
                    }
                    self.emit(&TupleLift { tuple, ty: id });
                }
                TypeDefKind::Flags(flags) => {
                    self.emit(&FlagsLift {
                        flags,
                        ty: id,
                        name: self.resolve.types[id].name.as_ref().unwrap(),
                    });
                }

                TypeDefKind::Variant(v) => {
                    self.lift_variant_arms(ty, v.cases.iter().map(|c| c.ty.as_ref()));
                    self.emit(&VariantLift {
                        variant: v,
                        ty: id,
                        name: self.resolve.types[id].name.as_deref().unwrap(),
                    });
                }

                TypeDefKind::Enum(enum_) => {
                    self.emit(&EnumLift {
                        enum_,
                        ty: id,
                        name: self.resolve.types[id].name.as_deref().unwrap(),
                    });
                }

                TypeDefKind::Option(t) => {
                    self.lift_variant_arms(ty, [None, Some(t)]);
                    self.emit(&OptionLift { payload: t, ty: id });
                }

                TypeDefKind::Result(r) => {
                    self.lift_variant_arms(ty, [r.ok.as_ref(), r.err.as_ref()]);
                    self.emit(&ResultLift { result: r, ty: id });
                }

                TypeDefKind::Future(ty) => {
                    self.emit(&FutureLift {
                        payload: ty,
                        ty: id,
                    });
                }
                TypeDefKind::Stream(ty) => {
                    self.emit(&StreamLift {
                        payload: ty,
                        ty: id,
                    });
                }
                TypeDefKind::Unknown => unreachable!(),
            },
        }
    }

    fn lift_variant_arms<'b>(
        &mut self,
        ty: &Type,
        cases: impl IntoIterator<Item = Option<&'b Type>>,
    ) {
        let mut params = Vec::new();
        let mut temp = Vec::new();
        let mut casts = Vec::new();
        self.resolve.push_flat(ty, &mut params);
        let block_inputs = self
            .stack
            .drain(self.stack.len() + 1 - params.len()..)
            .collect::<Vec<_>>();
        for ty in cases {
            self.push_block();
            if let Some(ty) = ty {
                // Push only the values we need for this variant onto
                // the stack.
                temp.truncate(0);
                self.resolve.push_flat(ty, &mut temp);
                self.stack
                    .extend(block_inputs[..temp.len()].iter().cloned());

                // Cast all the types we have on the stack to the actual
                // types needed for this variant, if necessary.
                casts.truncate(0);
                for (actual, expected) in temp.iter().zip(&params[1..]) {
                    casts.push(cast(*expected, *actual));
                }
                if casts.iter().any(|c| *c != Bitcast::None) {
                    self.emit(&Instruction::Bitcasts { casts: &casts });
                }

                // Then recursively lift this variant's payload.
                self.lift(ty);
            }
            self.finish_block(ty.is_some() as usize);
        }
    }

    fn write_to_memory(&mut self, ty: &Type, addr: B::Operand, offset: ArchitectureSize) {
        use Instruction::*;

        match *ty {
            Type::Bool | Type::U8 | Type::S8 => {
                self.lower_and_emit(ty, addr, &I32Store8 { offset })
            }
            Type::U16 | Type::S16 => self.lower_and_emit(ty, addr, &I32Store16 { offset }),
            Type::U32 | Type::S32 | Type::Char => {
                self.lower_and_emit(ty, addr, &I32Store { offset })
            }
            Type::U64 | Type::S64 => self.lower_and_emit(ty, addr, &I64Store { offset }),
            Type::F32 => self.lower_and_emit(ty, addr, &F32Store { offset }),
            Type::F64 => self.lower_and_emit(ty, addr, &F64Store { offset }),
            Type::String => self.write_list_to_memory(ty, addr, offset),
            Type::ErrorContext => self.lower_and_emit(ty, addr, &I32Store { offset }),

            Type::Id(id) => match &self.resolve.types[id].kind {
                TypeDefKind::Type(t) => self.write_to_memory(t, addr, offset),
                TypeDefKind::List(_) => self.write_list_to_memory(ty, addr, offset),

                TypeDefKind::Future(_) | TypeDefKind::Stream(_) | TypeDefKind::Handle(_) => {
<<<<<<< HEAD
                    // if self.config.symmetric {
                    //     self.lower_and_emit(ty, addr, &PointerStore { offset });
                    // } else {
                    self.lower_and_emit(ty, addr, &I32Store { offset });
                    // }
=======
                    if self.symmetric {
                        self.lower_and_emit(ty, addr, &PointerStore { offset })
                    } else {
                        self.lower_and_emit(ty, addr, &I32Store { offset })
                    }
>>>>>>> c82ff28d
                }

                // Decompose the record into its components and then write all
                // the components into memory one-by-one.
                TypeDefKind::Record(record) => {
                    self.emit(&RecordLower {
                        record,
                        ty: id,
                        name: self.resolve.types[id].name.as_deref().unwrap(),
                    });
                    self.write_fields_to_memory(record.fields.iter().map(|f| &f.ty), addr, offset);
                }
                TypeDefKind::Resource => {
                    todo!()
                }
                TypeDefKind::Tuple(tuple) => {
                    self.emit(&TupleLower { tuple, ty: id });
                    self.write_fields_to_memory(tuple.types.iter(), addr, offset);
                }

                TypeDefKind::Flags(f) => {
                    self.lower(ty);
                    match f.repr() {
                        FlagsRepr::U8 => {
                            self.stack.push(addr);
                            self.store_intrepr(offset, Int::U8);
                        }
                        FlagsRepr::U16 => {
                            self.stack.push(addr);
                            self.store_intrepr(offset, Int::U16);
                        }
                        FlagsRepr::U32(n) => {
                            for i in (0..n).rev() {
                                self.stack.push(addr.clone());
                                self.emit(&I32Store {
                                    offset: offset.add_bytes(i * 4),
                                });
                            }
                        }
                    }
                }

                // Each case will get its own block, and the first item in each
                // case is writing the discriminant. After that if we have a
                // payload we write the payload after the discriminant, aligned up
                // to the type's alignment.
                TypeDefKind::Variant(v) => {
                    self.write_variant_arms_to_memory(
                        offset,
                        addr,
                        v.tag(),
                        v.cases.iter().map(|c| c.ty.as_ref()),
                    );
                    self.emit(&VariantLower {
                        variant: v,
                        ty: id,
                        results: &[],
                        name: self.resolve.types[id].name.as_deref().unwrap(),
                    });
                }

                TypeDefKind::Option(t) => {
                    self.write_variant_arms_to_memory(offset, addr, Int::U8, [None, Some(t)]);
                    self.emit(&OptionLower {
                        payload: t,
                        ty: id,
                        results: &[],
                    });
                }

                TypeDefKind::Result(r) => {
                    self.write_variant_arms_to_memory(
                        offset,
                        addr,
                        Int::U8,
                        [r.ok.as_ref(), r.err.as_ref()],
                    );
                    self.emit(&ResultLower {
                        result: r,
                        ty: id,
                        results: &[],
                    });
                }

                TypeDefKind::Enum(e) => {
                    self.lower(ty);
                    self.stack.push(addr);
                    self.store_intrepr(offset, e.tag());
                }

                TypeDefKind::Unknown => unreachable!(),
            },
        }
    }

    fn write_params_to_memory<'b>(
        &mut self,
        params: impl IntoIterator<Item = &'b Type, IntoIter: ExactSizeIterator>,
        addr: B::Operand,
        offset: ArchitectureSize,
    ) {
        self.write_fields_to_memory(params, addr, offset);
    }

    fn write_variant_arms_to_memory<'b>(
        &mut self,
        offset: ArchitectureSize,
        addr: B::Operand,
        tag: Int,
        cases: impl IntoIterator<Item = Option<&'b Type>> + Clone,
    ) {
        let payload_offset = offset + (self.bindgen.sizes().payload_offset(tag, cases.clone()));
        for (i, ty) in cases.into_iter().enumerate() {
            self.push_block();
            self.emit(&Instruction::VariantPayloadName);
            let payload_name = self.stack.pop().unwrap();
            self.emit(&Instruction::I32Const { val: i as i32 });
            self.stack.push(addr.clone());
            self.store_intrepr(offset, tag);
            if let Some(ty) = ty {
                self.stack.push(payload_name.clone());
                self.write_to_memory(ty, addr.clone(), payload_offset);
            }
            self.finish_block(0);
        }
    }

    fn write_list_to_memory(&mut self, ty: &Type, addr: B::Operand, offset: ArchitectureSize) {
        // After lowering the list there's two i32 values on the stack
        // which we write into memory, writing the pointer into the low address
        // and the length into the high address.
        self.lower(ty);
        self.stack.push(addr.clone());
        self.emit(&Instruction::LengthStore {
            offset: offset + self.bindgen.sizes().align(ty).into(),
        });
        self.stack.push(addr);
        self.emit(&Instruction::PointerStore { offset });
    }

    fn write_fields_to_memory<'b>(
        &mut self,
        tys: impl IntoIterator<Item = &'b Type, IntoIter: ExactSizeIterator>,
        addr: B::Operand,
        offset: ArchitectureSize,
    ) {
        let tys = tys.into_iter();
        let fields = self
            .stack
            .drain(self.stack.len() - tys.len()..)
            .collect::<Vec<_>>();
        for ((field_offset, ty), op) in self
            .bindgen
            .sizes()
            .field_offsets(tys)
            .into_iter()
            .zip(fields)
        {
            self.stack.push(op);
            self.write_to_memory(ty, addr.clone(), offset + (field_offset));
        }
    }

    fn lower_and_emit(&mut self, ty: &Type, addr: B::Operand, instr: &Instruction) {
        self.lower(ty);
        self.stack.push(addr);
        self.emit(instr);
    }

    fn read_from_memory(&mut self, ty: &Type, addr: B::Operand, offset: ArchitectureSize) {
        use Instruction::*;

        match *ty {
            Type::Bool => self.emit_and_lift(ty, addr, &I32Load8U { offset }),
            Type::U8 => self.emit_and_lift(ty, addr, &I32Load8U { offset }),
            Type::S8 => self.emit_and_lift(ty, addr, &I32Load8S { offset }),
            Type::U16 => self.emit_and_lift(ty, addr, &I32Load16U { offset }),
            Type::S16 => self.emit_and_lift(ty, addr, &I32Load16S { offset }),
            Type::U32 | Type::S32 | Type::Char => self.emit_and_lift(ty, addr, &I32Load { offset }),
            Type::U64 | Type::S64 => self.emit_and_lift(ty, addr, &I64Load { offset }),
            Type::F32 => self.emit_and_lift(ty, addr, &F32Load { offset }),
            Type::F64 => self.emit_and_lift(ty, addr, &F64Load { offset }),
            Type::String => self.read_list_from_memory(ty, addr, offset),
            Type::ErrorContext => self.emit_and_lift(ty, addr, &I32Load { offset }),

            Type::Id(id) => match &self.resolve.types[id].kind {
                TypeDefKind::Type(t) => self.read_from_memory(t, addr, offset),

                TypeDefKind::List(_) => self.read_list_from_memory(ty, addr, offset),

                TypeDefKind::Future(_) | TypeDefKind::Stream(_) | TypeDefKind::Handle(_) => {
                    if self.symmetric {
                        self.emit_and_lift(ty, addr, &PointerLoad { offset })
                    } else {
                        self.emit_and_lift(ty, addr, &I32Load { offset })
                    }
                }

                TypeDefKind::Resource => {
                    todo!();
                }

                // Read and lift each field individually, adjusting the offset
                // as we go along, then aggregate all the fields into the
                // record.
                TypeDefKind::Record(record) => {
                    self.read_fields_from_memory(record.fields.iter().map(|f| &f.ty), addr, offset);
                    self.emit(&RecordLift {
                        record,
                        ty: id,
                        name: self.resolve.types[id].name.as_deref().unwrap(),
                    });
                }

                TypeDefKind::Tuple(tuple) => {
                    self.read_fields_from_memory(&tuple.types, addr, offset);
                    self.emit(&TupleLift { tuple, ty: id });
                }

                TypeDefKind::Flags(f) => {
                    match f.repr() {
                        FlagsRepr::U8 => {
                            self.stack.push(addr);
                            self.load_intrepr(offset, Int::U8);
                        }
                        FlagsRepr::U16 => {
                            self.stack.push(addr);
                            self.load_intrepr(offset, Int::U16);
                        }
                        FlagsRepr::U32(n) => {
                            for i in 0..n {
                                self.stack.push(addr.clone());
                                self.emit(&I32Load {
                                    offset: offset.add_bytes(i * 4),
                                });
                            }
                        }
                    }
                    self.lift(ty);
                }

                // Each case will get its own block, and we'll dispatch to the
                // right block based on the `i32.load` we initially perform. Each
                // individual block is pretty simple and just reads the payload type
                // from the corresponding offset if one is available.
                TypeDefKind::Variant(variant) => {
                    self.read_variant_arms_from_memory(
                        offset,
                        addr,
                        variant.tag(),
                        variant.cases.iter().map(|c| c.ty.as_ref()),
                    );
                    self.emit(&VariantLift {
                        variant,
                        ty: id,
                        name: self.resolve.types[id].name.as_deref().unwrap(),
                    });
                }

                TypeDefKind::Option(t) => {
                    self.read_variant_arms_from_memory(offset, addr, Int::U8, [None, Some(t)]);
                    self.emit(&OptionLift { payload: t, ty: id });
                }

                TypeDefKind::Result(r) => {
                    self.read_variant_arms_from_memory(
                        offset,
                        addr,
                        Int::U8,
                        [r.ok.as_ref(), r.err.as_ref()],
                    );
                    self.emit(&ResultLift { result: r, ty: id });
                }

                TypeDefKind::Enum(e) => {
                    self.stack.push(addr.clone());
                    self.load_intrepr(offset, e.tag());
                    self.lift(ty);
                }

                TypeDefKind::Unknown => unreachable!(),
            },
        }
    }

    fn read_results_from_memory(
        &mut self,
        result: &Option<Type>,
        addr: B::Operand,
        offset: ArchitectureSize,
    ) {
        self.read_fields_from_memory(result, addr, offset)
    }

    fn read_variant_arms_from_memory<'b>(
        &mut self,
        offset: ArchitectureSize,
        addr: B::Operand,
        tag: Int,
        cases: impl IntoIterator<Item = Option<&'b Type>> + Clone,
    ) {
        self.stack.push(addr.clone());
        self.load_intrepr(offset, tag);
        let payload_offset = offset + (self.bindgen.sizes().payload_offset(tag, cases.clone()));
        for ty in cases {
            self.push_block();
            if let Some(ty) = ty {
                self.read_from_memory(ty, addr.clone(), payload_offset);
            }
            self.finish_block(ty.is_some() as usize);
        }
    }

    fn read_list_from_memory(&mut self, ty: &Type, addr: B::Operand, offset: ArchitectureSize) {
        // Read the pointer/len and then perform the standard lifting
        // proceses.
        self.stack.push(addr.clone());
        self.emit(&Instruction::PointerLoad { offset });
        self.stack.push(addr);
        self.emit(&Instruction::LengthLoad {
            offset: offset + self.bindgen.sizes().align(ty).into(),
        });
        self.lift(ty);
    }

    fn read_fields_from_memory<'b>(
        &mut self,
        tys: impl IntoIterator<Item = &'b Type>,
        addr: B::Operand,
        offset: ArchitectureSize,
    ) {
        for (field_offset, ty) in self.bindgen.sizes().field_offsets(tys).iter() {
            self.read_from_memory(ty, addr.clone(), offset + (*field_offset));
        }
    }

    fn emit_and_lift(&mut self, ty: &Type, addr: B::Operand, instr: &Instruction) {
        self.stack.push(addr);
        self.emit(instr);
        self.lift(ty);
    }

    fn load_intrepr(&mut self, offset: ArchitectureSize, repr: Int) {
        self.emit(&match repr {
            Int::U64 => Instruction::I64Load { offset },
            Int::U32 => Instruction::I32Load { offset },
            Int::U16 => Instruction::I32Load16U { offset },
            Int::U8 => Instruction::I32Load8U { offset },
        });
    }

    fn store_intrepr(&mut self, offset: ArchitectureSize, repr: Int) {
        self.emit(&match repr {
            Int::U64 => Instruction::I64Store { offset },
            Int::U32 => Instruction::I32Store { offset },
            Int::U16 => Instruction::I32Store16 { offset },
            Int::U8 => Instruction::I32Store8 { offset },
        });
    }

    fn deallocate(&mut self, ty: &Type, addr: B::Operand, offset: ArchitectureSize) {
        use Instruction::*;

        // No need to execute any instructions if this type itself doesn't
        // require any form of post-return.
        if !needs_post_return(self.resolve, ty) {
            return;
        }

        match *ty {
            Type::String => {
                self.stack.push(addr.clone());
                self.emit(&Instruction::PointerLoad { offset });
                self.stack.push(addr);
                self.emit(&Instruction::LengthLoad {
                    offset: offset + self.bindgen.sizes().align(ty).into(),
                });
                self.emit(&Instruction::GuestDeallocateString);
            }
            Type::Bool
            | Type::U8
            | Type::S8
            | Type::U16
            | Type::S16
            | Type::U32
            | Type::S32
            | Type::Char
            | Type::U64
            | Type::S64
            | Type::F32
            | Type::F64
            | Type::ErrorContext => {}
            Type::Id(id) => match &self.resolve.types[id].kind {
                TypeDefKind::Type(t) => self.deallocate(t, addr, offset),

                TypeDefKind::List(element) => {
                    self.stack.push(addr.clone());
                    self.emit(&Instruction::PointerLoad { offset });
                    self.stack.push(addr);
                    self.emit(&Instruction::LengthLoad {
                        offset: offset + self.bindgen.sizes().align(ty).into(),
                    });

                    self.push_block();
                    self.emit(&IterBasePointer);
                    let elemaddr = self.stack.pop().unwrap();
                    self.deallocate(element, elemaddr, Default::default());
                    self.finish_block(0);

                    self.emit(&Instruction::GuestDeallocateList { element });
                }

                TypeDefKind::Handle(_) => {
                    todo!()
                }

                TypeDefKind::Resource => {
                    todo!()
                }

                TypeDefKind::Record(record) => {
                    self.deallocate_fields(
                        &record.fields.iter().map(|f| f.ty).collect::<Vec<_>>(),
                        addr,
                        offset,
                    );
                }

                TypeDefKind::Tuple(tuple) => {
                    self.deallocate_fields(&tuple.types, addr, offset);
                }

                TypeDefKind::Flags(_) => {}

                TypeDefKind::Variant(variant) => {
                    self.deallocate_variant(
                        offset,
                        addr,
                        variant.tag(),
                        variant.cases.iter().map(|c| c.ty.as_ref()),
                    );
                    self.emit(&GuestDeallocateVariant {
                        blocks: variant.cases.len(),
                    });
                }

                TypeDefKind::Option(t) => {
                    self.deallocate_variant(offset, addr, Int::U8, [None, Some(t)]);
                    self.emit(&GuestDeallocateVariant { blocks: 2 });
                }

                TypeDefKind::Result(e) => {
                    self.deallocate_variant(offset, addr, Int::U8, [e.ok.as_ref(), e.err.as_ref()]);
                    self.emit(&GuestDeallocateVariant { blocks: 2 });
                }

                TypeDefKind::Enum(_) => {}

                TypeDefKind::Future(_) => todo!("read future from memory"),
                TypeDefKind::Stream(_) => todo!("read stream from memory"),
                TypeDefKind::Unknown => unreachable!(),
            },
        }
    }

    fn deallocate_variant<'b>(
        &mut self,
        offset: ArchitectureSize,
        addr: B::Operand,
        tag: Int,
        cases: impl IntoIterator<Item = Option<&'b Type>> + Clone,
    ) {
        self.stack.push(addr.clone());
        self.load_intrepr(offset, tag);
        let payload_offset = offset + (self.bindgen.sizes().payload_offset(tag, cases.clone()));
        for ty in cases {
            self.push_block();
            if let Some(ty) = ty {
                self.deallocate(ty, addr.clone(), payload_offset);
            }
            self.finish_block(0);
        }
    }

    fn deallocate_fields(&mut self, tys: &[Type], addr: B::Operand, offset: ArchitectureSize) {
        for (field_offset, ty) in self.bindgen.sizes().field_offsets(tys) {
            self.deallocate(ty, addr.clone(), offset + (field_offset));
        }
    }
}

fn cast(from: WasmType, to: WasmType) -> Bitcast {
    use WasmType::*;

    match (from, to) {
        (I32, I32)
        | (I64, I64)
        | (F32, F32)
        | (F64, F64)
        | (Pointer, Pointer)
        | (PointerOrI64, PointerOrI64)
        | (Length, Length) => Bitcast::None,

        (I32, I64) => Bitcast::I32ToI64,
        (F32, I32) => Bitcast::F32ToI32,
        (F64, I64) => Bitcast::F64ToI64,

        (I64, I32) => Bitcast::I64ToI32,
        (I32, F32) => Bitcast::I32ToF32,
        (I64, F64) => Bitcast::I64ToF64,

        (F32, I64) => Bitcast::F32ToI64,
        (I64, F32) => Bitcast::I64ToF32,

        (I64, PointerOrI64) => Bitcast::I64ToP64,
        (Pointer, PointerOrI64) => Bitcast::PToP64,
        (_, PointerOrI64) => {
            Bitcast::Sequence(Box::new([cast(from, I64), cast(I64, PointerOrI64)]))
        }

        (PointerOrI64, I64) => Bitcast::P64ToI64,
        (PointerOrI64, Pointer) => Bitcast::P64ToP,
        (PointerOrI64, _) => Bitcast::Sequence(Box::new([cast(PointerOrI64, I64), cast(I64, to)])),

        (I32, Pointer) => Bitcast::I32ToP,
        (Pointer, I32) => Bitcast::PToI32,
        (I32, Length) => Bitcast::I32ToL,
        (Length, I32) => Bitcast::LToI32,
        (I64, Length) => Bitcast::I64ToL,
        (Length, I64) => Bitcast::LToI64,
        (Pointer, Length) => Bitcast::PToL,
        (Length, Pointer) => Bitcast::LToP,

        (F32, Pointer | Length) => Bitcast::Sequence(Box::new([cast(F32, I32), cast(I32, to)])),
        (Pointer | Length, F32) => Bitcast::Sequence(Box::new([cast(from, I32), cast(I32, F32)])),

        (F32, F64)
        | (F64, F32)
        | (F64, I32)
        | (I32, F64)
        | (Pointer | Length, I64 | F64)
        | (I64 | F64, Pointer | Length) => {
            unreachable!("Don't know how to bitcast from {:?} to {:?}", from, to);
        }
    }
}

fn push_flat_symmetric(resolve: &Resolve, ty: &Type, vec: &mut Vec<WasmType>) {
    if let Type::Id(id) = ty {
        if matches!(
            &resolve.types[*id].kind,
            TypeDefKind::Handle(_) | TypeDefKind::Stream(_) | TypeDefKind::Future(_)
        ) {
            vec.push(WasmType::Pointer);
        } else {
            resolve.push_flat(ty, vec);
        }
    } else {
        resolve.push_flat(ty, vec);
    }
}

// another hack
pub fn wasm_signature_symmetric(
    resolve: &Resolve,
    variant: AbiVariant,
    func: &Function,
    symmetric: bool,
) -> WasmSignature {
    if !symmetric {
        return resolve.wasm_signature(variant, func);
    }
    const MAX_FLAT_PARAMS: usize = 16;
    const MAX_FLAT_RESULTS: usize = 1;

    let mut params = Vec::new();
    let mut indirect_params = false;
    for (_, param) in func.params.iter() {
        push_flat_symmetric(resolve, param, &mut params);
    }

    if params.len() > MAX_FLAT_PARAMS {
        params.truncate(0);
        params.push(WasmType::Pointer);
        indirect_params = true;
    }

    let mut results = Vec::new();
    for ty in func.result.iter() {
        push_flat_symmetric(resolve, ty, &mut results)
    }

    let mut retptr = false;

    // Rust/C don't support multi-value well right now, so if a function
    // would have multiple results then instead truncate it. Imports take a
    // return pointer to write into and exports return a pointer they wrote
    // into.
    if results.len() > MAX_FLAT_RESULTS {
        retptr = true;
        results.truncate(0);
        params.push(WasmType::Pointer);
    }

    WasmSignature {
        params,
        indirect_params,
        results,
        retptr,
    }
}<|MERGE_RESOLUTION|>--- conflicted
+++ resolved
@@ -1659,19 +1659,11 @@
                 TypeDefKind::List(_) => self.write_list_to_memory(ty, addr, offset),
 
                 TypeDefKind::Future(_) | TypeDefKind::Stream(_) | TypeDefKind::Handle(_) => {
-<<<<<<< HEAD
-                    // if self.config.symmetric {
-                    //     self.lower_and_emit(ty, addr, &PointerStore { offset });
-                    // } else {
-                    self.lower_and_emit(ty, addr, &I32Store { offset });
-                    // }
-=======
                     if self.symmetric {
                         self.lower_and_emit(ty, addr, &PointerStore { offset })
                     } else {
                         self.lower_and_emit(ty, addr, &I32Store { offset })
                     }
->>>>>>> c82ff28d
                 }
 
                 // Decompose the record into its components and then write all
