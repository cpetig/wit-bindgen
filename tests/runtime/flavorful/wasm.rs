--- conflicted
+++ resolved
@@ -44,10 +44,7 @@
 
         assert!(errno_result().is_err());
         MyErrno::A.to_string();
-<<<<<<< HEAD
-=======
         _ = format!("{:?}", MyErrno::A);
->>>>>>> 3f6096b8
         fn assert_error<T: std::error::Error>() {}
         assert_error::<MyErrno>();
 
@@ -110,10 +107,7 @@
 
     fn errno_result() -> Result<(), MyErrno> {
         MyErrno::A.to_string();
-<<<<<<< HEAD
-=======
         _ = format!("{:?}", MyErrno::A);
->>>>>>> 3f6096b8
         fn assert_error<T: std::error::Error>() {}
         assert_error::<MyErrno>();
         Err(MyErrno::B)
