use anyhow::bail;
use heck::{ToPascalCase, ToShoutySnakeCase, ToSnakeCase, ToUpperCamelCase};
use std::{
    collections::{HashMap, HashSet},
    fmt::{Display, Write as FmtWrite},
    io::{Read, Write},
    path::PathBuf,
    process::{Command, Stdio},
    str::FromStr,
};
use symbol_name::{make_external_component, make_external_symbol};
use wit_bindgen_c::to_c_ident;
use wit_bindgen_core::{
    abi::{self, AbiVariant, Bindgen, Bitcast, LiftLower, WasmSignature, WasmType},
    symmetric, uwrite, uwriteln,
    wit_parser::{
        Alignment, ArchitectureSize, Docs, Function, FunctionKind, Handle, Int, InterfaceId,
        Resolve, SizeAlign, Stability, Type, TypeDefKind, TypeId, TypeOwner, WorldId, WorldKey,
    },
    Files, InterfaceGenerator, Source, WorldGenerator,
};

mod symbol_name;
mod wamr;

pub const RESOURCE_IMPORT_BASE_CLASS_NAME: &str = "ResourceImportBase";
pub const RESOURCE_EXPORT_BASE_CLASS_NAME: &str = "ResourceExportBase";
pub const RESOURCE_TABLE_NAME: &str = "ResourceTable";
pub const OWNED_CLASS_NAME: &str = "Owned";
pub const POINTER_SIZE_EXPRESSION: &str = "sizeof(void*)";
// these types are always defined in the non-exports namespace
const NOT_IN_EXPORTED_NAMESPACE: bool = false;

type CppType = String;

#[derive(Clone, Copy, Debug)]
enum Flavor {
    Argument(AbiVariant),
    Result(AbiVariant),
    InStruct,
    BorrowedArgument,
}

impl Flavor {
    fn is_guest_export(&self) -> bool {
        match self {
            Flavor::Argument(var) => matches!(var, AbiVariant::GuestExport),
            Flavor::Result(var) => matches!(var, AbiVariant::GuestExport),
            Flavor::InStruct | Flavor::BorrowedArgument => false,
        }
    }
}

#[derive(Default)]
struct HighlevelSignature {
    /// this is a constructor or destructor without a written type
    // implicit_result: bool, -> empty result
    const_member: bool,
    static_member: bool,
    result: CppType,
    arguments: Vec<(String, CppType)>,
    name: String,
    namespace: Vec<String>,
    implicit_self: bool,
    post_return: bool,
}

// follows https://google.github.io/styleguide/cppguide.html

#[derive(Default)]
struct Includes {
    needs_vector: bool,
    needs_expected: bool,
    needs_string: bool,
    needs_string_view: bool,
    needs_optional: bool,
    needs_cstring: bool,
    needs_guest_alloc: bool,
    needs_imported_resources: bool,
    needs_exported_resources: bool,
    needs_variant: bool,
    needs_tuple: bool,
    needs_assert: bool,
    needs_bit: bool,
    needs_span: bool,
    // needs wit types
    needs_wit: bool,
    needs_memory: bool,
    needs_future: bool,
    needs_stream: bool,
}

#[derive(Clone)]
struct HostFunction {
    wasm_name: String,
    wamr_signature: String,
    host_name: String,
}

#[derive(Default)]
struct SourceWithState {
    src: Source,
    namespace: Vec<String>,
}

#[derive(Eq, Hash, PartialEq, Clone, Copy, Debug)]
enum Direction {
    Import,
    Export,
}

#[derive(Default)]
struct Cpp {
    opts: Opts,
    c_src: SourceWithState,
    h_src: SourceWithState,
    c_src_head: Source,
    extern_c_decls: Source,
    dependencies: Includes,
    includes: Vec<String>,
    host_functions: HashMap<String, Vec<HostFunction>>,
    world: String,
    world_id: Option<WorldId>,
    imported_interfaces: HashSet<InterfaceId>,
    user_class_files: HashMap<String, String>,
    defined_types: HashSet<(Vec<String>, String)>,

    // needed for symmetric disambiguation
    interface_prefixes: HashMap<(Direction, WorldKey), String>,
    import_prefix: Option<String>,

    temp: usize,
}

#[derive(Default, Debug, Clone, Copy)]
pub enum Ownership {
    /// Generated types will be composed entirely of owning fields, regardless
    /// of whether they are used as parameters to imports or not.
    #[default]
    Owning,

    /// Generated types used as parameters to imports will be "deeply
    /// borrowing", i.e. contain references rather than owned values when
    /// applicable.
    Borrowing {
        /// Whether or not to generate "duplicate" type definitions for a single
        /// WIT type if necessary, for example if it's used as both an import
        /// and an export, or if it's used both as a parameter to an import and
        /// a return value from an import.
        duplicate_if_necessary: bool,
    },
}

impl FromStr for Ownership {
    type Err = String;

    fn from_str(s: &str) -> Result<Self, Self::Err> {
        match s {
            "owning" => Ok(Self::Owning),
            "borrowing" => Ok(Self::Borrowing {
                duplicate_if_necessary: false,
            }),
            "borrowing-duplicate-if-necessary" => Ok(Self::Borrowing {
                duplicate_if_necessary: true,
            }),
            _ => Err(format!(
                "unrecognized ownership: `{s}`; \
                 expected `owning`, `borrowing`, or `borrowing-duplicate-if-necessary`"
            )),
        }
    }
}

impl core::fmt::Display for Ownership {
    fn fmt(&self, f: &mut core::fmt::Formatter) -> core::fmt::Result {
        f.write_str(match self {
            Ownership::Owning => "owning",
            Ownership::Borrowing {
                duplicate_if_necessary: false,
            } => "borrowing",
            Ownership::Borrowing {
                duplicate_if_necessary: true,
            } => "borrowing-duplicate-if-necessary",
        })
    }
}

#[derive(Default, Debug, Clone)]
#[cfg_attr(feature = "clap", derive(clap::Args))]
pub struct Opts {
    /// Generate host bindings
    #[cfg_attr(feature = "clap", arg(long, default_value_t = bool::default()))]
    pub host: bool,
    /// Generate code for directly linking to guest code (WIP)
    #[cfg_attr(feature = "clap", arg(long, default_value_t = bool::default(), alias = "direct"))]
    pub short_cut: bool,
    /// Call clang-format on the generated code
    #[cfg_attr(feature = "clap", arg(long, default_value_t = bool::default()))]
    pub format: bool,
    /// 64bit guest
    #[cfg_attr(feature = "clap", arg(long, default_value_t = bool::default()))]
    pub wasm64: bool,

    /// Place each interface in its own file,
    /// this enables sharing bindings across projects
    #[cfg_attr(feature = "clap", arg(long, default_value_t = bool::default()))]
    pub split_interfaces: bool,

    /// Optionally prefix any export names with the specified value.
    ///
    /// This is useful to avoid name conflicts when testing.
    #[cfg_attr(feature = "clap", arg(long))]
    pub export_prefix: Option<String>,

    /// Wrap all C++ classes inside a custom namespace.
    ///
    /// This avoids identical names across components, useful for native
    #[cfg_attr(feature = "clap", arg(long))]
    pub internal_prefix: Option<String>,

    /// Whether to generate owning or borrowing type definitions.
    ///
    /// Valid values include:
    ///
    /// - `owning`: Generated types will be composed entirely of owning fields,
    ///   regardless of whether they are used as parameters to imports or not.
    ///
    /// - `borrowing`: Generated types used as parameters to imports will be
    ///   "deeply borrowing", i.e. contain references rather than owned values
    ///   when applicable.
    ///
    /// - `borrowing-duplicate-if-necessary`: As above, but generating distinct
    ///   types for borrowing and owning, if necessary.
    #[cfg_attr(feature = "clap", arg(long, default_value_t = Ownership::Owning))]
    pub ownership: Ownership,

    /// Symmetric ABI, this enables to directly link components to each
    /// other and removes the primary distinction between host and guest.
    #[cfg_attr(feature = "clap", arg(long, default_value_t = bool::default()))]
    pub symmetric: bool,

    /// Set API style to symmetric or asymmetric
    ///
    /// Symmetric API is the same API for imported and exported functions.
    /// Reduces the allocation overhead for symmetric ABI.
    #[cfg_attr(
        feature = "clap", 
        arg(
            long,
            default_value_t = APIStyle::default(),
            value_name = "STYLE",
        ),
    )]
    pub api_style: APIStyle,

    /// Where to place output files
    #[cfg_attr(feature = "clap", arg(skip))]
    out_dir: Option<PathBuf>,
}

/// Supported API styles for the generated bindings.
#[derive(Default, Debug, Copy, Clone, PartialEq, Eq, Hash)]
pub enum APIStyle {
    /// Imported functions borrow arguments, while exported functions receive owned arguments. Reduces the allocation overhead for the canonical ABI.
    #[default]
    Asymmetric,
    /// Same API for imported and exported functions. Reduces the allocation overhead for symmetric ABI.
    Symmetric,
}

impl Display for APIStyle {
    fn fmt(&self, f: &mut std::fmt::Formatter<'_>) -> std::fmt::Result {
        match self {
            APIStyle::Asymmetric => write!(f, "asymmetric"),
            APIStyle::Symmetric => write!(f, "symmetric"),
        }
    }
}

impl FromStr for APIStyle {
    type Err = anyhow::Error;

    fn from_str(s: &str) -> Result<Self, Self::Err> {
        match s {
            "asymmetric" => Ok(APIStyle::Asymmetric),
            "symmetric" => Ok(APIStyle::Symmetric),
            _ => bail!(
                "unrecognized API style: `{}`; expected `asymmetric` or `symmetric`",
                s
            ),
        }
    }
}

impl Opts {
    pub fn build(mut self, out_dir: Option<&PathBuf>) -> Box<dyn WorldGenerator> {
        let mut r = Cpp::new();
        self.out_dir = out_dir.cloned();
        r.opts = self;
        Box::new(r)
    }

    fn host_side(&self) -> bool {
        self.short_cut || self.host
    }

    fn is_only_handle(&self, variant: AbiVariant) -> bool {
        self.host_side() == matches!(variant, AbiVariant::GuestExport)
    }

    fn ptr_type(&self) -> &'static str {
        if !self.host {
            "uint8_t*"
        } else if self.wasm64 {
            "int64_t"
        } else {
            "int32_t"
        }
    }

    // we need to map pointers depending on context
    fn wasm_type(&self, ty: WasmType) -> &'static str {
        match ty {
            WasmType::Pointer => self.ptr_type(),
            _ => wit_bindgen_c::wasm_type(ty),
        }
    }
}

impl Cpp {
    fn new() -> Cpp {
        Cpp::default()
    }

    pub fn is_first_definition(&mut self, ns: &Vec<String>, name: &str) -> bool {
        let owned = (ns.to_owned(), name.to_owned());
        if !self.defined_types.contains(&owned) {
            self.defined_types.insert(owned);
            true
        } else {
            false
        }
    }

    fn include(&mut self, s: &str) {
        self.includes.push(s.to_string());
    }

    fn interface<'a>(
        &'a mut self,
        resolve: &'a Resolve,
        name: Option<&'a WorldKey>,
        in_guest_import: bool,
        wasm_import_module: Option<String>,
    ) -> CppInterfaceGenerator<'a> {
        let mut sizes = if self.opts.symmetric {
            SizeAlign::new_symmetric()
        } else {
            SizeAlign::default()
        };
        sizes.fill(resolve);

        CppInterfaceGenerator {
            _src: Source::default(),
            gen: self,
            resolve,
            interface: None,
            _name: name,
            sizes,
            in_guest_import,
            wasm_import_module,
        }
    }

    fn clang_format(code: &mut String) {
        let mut child = Command::new("clang-format")
            .stdin(Stdio::piped())
            .stdout(Stdio::piped())
            .spawn()
            .expect("failed to spawn `clang-format`");
        child
            .stdin
            .take()
            .unwrap()
            .write_all(code.as_bytes())
            .unwrap();
        code.truncate(0);
        child.stdout.take().unwrap().read_to_string(code).unwrap();
        let status = child.wait().unwrap();
        assert!(status.success());
    }

    fn perform_cast(&mut self, op: &str, cast: &Bitcast) -> String {
        match cast {
            Bitcast::I32ToF32 | Bitcast::I64ToF32 => {
                self.dependencies.needs_bit = true;
                format!("std::bit_cast<float, int32_t>({})", op)
            }
            Bitcast::F32ToI32 | Bitcast::F32ToI64 => {
                self.dependencies.needs_bit = true;
                format!("std::bit_cast<int32_t, float>({})", op)
            }
            Bitcast::I64ToF64 => {
                self.dependencies.needs_bit = true;
                format!("std::bit_cast<double, int64_t>({})", op)
            }
            Bitcast::F64ToI64 => {
                self.dependencies.needs_bit = true;
                format!("std::bit_cast<int64_t, double>({})", op)
            }
            Bitcast::I32ToI64 | Bitcast::LToI64 | Bitcast::PToP64 => {
                format!("(int64_t) {}", op)
            }
            Bitcast::I64ToI32 | Bitcast::PToI32 | Bitcast::LToI32 => {
                format!("(int32_t) {}", op)
            }
            Bitcast::P64ToI64 | Bitcast::None | Bitcast::I64ToP64 => op.to_string(),
            Bitcast::P64ToP | Bitcast::I32ToP | Bitcast::LToP => {
                format!("(uint8_t*) {}", op)
            }
            Bitcast::PToL | Bitcast::I32ToL | Bitcast::I64ToL => {
                format!("(size_t) {}", op)
            }
            Bitcast::Sequence(sequence) => {
                let [first, second] = &**sequence;
                let inner = self.perform_cast(op, first);
                self.perform_cast(&inner, second)
            }
        }
    }

    fn finish_includes(&mut self) {
        self.include("<cstdint>");
        self.include("<utility>"); // for std::move
        if self.dependencies.needs_string {
            self.include("<string>");
        }
        if self.dependencies.needs_string_view {
            self.include("<string_view>");
        }
        if self.dependencies.needs_vector {
            self.include("<vector>");
        }
        if self.dependencies.needs_expected {
            self.include("<expected>");
        }
        if self.dependencies.needs_future {
            self.include("<future>");
        }
        if self.dependencies.needs_stream {
            self.include("<stream_support.h>");
        }
        if self.dependencies.needs_optional {
            self.include("<optional>");
        }
        if self.dependencies.needs_cstring {
            self.include("<cstring>");
        }
        if self.dependencies.needs_imported_resources {
            self.include("<cassert>");
        }
        if self.dependencies.needs_exported_resources {
            self.include("<map>");
        }
        if self.dependencies.needs_variant {
            self.include("<variant>");
        }
        if self.dependencies.needs_tuple {
            self.include("<tuple>");
        }
        if self.dependencies.needs_wit {
<<<<<<< HEAD
            if self.opts.host_side() {
                self.include("<wit-host.h>");
            } else {
                self.include("<wit-guest.h>");
            }
=======
            self.include("\"wit.h\"");
>>>>>>> ce933445
        }
        if self.dependencies.needs_memory {
            self.include("<memory>");
        }
        if self.dependencies.needs_bit {
            self.include("<bit>");
        }
    }

    fn start_new_file(&mut self, condition: Option<bool>) -> FileContext {
        if condition == Some(true) || self.opts.split_interfaces {
            FileContext {
                includes: std::mem::take(&mut self.includes),
                src: std::mem::take(&mut self.h_src),
                dependencies: std::mem::take(&mut self.dependencies),
            }
        } else {
            Default::default()
        }
    }

    fn finish_file(&mut self, namespace: &[String], store: FileContext) {
        if !store.src.src.is_empty() {
            let mut header = String::default();
            self.finish_includes();
            self.h_src.change_namespace(&[]);
            uwriteln!(header, "#pragma once");
            if self.opts.symmetric {
                uwriteln!(header, "#define WIT_SYMMETRIC");
            }
            for include in self.includes.iter() {
                uwriteln!(header, "#include {include}");
            }
            header.push_str(&self.h_src.src);
            let mut filename = namespace.join("-");
            filename.push_str(".h");
            if self.opts.format {
                Self::clang_format(&mut header);
            }
            self.user_class_files.insert(filename.clone(), header);

            let _ = std::mem::replace(&mut self.includes, store.includes);
            let _ = std::mem::replace(&mut self.h_src, store.src);
            let _ = std::mem::replace(&mut self.dependencies, store.dependencies);
            self.includes.push(String::from("\"") + &filename + "\"");
        }
    }

    fn tmp(&mut self) -> usize {
        self.temp += 1;
        self.temp
    }
}

#[derive(Default)]
struct FileContext {
    includes: Vec<String>,
    src: SourceWithState,
    dependencies: Includes,
}

impl WorldGenerator for Cpp {
    fn preprocess(&mut self, resolve: &Resolve, world: WorldId) {
        let name = &resolve.worlds[world].name;
        self.world = name.to_string();
        self.world_id = Some(world);
        //        self.sizes.fill(resolve);
        if !self.opts.host_side() {
            let export_name = if self.opts.symmetric {
                ""
            } else {
                ", __export_name__(\"cabi_realloc\")"
            };
            uwriteln!(
                self.c_src_head,
                r#"#include "{}_cpp.h"
            #include <cstdlib> // realloc

            extern "C" void *cabi_realloc(void *ptr, size_t old_size, size_t align, size_t new_size);

            __attribute__((__weak__{export_name}))
            void *cabi_realloc(void *ptr, size_t old_size, size_t align, size_t new_size) {{
                (void) old_size;
                if (new_size == 0) return (void*) align;
                void *ret = realloc(ptr, new_size);
                if (!ret) abort();
                return ret;
            }}

            "#,
                self.world.to_snake_case(),
            );
        }
    }

    fn import_interface(
        &mut self,
        resolve: &Resolve,
        name: &WorldKey,
        id: InterfaceId,
        _files: &mut Files,
    ) -> anyhow::Result<()> {
        if let Some(prefix) = self
            .interface_prefixes
            .get(&(Direction::Import, name.clone()))
        {
            self.import_prefix = Some(prefix.clone());
        }

        let store = self.start_new_file(None);
        self.imported_interfaces.insert(id);
        let wasm_import_module = resolve.name_world_key(name);
        let binding = Some(name);
        let mut gen = self.interface(resolve, binding, true, Some(wasm_import_module));
        gen.interface = Some(id);
        gen.types(id);
        let namespace = namespace(resolve, &TypeOwner::Interface(id), false, &gen.gen.opts);

        for (_name, func) in resolve.interfaces[id].functions.iter() {
            if matches!(func.kind, FunctionKind::Freestanding) {
                gen.gen.h_src.change_namespace(&namespace);
                gen.generate_function(func, &TypeOwner::Interface(id), AbiVariant::GuestImport);
            }
        }
        self.finish_file(&namespace, store);
        let _ = self.import_prefix.take();
        Ok(())
    }

    fn export_interface(
        &mut self,
        resolve: &Resolve,
        name: &WorldKey,
        id: InterfaceId,
        _files: &mut Files,
    ) -> anyhow::Result<()> {
        let old_prefix = self.opts.export_prefix.clone();
        if let Some(prefix) = self
            .interface_prefixes
            .get(&(Direction::Export, name.clone()))
        {
            self.opts.export_prefix =
                Some(prefix.clone() + old_prefix.as_ref().unwrap_or(&String::new()));
        }
        let store = self.start_new_file(None);
        self.h_src
            .src
            .push_str(&format!("// export_interface {name:?}\n"));
        self.imported_interfaces.remove(&id);
        let wasm_import_module = resolve.name_world_key(name);
        let binding = Some(name);
        let mut gen = self.interface(resolve, binding, false, Some(wasm_import_module));
        gen.interface = Some(id);
        gen.types(id);
        let namespace = namespace(resolve, &TypeOwner::Interface(id), true, &gen.gen.opts);

        for (_name, func) in resolve.interfaces[id].functions.iter() {
            if matches!(func.kind, FunctionKind::Freestanding) {
                gen.gen.h_src.change_namespace(&namespace);
                gen.generate_function(func, &TypeOwner::Interface(id), AbiVariant::GuestExport);
            }
        }
        self.finish_file(&namespace, store);
        self.opts.export_prefix = old_prefix;
        Ok(())
    }

    fn import_funcs(
        &mut self,
        resolve: &Resolve,
        world: WorldId,
        funcs: &[(&str, &Function)],
        _files: &mut Files,
    ) {
        let name = WorldKey::Name("$root".to_string()); //WorldKey::Name(resolve.worlds[world].name.clone());
        let wasm_import_module = resolve.name_world_key(&name);
        let binding = Some(name);
        let mut gen = self.interface(resolve, binding.as_ref(), true, Some(wasm_import_module));
        let namespace = namespace(resolve, &TypeOwner::World(world), false, &gen.gen.opts);

        for (_name, func) in funcs.iter() {
            if matches!(func.kind, FunctionKind::Freestanding) {
                gen.gen.h_src.change_namespace(&namespace);
                gen.generate_function(func, &TypeOwner::World(world), AbiVariant::GuestImport);
            }
        }
    }

    fn export_funcs(
        &mut self,
        resolve: &Resolve,
        world: WorldId,
        funcs: &[(&str, &Function)],
        _files: &mut Files,
    ) -> anyhow::Result<()> {
        let name = WorldKey::Name(resolve.worlds[world].name.clone());
        let binding = Some(name);
        let mut gen = self.interface(resolve, binding.as_ref(), false, None);
        let namespace = namespace(resolve, &TypeOwner::World(world), true, &gen.gen.opts);

        for (_name, func) in funcs.iter() {
            if matches!(func.kind, FunctionKind::Freestanding) {
                gen.gen.h_src.change_namespace(&namespace);
                gen.generate_function(func, &TypeOwner::World(world), AbiVariant::GuestExport);
            }
        }
        Ok(())
    }

    fn import_types(
        &mut self,
        _resolve: &Resolve,
        _world: WorldId,
        types: &[(&str, TypeId)],
        _files: &mut Files,
    ) {
        for i in types.iter() {
            uwriteln!(self.h_src.src, "// import_type {}", i.0);
        }
    }

    fn finish(
        &mut self,
        resolve: &Resolve,
        world_id: WorldId,
        files: &mut Files,
    ) -> std::result::Result<(), anyhow::Error> {
        let world = &resolve.worlds[world_id];
        let snake = world.name.to_snake_case();
        let linking_symbol = wit_bindgen_c::component_type_object::linking_symbol(&world.name);

        let mut h_str = SourceWithState::default();
        let mut c_str = SourceWithState::default();

        let version = env!("CARGO_PKG_VERSION");
        uwriteln!(
            h_str.src,
            "// Generated by `wit-bindgen` {version}. DO NOT EDIT!"
        );

        if self.opts.short_cut {
            uwrite!(
                h_str.src,
                "#ifndef __CPP_NATIVE_BINDINGS_{0}_H
                #define __CPP_NATIVE_BINDINGS_{0}_H\n",
                world.name.to_shouty_snake_case(),
            );
        } else if !self.opts.host {
            uwrite!(
                h_str.src,
                "#ifndef __CPP_GUEST_BINDINGS_{0}_H
                #define __CPP_GUEST_BINDINGS_{0}_H\n",
                world.name.to_shouty_snake_case(),
            );
        } else {
            uwrite!(
                h_str.src,
                "#ifndef __CPP_HOST_BINDINGS_{0}_H
                #define __CPP_HOST_BINDINGS_{0}_H
                struct WASMExecEnv; // WAMR execution environment\n",
                world.name.to_shouty_snake_case(),
            );
        }
        if self.dependencies.needs_future || self.dependencies.needs_stream {
            uwriteln!(self.c_src_head, "#include \"async_support.h\"")
        }
        self.finish_includes();

        if self.opts.short_cut {
            uwriteln!(h_str.src, "#define WIT_HOST_DIRECT");
        } else if self.opts.symmetric {
            uwriteln!(h_str.src, "#define WIT_SYMMETRIC");
        }
        for include in self.includes.iter() {
            uwriteln!(h_str.src, "#include {include}");
        }

        uwriteln!(
            c_str.src,
            "// Generated by `wit-bindgen` {version}. DO NOT EDIT!"
        );
        if self.opts.short_cut {
            uwriteln!(c_str.src, "#include \"{snake}_cpp_native.h\"");
        } else if !self.opts.host {
            uwriteln!(
                c_str.src,
                "\n// Ensure that the *_component_type.o object is linked in"
            );
            uwrite!(
                c_str.src,
                "#ifdef __wasm32__
                   extern \"C\" void {linking_symbol}(void);
                   __attribute__((used))
                   void {linking_symbol}_public_use_in_this_compilation_unit(void) {{
                       {linking_symbol}();
                   }}
                   #endif
               ",
            );
        } else {
            uwriteln!(c_str.src, "#include \"{snake}_cpp_host.h\"");
            uwriteln!(
                c_str.src,
                "#include <wasm_export.h> // wasm-micro-runtime header\n\
                 #include <wasm_c_api.h>\n\
                 #include <assert.h>"
            );

            if c_str.src.len() > 0 {
                c_str.src.push_str("\n");
            }
            if self.dependencies.needs_guest_alloc {
                uwriteln!(
                    c_str.src,
                    "int32_t guest_alloc(wasm_exec_env_t exec_env, uint32_t size);"
                );
            }
        }
        if self.opts.host_side() && self.dependencies.needs_exported_resources {
            uwriteln!(
                c_str.src,
                "template <class R> std::map<int32_t, R> wit::{RESOURCE_TABLE_NAME}<R>::resources;"
            );
        }
        if self.dependencies.needs_assert {
            uwriteln!(c_str.src, "#include <assert.h>");
        }

        h_str.change_namespace(&Vec::default());

        self.c_src.change_namespace(&Vec::default());
        c_str.src.push_str(&self.c_src_head);
        c_str.src.push_str(&self.extern_c_decls);
        c_str.src.push_str(&self.c_src.src);
        self.h_src.change_namespace(&Vec::default());
        h_str.src.push_str(&self.h_src.src);

        uwriteln!(c_str.src, "\n// Component Adapters");

        if !self.opts.short_cut && self.opts.host {
            uwriteln!(
                h_str.src,
                "extern \"C\" void register_{}();",
                world.name.to_snake_case()
            );
            uwriteln!(
                c_str.src,
                "void register_{}() {{",
                world.name.to_snake_case()
            );
            for i in self.host_functions.iter() {
                uwriteln!(
                    c_str.src,
                    "  static NativeSymbol {}_funs[] = {{",
                    i.0.replace(&[':', '.', '-', '+'], "_").to_snake_case()
                );
                for f in i.1.iter() {
                    uwriteln!(
                        c_str.src,
                        "    {{ \"{}\", (void*){}, \"{}\", nullptr }},",
                        f.wasm_name,
                        f.host_name,
                        f.wamr_signature
                    );
                }
                uwriteln!(c_str.src, "  }};");
            }
            for i in self.host_functions.iter() {
                uwriteln!(c_str.src, "  wasm_runtime_register_natives(\"{}\", {1}_funs, sizeof({1}_funs)/sizeof(NativeSymbol));", i.0, i.0.replace(&[':','.','-','+'], "_").to_snake_case());
            }
            uwriteln!(c_str.src, "}}");
        }

        uwriteln!(
            h_str.src,
            "
            #endif"
        );

        if self.opts.format {
            Self::clang_format(&mut c_str.src.as_mut_string());
            Self::clang_format(&mut h_str.src.as_mut_string());
        }

        if self.opts.short_cut {
            files.push(&format!("{snake}_native.cpp"), c_str.src.as_bytes());
            files.push(&format!("{snake}_cpp_native.h"), h_str.src.as_bytes());
        } else if !self.opts.host {
            files.push(&format!("{snake}.cpp"), c_str.src.as_bytes());
            files.push(&format!("{snake}_cpp.h"), h_str.src.as_bytes());
        } else {
            files.push(&format!("{snake}_host.cpp"), c_str.src.as_bytes());
            files.push(&format!("{snake}_cpp_host.h"), h_str.src.as_bytes());
        }
        for (name, content) in self.user_class_files.iter() {
            // if the user class file exists create an updated .template
            let dst = match &self.opts.out_dir {
                Some(path) => path.join(name),
                None => name.into(),
            };
            if std::path::Path::exists(&dst) {
                files.push(&(String::from(name) + ".template"), content.as_bytes());
            } else {
                files.push(name, content.as_bytes());
            }
        }
        files.push(
            &format!("{snake}_component_type.o",),
            wit_bindgen_c::component_type_object::object(
                resolve,
                world_id,
                &world.name,
                wit_component::StringEncoding::UTF8,
                None,
            )
            .unwrap()
            .as_slice(),
        );
<<<<<<< HEAD
        if self.opts.symmetric {
            // this keeps the symbols down for shared objects, could be more specific
            files.push(
                &format!("{}.verscr", world.name),
                b"{\n  global:\n    *X00*;\n  local: *;\n};\n",
            );
        }
=======

        if self.dependencies.needs_wit {
            files.push(&format!("wit.h"), include_bytes!("../helper-types/wit.h"));
        }

>>>>>>> ce933445
        Ok(())
    }

    fn apply_resolve_options(&mut self, resolve: &mut Resolve, world: &mut WorldId) {
        if self.opts.symmetric {
            let world = &resolve.worlds[*world];
            let exports: HashMap<&WorldKey, &wit_bindgen_core::wit_parser::WorldItem> =
                world.exports.iter().collect();
            for (key, _item) in world.imports.iter() {
                // duplicate found
                if exports.contains_key(key)
                    && !self
                        .interface_prefixes
                        .contains_key(&(Direction::Import, key.clone()))
                    && !self
                        .interface_prefixes
                        .contains_key(&(Direction::Export, key.clone()))
                {
                    self.interface_prefixes
                        .insert((Direction::Import, key.clone()), "imp_".into());
                    self.interface_prefixes
                        .insert((Direction::Export, key.clone()), "exp_".into());
                }
            }
        }
    }
}

// determine namespace (for the lifted C++ function)
fn namespace(resolve: &Resolve, owner: &TypeOwner, guest_export: bool, opts: &Opts) -> Vec<String> {
    let mut result = Vec::default();
    if let Some(prefix) = &opts.internal_prefix {
        result.push(prefix.clone());
    }
    if guest_export {
        result.push(String::from("exports"));
    }
    match owner {
        TypeOwner::World(w) => result.push(resolve.worlds[*w].name.to_snake_case()),
        TypeOwner::Interface(i) => {
            let iface = &resolve.interfaces[*i];
            let pkg = &resolve.packages[iface.package.unwrap()];
            result.push(pkg.name.namespace.to_snake_case());
            result.push(pkg.name.name.to_snake_case());
            if let Some(name) = &iface.name {
                result.push(name.to_snake_case());
            }
        }
        TypeOwner::None => (),
    }
    result
}

impl SourceWithState {
    fn change_namespace(&mut self, target: &[String]) {
        let mut same = 0;
        // itertools::fold_while?
        for (a, b) in self.namespace.iter().zip(target.iter()) {
            if a == b {
                same += 1;
            } else {
                break;
            }
        }
        for _i in same..self.namespace.len() {
            uwrite!(self.src, "}}");
        }
        if same != self.namespace.len() {
            // finish closing brackets by a newline
            uwriteln!(self.src, "");
        }
        self.namespace.truncate(same);
        for i in target.iter().skip(same) {
            uwrite!(self.src, "namespace {} {{", i);
            self.namespace.push(i.clone());
        }
    }

    fn qualify(&mut self, target: &[String]) {
        let mut same = 0;
        // itertools::fold_while?
        for (a, b) in self.namespace.iter().zip(target.iter()) {
            if a == b {
                same += 1;
            } else {
                break;
            }
        }
        if same == 0 && !target.is_empty() {
            // if the root namespace exists below the current namespace we need to start at root
            if self.namespace.contains(target.first().unwrap()) {
                self.src.push_str("::");
            }
        }
        if same == target.len() && self.namespace.len() != target.len() && same > 0 {
            // namespace is parent, qualify at least one namespace (and cross fingers)
            uwrite!(self.src, "{}::", target[same - 1]);
        } else {
            for i in target.iter().skip(same) {
                uwrite!(self.src, "{i}::");
            }
        }
    }
}

struct CppInterfaceGenerator<'a> {
    _src: Source,
    gen: &'a mut Cpp,
    resolve: &'a Resolve,
    interface: Option<InterfaceId>,
    _name: Option<&'a WorldKey>,
    sizes: SizeAlign,
    in_guest_import: bool,
    pub wasm_import_module: Option<String>,
}

impl CppInterfaceGenerator<'_> {
    fn types(&mut self, iface: InterfaceId) {
        let iface = &self.resolve().interfaces[iface];
        for (name, id) in iface.types.iter() {
            self.define_type(name, *id);
        }
    }

    fn define_type(&mut self, name: &str, id: TypeId) {
        let ty = &self.resolve().types[id];
        match &ty.kind {
            TypeDefKind::Record(record) => self.type_record(id, name, record, &ty.docs),
            TypeDefKind::Resource => self.type_resource(id, name, &ty.docs),
            TypeDefKind::Flags(flags) => self.type_flags(id, name, flags, &ty.docs),
            TypeDefKind::Tuple(tuple) => self.type_tuple(id, name, tuple, &ty.docs),
            TypeDefKind::Enum(enum_) => self.type_enum(id, name, enum_, &ty.docs),
            TypeDefKind::Variant(variant) => self.type_variant(id, name, variant, &ty.docs),
            TypeDefKind::Option(t) => self.type_option(id, name, t, &ty.docs),
            TypeDefKind::Result(r) => self.type_result(id, name, r, &ty.docs),
            TypeDefKind::List(t) => self.type_list(id, name, t, &ty.docs),
            TypeDefKind::Type(t) => self.type_alias(id, name, t, &ty.docs),
            TypeDefKind::Future(_) => todo!("generate for future"),
            TypeDefKind::Stream(_) => todo!("generate for stream"),
            TypeDefKind::Handle(_) => todo!("generate for handle"),
            TypeDefKind::FixedSizeList(_, _) => todo!(),
            TypeDefKind::Unknown => unreachable!(),
        }
    }

    /// This describes the C++ side name
    fn func_namespace_name(
        &self,
        func: &Function,
        guest_export: bool,
        cpp_file: bool,
    ) -> (Vec<String>, String) {
        let (object, owner) = match &func.kind {
            FunctionKind::Freestanding => None,
            FunctionKind::Method(i) => Some(i),
            FunctionKind::Static(i) => Some(i),
            FunctionKind::Constructor(i) => Some(i),
            FunctionKind::AsyncFreestanding => todo!(),
            FunctionKind::AsyncMethod(_id) => todo!(),
            FunctionKind::AsyncStatic(_id) => todo!(),
        }
        .map(|i| {
            let ty = &self.resolve.types[*i];
            (ty.name.as_ref().unwrap().to_pascal_case(), ty.owner)
        })
        .unwrap_or((
            Default::default(),
            self.interface
                .map(TypeOwner::Interface)
                .unwrap_or(TypeOwner::World(self.gen.world_id.unwrap())),
        ));
        let mut namespace = namespace(self.resolve, &owner, guest_export, &self.gen.opts);
        let is_drop = is_special_method(func);
        let func_name_h = if !matches!(&func.kind, FunctionKind::Freestanding) {
            namespace.push(object.clone());
            if let FunctionKind::Constructor(_i) = &func.kind {
                if guest_export && cpp_file {
                    String::from("New")
                } else {
                    object.clone()
                }
            } else {
                match is_drop {
                    SpecialMethod::ResourceDrop => {
                        if self.gen.opts.host_side() && !guest_export {
                            "Dtor".to_string()
                        } else if guest_export {
                            "ResourceDrop".to_string()
                        } else {
                            "~".to_string() + &object
                        }
                    }
                    SpecialMethod::Dtor => {
                        if self.gen.opts.host_side() && guest_export {
                            "~".to_string() + &object
                        } else {
                            "Dtor".to_string()
                        }
                    }
                    SpecialMethod::ResourceNew => "ResourceNew".to_string(),
                    SpecialMethod::ResourceRep => "ResourceRep".to_string(),
                    SpecialMethod::Allocate => "New".to_string(),
                    SpecialMethod::None => func.item_name().to_pascal_case(),
                }
            }
        } else {
            func.name.to_pascal_case()
        };
        (namespace, func_name_h)
    }

    // local patching of borrows function needs more complex solution
    fn patched_wasm_signature(&self, variant: AbiVariant, func: &Function) -> WasmSignature {
        abi::wasm_signature_symmetric(self.resolve, variant, func, self.gen.opts.symmetric)
        // if matches!(res.params.get(0), Some(WasmType::I32))
        //     && matches!(func.kind, FunctionKind::Freestanding)
        // {
        //     if let Some((_, ty)) = func.params.get(0) {
        //         if let Type::Id(id) = ty {
        //             if let Some(td) = self.resolve.types.get(*id) {
        //                 if let TypeDefKind::Handle(Handle::Borrow(id2)) = &td.kind {
        //                     if let Some(ty2) = self.resolve.types.get(*id2) {
        //                         dbg!((&self.gen.imported_interfaces, id2, ty2, &func));
        //                     }
        //                 }
        //             }
        //         }
        //     }
        // }
    }

    // print the signature of the guest export (lowered (wasm) function calling into highlevel)
    fn print_export_signature(&mut self, func: &Function, variant: AbiVariant) -> Vec<String> {
        let is_drop = is_special_method(func);
        let id_type = if self.gen.opts.symmetric {
            WasmType::Pointer
        } else {
            WasmType::I32
        };
        let signature = match is_drop {
            SpecialMethod::ResourceDrop => WasmSignature {
                params: vec![id_type],
                results: Vec::new(),
                indirect_params: false,
                retptr: false,
            },
            SpecialMethod::ResourceRep => WasmSignature {
                params: vec![id_type],
                results: vec![WasmType::Pointer],
                indirect_params: false,
                retptr: false,
            },
            SpecialMethod::Dtor => WasmSignature {
                params: vec![WasmType::Pointer],
                results: Vec::new(),
                indirect_params: false,
                retptr: false,
            },
            SpecialMethod::ResourceNew => WasmSignature {
                params: vec![WasmType::Pointer],
                results: vec![id_type],
                indirect_params: false,
                retptr: false,
            },
            SpecialMethod::None => {
                // TODO perhaps remember better names for the arguments
                self.patched_wasm_signature(variant, func)
            }
            SpecialMethod::Allocate => WasmSignature {
                params: vec![],
                results: vec![],
                indirect_params: false,
                retptr: false,
            },
        };
        let mut module_name = self.wasm_import_module.clone();
        let mut symbol_variant = variant;
        if self.gen.opts.symmetric && matches!(variant, AbiVariant::GuestExport) {
            // symmetric doesn't distinguish
            symbol_variant = AbiVariant::GuestImport;
        }
        if matches!(variant, AbiVariant::GuestExport)
            && matches!(
                is_drop,
                SpecialMethod::ResourceNew
                    | SpecialMethod::ResourceDrop
                    | SpecialMethod::ResourceRep
            )
        {
            module_name = Some(String::from("[export]") + &module_name.unwrap());
            if self.gen.opts.host_side() {
                symbol_variant = AbiVariant::GuestImport;
            }
        }
        let func_name = if self.gen.opts.symmetric && matches!(is_drop, SpecialMethod::Dtor) {
            // replace [dtor] with [resource_drop]
            format!("[resource_drop]{}", &func.name[6..])
        } else {
            func.name.clone()
        };
        if self.gen.opts.short_cut {
            uwrite!(self.gen.c_src.src, "extern \"C\" ");
        } else if self.gen.opts.host {
            self.gen.c_src.src.push_str("static ");
        } else {
            let module_prefix = module_name.as_ref().map_or(String::default(), |name| {
                let mut res = name.clone();
                res.push('#');
                res
            });
            if self.gen.opts.symmetric {
                uwriteln!(self.gen.c_src.src, r#"extern "C" "#);
            } else {
                uwriteln!(
                    self.gen.c_src.src,
                    r#"extern "C" __attribute__((__export_name__("{module_prefix}{func_name}")))"#
                );
            }
        }
        let return_via_pointer = signature.retptr && self.gen.opts.host_side();
        self.gen
            .c_src
            .src
            .push_str(if signature.results.is_empty() || return_via_pointer {
                "void"
            } else {
                self.gen.opts.wasm_type(signature.results[0])
            });
        self.gen.c_src.src.push_str(" ");
        let export_name = match module_name {
            Some(ref module_name) => make_external_symbol(&module_name, &func_name, symbol_variant),
            None => make_external_component(&func_name),
        };
        if let Some(prefix) = self.gen.opts.export_prefix.as_ref() {
            self.gen.c_src.src.push_str(prefix);
        }
        self.gen.c_src.src.push_str(&export_name);
        self.gen.c_src.src.push_str("(");
        let mut first_arg = true;
        if self.gen.opts.host {
            self.gen.c_src.src.push_str("wasm_exec_env_t exec_env");
            first_arg = false;
        }
        let mut params = Vec::new();
        for (n, ty) in signature.params.iter().enumerate() {
            let name = format!("arg{n}");
            if !first_arg {
                self.gen.c_src.src.push_str(", ");
            } else {
                first_arg = false;
            }
            self.gen.c_src.src.push_str(self.gen.opts.wasm_type(*ty));
            self.gen.c_src.src.push_str(" ");
            self.gen.c_src.src.push_str(&name);
            params.push(name);
        }
        if return_via_pointer {
            if !first_arg {
                self.gen.c_src.src.push_str(", ");
            }
            self.gen.c_src.src.push_str(self.gen.opts.ptr_type());
            self.gen.c_src.src.push_str(" resultptr");
            params.push("resultptr".into());
        }
        self.gen.c_src.src.push_str(")\n");
        if self.gen.opts.host_side() {
            let signature = wamr::wamr_signature(self.resolve, func);
            let remember = HostFunction {
                wasm_name: func_name.clone(),
                wamr_signature: signature.to_string(),
                host_name: export_name.clone(),
            };
            self.gen
                .host_functions
                .entry(module_name.unwrap_or(self.gen.world.clone()))
                .and_modify(|v| v.push(remember.clone()))
                .or_insert(vec![remember]);
        }
        params
    }

    fn high_level_signature(
        &mut self,
        func: &Function,
        abi_variant: AbiVariant,
        outer_namespace: &[String],
    ) -> HighlevelSignature {
        let mut res = HighlevelSignature::default();

        let (namespace, func_name_h) =
            self.func_namespace_name(func, matches!(abi_variant, AbiVariant::GuestExport), false);
        res.name = func_name_h;
        res.namespace = namespace;
        let is_drop = is_special_method(func);
        // we might want to separate c_sig and h_sig
        // let mut sig = String::new();
        if self.gen.opts.symmetric && matches!(is_drop, SpecialMethod::ResourceNew) {
            res.result = "uint8_t*".into();
        } else
        // not for ctor nor imported dtor on guest
        if !matches!(&func.kind, FunctionKind::Constructor(_))
            && !(matches!(is_drop, SpecialMethod::ResourceDrop)
                && matches!(abi_variant, AbiVariant::GuestImport)
                && !self.gen.opts.host_side())
            && !(matches!(is_drop, SpecialMethod::Dtor)
                && matches!(abi_variant, AbiVariant::GuestExport)
                && self.gen.opts.host_side())
        {
            if matches!(is_drop, SpecialMethod::Allocate) {
                res.result.push_str("Owned");
            }
            if let Some(ty) = &func.result {
                res.result.push_str(
                    &(self.type_name(ty, outer_namespace, Flavor::Result(abi_variant))
                        + if matches!(is_drop, SpecialMethod::ResourceRep) {
                            "*"
                        } else {
                            ""
                        }),
                );
            } else {
                res.result = "void".into();
            }
            if matches!(abi_variant, AbiVariant::GuestExport)
                && abi::guest_export_needs_post_return(self.resolve, func)
            {
                res.post_return = true;
            }
        }
        if matches!(func.kind, FunctionKind::Static(_))
            && !(matches!(&is_drop, SpecialMethod::ResourceDrop)
                && matches!(abi_variant, AbiVariant::GuestImport)
                && !self.gen.opts.host_side())
            && !(matches!(&is_drop, SpecialMethod::Dtor)
                && matches!(abi_variant, AbiVariant::GuestExport)
                && self.gen.opts.host_side())
        {
            res.static_member = true;
        }
        for (i, (name, param)) in func.params.iter().enumerate() {
            if i == 0
                && name == "self"
                && (matches!(&func.kind, FunctionKind::Method(_))
                    || (matches!(&is_drop, SpecialMethod::ResourceDrop)
                        && matches!(abi_variant, AbiVariant::GuestImport)
                        && !self.gen.opts.host_side())
                    || (matches!(&is_drop, SpecialMethod::Dtor)
                        && matches!(abi_variant, AbiVariant::GuestExport)
                        && self.gen.opts.host_side()))
            {
                res.implicit_self = true;
                continue;
            }
            if self.gen.opts.symmetric
                && matches!(
                    &is_drop,
                    SpecialMethod::ResourceRep | SpecialMethod::ResourceDrop
                )
            {
                res.arguments
                    .push((name.to_snake_case(), "uint8_t*".into()));
            } else {
                let is_pointer = if matches!(
                    (&is_drop, self.gen.opts.host_side()),
                    (SpecialMethod::Dtor, _)
                        | (SpecialMethod::ResourceNew, _)
                        | (SpecialMethod::ResourceDrop, true)
                ) {
                    "*"
                } else {
                    ""
                };
                res.arguments.push((
                    name.to_snake_case(),
                    self.type_name(param, &res.namespace, Flavor::Argument(abi_variant))
                        + is_pointer,
                ));
            }
        }
        // default to non-const when exporting a method
        let import = matches!(abi_variant, AbiVariant::GuestImport) ^ self.gen.opts.host_side();
        if matches!(func.kind, FunctionKind::Method(_)) && import {
            res.const_member = true;
        }
        res
    }

    fn print_signature(
        &mut self,
        func: &Function,
        variant: AbiVariant,
        import: bool,
    ) -> Vec<String> {
        let is_special = is_special_method(func);
        if !(import == true
            && self.gen.opts.host_side()
            && matches!(
                &is_special,
                SpecialMethod::ResourceDrop
                    | SpecialMethod::ResourceNew
                    | SpecialMethod::ResourceRep
            ))
        {
            let from_namespace = self.gen.h_src.namespace.clone();
            let cpp_sig = self.high_level_signature(func, variant, &from_namespace);
            if cpp_sig.static_member {
                self.gen.h_src.src.push_str("static ");
            }
            if cpp_sig.post_return && self.gen.opts.host_side() {
                self.gen.h_src.src.push_str("wit::guest_owned<");
            }
            self.gen.h_src.src.push_str(&cpp_sig.result);
            if cpp_sig.post_return && self.gen.opts.host_side() {
                self.gen.h_src.src.push_str(">");
            }
            if !cpp_sig.result.is_empty() {
                self.gen.h_src.src.push_str(" ");
            }
            self.gen.h_src.src.push_str(&cpp_sig.name);
            self.gen.h_src.src.push_str("(");
            if
            /*import &&*/
            self.gen.opts.host && !matches!(func.kind, FunctionKind::Method(_)) {
                self.gen.h_src.src.push_str("WASMExecEnv* exec_env");
                if !cpp_sig.arguments.is_empty() {
                    self.gen.h_src.src.push_str(", ");
                }
            }
            for (num, (arg, typ)) in cpp_sig.arguments.iter().enumerate() {
                if num > 0 {
                    self.gen.h_src.src.push_str(", ");
                }
                self.gen.h_src.src.push_str(typ);
                self.gen.h_src.src.push_str(" ");
                self.gen.h_src.src.push_str(arg);
            }
            self.gen.h_src.src.push_str(")");
            if cpp_sig.const_member {
                self.gen.h_src.src.push_str(" const");
            }
            match (&is_special, self.gen.opts.host_side(), &variant) {
                (SpecialMethod::Allocate, _, _) => {
                    uwrite!(
                        self.gen.h_src.src,
                        "{{\
                        return {OWNED_CLASS_NAME}(new {}({}));\
                    }}",
                        cpp_sig.namespace.last().unwrap(),
                        cpp_sig
                            .arguments
                            .iter()
                            .map(|(arg, _)| arg.clone())
                            .collect::<Vec<_>>()
                            .join(", ")
                    );
                    // body is inside the header
                    return Vec::default();
                }
                (SpecialMethod::Dtor, _, AbiVariant::GuestImport)
                | (SpecialMethod::ResourceDrop, true, _) => {
                    uwrite!(
                        self.gen.h_src.src,
                        "{{\
                        delete {};\
                    }}",
                        cpp_sig.arguments.get(0).unwrap().0
                    );
                }
                _ => self.gen.h_src.src.push_str(";\n"),
            }
        }
        //        drop(cpp_sig);

        // we want to separate the lowered signature (wasm) and the high level signature
        if (!import
            && (self.gen.opts.host_side()
                || !matches!(
                    &is_special,
                    SpecialMethod::ResourceDrop
                        | SpecialMethod::ResourceNew
                        | SpecialMethod::ResourceRep
                )))
            || (import
                && self.gen.opts.host_side()
                && matches!(
                    &is_special,
                    SpecialMethod::ResourceDrop
                        | SpecialMethod::ResourceNew
                        | SpecialMethod::ResourceRep
                ))
        {
            self.print_export_signature(func, variant)
        } else {
            // recalulate with c file namespace
            let c_namespace = self.gen.c_src.namespace.clone();
            let cpp_sig = self.high_level_signature(func, variant, &c_namespace);
            let mut params = Vec::new();
            if cpp_sig.post_return && self.gen.opts.host_side() {
                self.gen.c_src.src.push_str("wit::guest_owned<");
            }
            self.gen.c_src.src.push_str(&cpp_sig.result);
            if cpp_sig.post_return && self.gen.opts.host_side() {
                self.gen.c_src.src.push_str(">");
            }
            if !cpp_sig.result.is_empty() {
                self.gen.c_src.src.push_str(" ");
            }
            self.gen.c_src.qualify(&cpp_sig.namespace);
            self.gen.c_src.src.push_str(&cpp_sig.name);
            self.gen.c_src.src.push_str("(");
            if import && self.gen.opts.host && !matches!(func.kind, FunctionKind::Method(_)) {
                self.gen.c_src.src.push_str("wasm_exec_env_t exec_env");
                if !cpp_sig.arguments.is_empty() || cpp_sig.implicit_self {
                    self.gen.c_src.src.push_str(", ");
                }
            }
            if cpp_sig.implicit_self {
                params.push("(*this)".into());
            }
            for (num, (arg, typ)) in cpp_sig.arguments.iter().enumerate() {
                if num > 0 {
                    self.gen.c_src.src.push_str(", ");
                }
                self.gen.c_src.src.push_str(typ);
                self.gen.c_src.src.push_str(" ");
                self.gen.c_src.src.push_str(arg);
                params.push(arg.clone());
            }
            self.gen.c_src.src.push_str(")");
            if cpp_sig.const_member {
                self.gen.c_src.src.push_str(" const");
            }
            self.gen.c_src.src.push_str("\n");
            params
        }
    }

    fn generate_function(&mut self, func: &Function, owner: &TypeOwner, variant: AbiVariant) {
        fn class_namespace(
            cifg: &CppInterfaceGenerator,
            func: &Function,
            variant: AbiVariant,
        ) -> Vec<String> {
            let owner = &cifg.resolve.types[match &func.kind {
                FunctionKind::Static(id) => *id,
                _ => panic!("special func should be static"),
            }];
            let mut namespace = namespace(
                cifg.resolve,
                &owner.owner,
                matches!(variant, AbiVariant::GuestExport),
                &cifg.gen.opts,
            );
            namespace.push(owner.name.as_ref().unwrap().to_upper_camel_case());
            namespace
        }

        let export = match variant {
            AbiVariant::GuestImport => self.gen.opts.host_side(),
            AbiVariant::GuestExport => !self.gen.opts.host_side(),
            AbiVariant::GuestImportAsync => todo!(),
            AbiVariant::GuestExportAsync => todo!(),
            AbiVariant::GuestExportAsyncStackful => todo!(),
        };
        let params = self.print_signature(func, variant, !export);
        let special = is_special_method(func);
        if !matches!(special, SpecialMethod::Allocate) {
            self.gen.c_src.src.push_str("{\n");
            let needs_dealloc = if self.gen.opts.api_style == APIStyle::Symmetric
                && matches!(variant, AbiVariant::GuestExport)
                && ((!self.gen.opts.symmetric
                    && symmetric::needs_dealloc(self.resolve, &func.params))
                    || (self.gen.opts.symmetric
                        && symmetric::has_non_canonical_list(self.resolve, &func.params)))
            {
                self.gen
                    .c_src
                    .src
                    .push_str("std::vector<void*> _deallocate;\n");
                self.gen.dependencies.needs_vector = true;
                true
            } else {
                false
            };
            let lift_lower = if self.gen.opts.symmetric {
                LiftLower::Symmetric
            } else if export {
                LiftLower::LiftArgsLowerResults
            } else {
                LiftLower::LowerArgsLiftResults
            };
            match is_special_method(func) {
                SpecialMethod::ResourceDrop => match lift_lower {
                    LiftLower::LiftArgsLowerResults => {
                        if self.gen.opts.host_side() {
                            let namespace = class_namespace(self, func, variant);
                            uwrite!(self.gen.c_src.src, "  auto ptr = ");
                            self.gen.c_src.qualify(&namespace);
                            uwriteln!(
                                self.gen.c_src.src,
                                "remove_resource({});
                                assert(ptr.has_value());",
                                params[0]
                            );
                            self.gen.dependencies.needs_assert = true;
                            self.gen.c_src.qualify(&namespace);
                            uwriteln!(self.gen.c_src.src, "Dtor(*ptr);")
                        } else {
                            let module_name = String::from("[export]")
                                + &self.wasm_import_module.as_ref().map(|e| e.clone()).unwrap();
                            let wasm_sig = self.declare_import(
                                &module_name,
                                &func.name,
                                &[WasmType::I32],
                                &[],
                            );
                            uwriteln!(
                                self.gen.c_src.src,
                                "{wasm_sig}({});",
                                func.params.get(0).unwrap().0
                            );
                        }
                    }
                    LiftLower::LowerArgsLiftResults => {
                        if self.gen.opts.host_side() {
                            let namespace = class_namespace(self, func, variant);
                            self.gen.c_src.qualify(&namespace);
                            uwriteln!(self.gen.c_src.src, "remove_resource(arg0);");
                        } else {
                            let module_name =
                                self.wasm_import_module.as_ref().map(|e| e.clone()).unwrap();
                            let name = self.declare_import(
                                &module_name,
                                &func.name,
                                &[WasmType::I32],
                                &[],
                            );
                            uwriteln!(
                                self.gen.c_src.src,
                                "   if (handle>=0) {{
                                {name}(handle);
                            }}"
                            );
                        }
                    }
                    LiftLower::Symmetric => {
                        let module_name =
                            self.wasm_import_module.as_ref().map(|e| e.clone()).unwrap();
                        if matches!(variant, AbiVariant::GuestExport) {
                            let mut namespace = class_namespace(self, func, variant);
                            self.gen.c_src.qualify(&namespace);
                            self.gen.c_src.src.push_str("Dtor((");
                            let classname = namespace.pop().unwrap_or_default();
                            self.gen.c_src.qualify(&namespace);
                            uwriteln!(
                                self.gen.c_src.src,
                                "{classname}*){});",
                                func.params.get(0).unwrap().0
                            );
                        } else {
                            let name = self.declare_import(
                                &module_name,
                                &func.name,
                                &[WasmType::Pointer],
                                &[],
                            );
                            uwriteln!(
                                self.gen.c_src.src,
                                "   if (handle!=nullptr) {{
                                {name}(handle);
                            }}"
                            );
                        }
                    }
                },
                SpecialMethod::Dtor => {
                    if self.gen.opts.host_side() {
                        let module_name =
                            self.wasm_import_module.as_ref().map(|e| e.clone()).unwrap();
                        let name = self.declare_import(
                            &module_name,
                            &func.name,
                            &[WasmType::Pointer],
                            &[],
                        );
                        uwriteln!(
                            self.gen.c_src.src,
                            "if (this->rep) {{ {name}(this->rep); }}"
                        );
                    } else {
                        let classname = class_namespace(self, func, variant).join("::");
                        if self.gen.opts.symmetric {
                            uwriteln!(
                                self.gen.c_src.src,
                                "{}::ResourceDrop(({})arg0);",
                                classname,
                                self.gen.opts.ptr_type()
                            );
                        } else {
                            uwriteln!(self.gen.c_src.src, "(({classname}*)arg0)->handle=-1;");
                            uwriteln!(self.gen.c_src.src, "{0}::Dtor(({0}*)arg0);", classname);
                        }
                    }
                }
                SpecialMethod::ResourceNew => {
                    if self.gen.opts.symmetric {
                        uwriteln!(
                            self.gen.c_src.src,
                            "return ({}){};",
                            self.gen.opts.ptr_type(),
                            func.params.get(0).unwrap().0
                        );
                    } else if !self.gen.opts.host_side() {
                        let module_name = String::from("[export]")
                            + &self.wasm_import_module.as_ref().map(|e| e.clone()).unwrap();
                        let wasm_sig = self.declare_import(
                            &module_name,
                            &func.name,
                            &[WasmType::Pointer],
                            &[WasmType::I32],
                        );
                        uwriteln!(
                            self.gen.c_src.src,
                            "return {wasm_sig}(({}){});",
                            self.gen.opts.ptr_type(),
                            func.params.get(0).unwrap().0
                        );
                    } else {
                        uwriteln!(self.gen.c_src.src, "return ");
                        let namespace = class_namespace(self, func, variant);
                        self.gen.c_src.qualify(&namespace);
                        uwriteln!(self.gen.c_src.src, "store_resource(std::move(arg0));");
                    }
                }
                SpecialMethod::ResourceRep => {
                    if self.gen.opts.symmetric {
                        let classname = class_namespace(self, func, variant).join("::");
                        uwriteln!(
                            self.gen.c_src.src,
                            "return ({}*){};",
                            classname,
                            func.params.get(0).unwrap().0
                        );
                    } else if !self.gen.opts.host_side() {
                        let module_name = String::from("[export]")
                            + &self.wasm_import_module.as_ref().map(|e| e.clone()).unwrap();
                        let wasm_sig = self.declare_import(
                            &module_name,
                            &func.name,
                            &[WasmType::I32],
                            &[WasmType::Pointer],
                        );
                        let classname = class_namespace(self, func, variant).join("::");
                        uwriteln!(
                            self.gen.c_src.src,
                            "return ({}*){wasm_sig}({});",
                            classname,
                            func.params.get(0).unwrap().0
                        );
                    } else {
                        uwriteln!(self.gen.c_src.src, "return *");
                        let namespace = class_namespace(self, func, variant);
                        self.gen.c_src.qualify(&namespace);
                        uwriteln!(self.gen.c_src.src, "lookup_resource(arg0);",);
                    }
                }
                SpecialMethod::Allocate => unreachable!(),
                SpecialMethod::None => {
                    // normal methods
                    let namespace = if matches!(func.kind, FunctionKind::Freestanding) {
                        namespace(
                            self.resolve,
                            owner,
                            matches!(variant, AbiVariant::GuestExport),
                            &self.gen.opts,
                        )
                    } else {
                        let owner = &self.resolve.types[match &func.kind {
                            FunctionKind::Static(id) => *id,
                            FunctionKind::Constructor(id) => *id,
                            FunctionKind::Method(id) => *id,
                            FunctionKind::Freestanding => unreachable!(),
                            FunctionKind::AsyncFreestanding => todo!(),
                            FunctionKind::AsyncMethod(_id) => todo!(),
                            FunctionKind::AsyncStatic(_id) => todo!(),
                        }]
                        .clone();
                        let mut namespace = namespace(
                            self.resolve,
                            &owner.owner,
                            matches!(variant, AbiVariant::GuestExport),
                            &self.gen.opts,
                        );
                        namespace.push(owner.name.as_ref().unwrap().to_upper_camel_case());
                        namespace
                    };
                    let mut f = FunctionBindgen::new(self, params);
                    if !export {
                        f.namespace = namespace.clone();
                        f.wamr_signature = Some(wamr::wamr_signature(&f.gen.resolve, func));
                    }
                    f.variant = variant;
                    f.needs_dealloc = needs_dealloc;
                    f.cabi_post = if matches!(variant, AbiVariant::GuestExport)
                        && f.gen.gen.opts.host_side()
                        && abi::guest_export_needs_post_return(f.gen.resolve, func)
                    {
                        let module_name = f
                            .gen
                            .wasm_import_module
                            .as_ref()
                            .map(|e| e.clone())
                            .unwrap();
                        let cpp_sig = f.gen.high_level_signature(func, variant, &namespace);
                        Some(CabiPostInformation {
                            module: module_name,
                            name: func.name.clone(),
                            ret_type: cpp_sig.result,
                        })
                    } else {
                        None
                    };
                    abi::call(f.gen.resolve, variant, lift_lower, func, &mut f, false);
                    let code = String::from(f.src);
                    self.gen.c_src.src.push_str(&code);
                }
            }
            self.gen.c_src.src.push_str("}\n");
            // cabi_post
            if !self.gen.opts.host_side()
                && !matches!(lift_lower, LiftLower::Symmetric)
                && matches!(variant, AbiVariant::GuestExport)
                && abi::guest_export_needs_post_return(self.resolve, func)
            {
                let sig = self.patched_wasm_signature(variant, func);
                let module_name = self.wasm_import_module.as_ref().map(|e| e.clone());
                let export_name = match module_name {
                    Some(ref module_name) => {
                        format!("{module_name}#{}", func.name)
                    }
                    None => make_external_component(&func.name),
                };
                let import_name = match module_name {
                    Some(ref module_name) => make_external_symbol(
                        module_name,
                        &func.name,
                        if self.gen.opts.symmetric {
                            AbiVariant::GuestImport
                        } else {
                            AbiVariant::GuestExport
                        },
                    ),
                    None => make_external_component(&func.name),
                };
                uwriteln!(
                    self.gen.c_src.src,
                    "extern \"C\" __attribute__((__weak__, __export_name__(\"cabi_post_{export_name}\")))"
                );
                uwrite!(self.gen.c_src.src, "void cabi_post_{import_name}(");

                let mut params = Vec::new();
                for (i, result) in sig.results.iter().enumerate() {
                    let name = format!("arg{i}");
                    uwrite!(
                        self.gen.c_src.src,
                        "{} {name}",
                        self.gen.opts.wasm_type(*result)
                    );
                    params.push(name);
                }
                if sig.retptr && self.gen.opts.symmetric {
                    let name = "retptr";
                    uwrite!(
                        self.gen.c_src.src,
                        "{} {name}",
                        self.gen.opts.wasm_type(WasmType::Pointer)
                    );
                    params.push(name.into());
                }
                self.gen.c_src.src.push_str(") {\n");

                let mut f = FunctionBindgen::new(self, params.clone());
                f.params = params;
                abi::post_return(f.gen.resolve, func, &mut f);
                let FunctionBindgen { src, .. } = f;
                self.gen.c_src.src.push_str(&src);
                self.gen.c_src.src.push_str("}\n");
            }
        }
    }

    // pub fn type_path(&self, id: TypeId, owned: bool) -> String {
    //     self.type_path_with_name(
    //         id,
    //         if owned {
    //             self.result_name(id)
    //         } else {
    //             self.param_name(id)
    //         },
    //     )
    // }

    // fn type_path_with_name(&self, id: TypeId, name: String) -> String {
    //     if let TypeOwner::Interface(id) = self.resolve.types[id].owner {
    //         if let Some(path) = self.path_to_interface(id) {
    //             return format!("{path}::{name}");
    //         }
    //     }
    //     name
    // }

    // fn path_to_interface(&self, interface: InterfaceId) -> Option<String> {
    //     let iface = &self.resolve.interfaces[interface];
    //     let name = iface.name.as_ref().unwrap();
    //     let mut full_path = String::new();
    //     full_path.push_str(name);
    //     Some(full_path)
    // }

    // fn param_name(&self, ty: TypeId) -> String {
    //     self.resolve.types[ty]
    //         .name
    //         .as_ref()
    //         .unwrap()
    //         .to_upper_camel_case()
    // }

    // fn result_name(&self, ty: TypeId) -> String {
    //     self.resolve.types[ty]
    //         .name
    //         .as_ref()
    //         .unwrap()
    //         .to_upper_camel_case()
    // }

    // in C this is print_optional_ty
    fn optional_type_name(
        &mut self,
        ty: Option<&Type>,
        from_namespace: &[String],
        flavor: Flavor,
    ) -> String {
        match ty {
            Some(ty) => self.type_name(ty, from_namespace, flavor),
            None => "void".into(),
        }
    }

    fn scoped_type_name(
        &self,
        id: TypeId,
        from_namespace: &[String],
        guest_export: bool,
    ) -> String {
        let ty = &self.resolve.types[id];
        let namespc = namespace(self.resolve, &ty.owner, guest_export, &self.gen.opts);
        let mut relative = SourceWithState::default();
        relative.namespace = Vec::from(from_namespace);
        relative.qualify(&namespc);
        format!(
            "{}{}",
            relative.src.to_string(),
            ty.name.as_ref().unwrap().to_pascal_case()
        )
    }

    fn type_name(&mut self, ty: &Type, from_namespace: &[String], flavor: Flavor) -> String {
        match ty {
            Type::Bool => "bool".into(),
            Type::Char => "uint32_t".into(),
            Type::U8 => "uint8_t".into(),
            Type::S8 => "int8_t".into(),
            Type::U16 => "uint16_t".into(),
            Type::S16 => "int16_t".into(),
            Type::U32 => "uint32_t".into(),
            Type::S32 => "int32_t".into(),
            Type::U64 => "uint64_t".into(),
            Type::S64 => "int64_t".into(),
            Type::F32 => "float".into(),
            Type::F64 => "double".into(),
            Type::String => match flavor {
                Flavor::BorrowedArgument => {
                    self.gen.dependencies.needs_string_view = true;
                    "std::string_view".into()
                }
                Flavor::Argument(var)
                    if matches!(var, AbiVariant::GuestImport)
                        || self.gen.opts.api_style == APIStyle::Symmetric =>
                {
                    self.gen.dependencies.needs_string_view = true;
                    "std::string_view".into()
                }
                Flavor::Argument(AbiVariant::GuestExport) if !self.gen.opts.host_side() => {
                    self.gen.dependencies.needs_wit = true;
                    "wit::string".into()
                }
                Flavor::Result(AbiVariant::GuestExport) if self.gen.opts.host_side() => {
                    self.gen.dependencies.needs_string_view = true;
                    "std::string_view".into()
                }
                _ => {
                    self.gen.dependencies.needs_wit = true;
                    "wit::string".into()
                }
            },
            Type::Id(id) => match &self.resolve.types[*id].kind {
                TypeDefKind::Record(_r) => {
                    self.scoped_type_name(*id, from_namespace, NOT_IN_EXPORTED_NAMESPACE)
                }
                TypeDefKind::Resource => {
                    self.scoped_type_name(*id, from_namespace, flavor.is_guest_export())
                }
                TypeDefKind::Handle(Handle::Own(id)) => {
                    let mut typename = self.type_name(&Type::Id(*id), from_namespace, flavor);
                    match (self.gen.opts.host_side(), flavor) {
                        (false, Flavor::Argument(AbiVariant::GuestImport))
                        | (true, Flavor::Argument(AbiVariant::GuestExport)) => {
                            typename.push_str("&&")
                        }
                        (false, Flavor::Argument(AbiVariant::GuestExport))
                        | (false, Flavor::Result(AbiVariant::GuestExport))
                        | (true, Flavor::Argument(AbiVariant::GuestImport))
                        | (true, Flavor::Result(AbiVariant::GuestImport)) => {
                            typename.push_str(&format!("::{OWNED_CLASS_NAME}"))
                        }
                        (false, Flavor::Result(AbiVariant::GuestImport))
                        | (true, Flavor::Result(AbiVariant::GuestExport)) => (),
                        (_, Flavor::InStruct) => (),
                        (false, Flavor::BorrowedArgument) => (),
                        (_, _) => todo!(),
                    }
                    typename
                }
                TypeDefKind::Handle(Handle::Borrow(id)) => {
                    "std::reference_wrapper<const ".to_string()
                        + &self.type_name(&Type::Id(*id), from_namespace, flavor)
                        + ">"
                }
                TypeDefKind::Flags(_f) => {
                    self.scoped_type_name(*id, from_namespace, NOT_IN_EXPORTED_NAMESPACE)
                }
                TypeDefKind::Tuple(t) => {
                    let types = t.types.iter().fold(String::new(), |mut a, b| {
                        if !a.is_empty() {
                            a += ", ";
                        }
                        a + &self.type_name(b, from_namespace, flavor)
                    });
                    self.gen.dependencies.needs_tuple = true;
                    String::from("std::tuple<") + &types + ">"
                }
                TypeDefKind::Variant(_v) => {
                    self.scoped_type_name(*id, from_namespace, NOT_IN_EXPORTED_NAMESPACE)
                }
                TypeDefKind::Enum(_e) => {
                    self.scoped_type_name(*id, from_namespace, NOT_IN_EXPORTED_NAMESPACE)
                }
                TypeDefKind::Option(o) => {
                    self.gen.dependencies.needs_optional = true;
                    "std::optional<".to_string() + &self.type_name(o, from_namespace, flavor) + ">"
                }
                TypeDefKind::Result(r) => {
                    let err_type = r.err.as_ref().map_or(String::from("wit::Void"), |ty| {
                        self.type_name(ty, from_namespace, flavor)
                    });
                    self.gen.dependencies.needs_expected = true;
                    "std::expected<".to_string()
                        + &self.optional_type_name(r.ok.as_ref(), from_namespace, flavor)
                        + ", "
                        + &err_type
                        + ">"
                }
                TypeDefKind::List(ty) => {
                    let inner = self.type_name(ty, from_namespace, flavor);
                    match flavor {
                        Flavor::BorrowedArgument => {
                            self.gen.dependencies.needs_span = true;
                            format!("std::span<{inner} const>")
                        }
                        Flavor::Argument(var)
                            if matches!(var, AbiVariant::GuestImport)
                                || self.gen.opts.api_style == APIStyle::Symmetric =>
                        {
                            self.gen.dependencies.needs_span = true;
                            format!("std::span<{inner} const>")
                        }
                        Flavor::Argument(AbiVariant::GuestExport) if !self.gen.opts.host => {
                            self.gen.dependencies.needs_wit = true;
                            format!("wit::vector<{inner}>")
                        }
                        Flavor::Result(AbiVariant::GuestExport) if self.gen.opts.host => {
                            self.gen.dependencies.needs_wit = true;
                            format!("wit::span<{inner} const>")
                        }
                        _ => {
                            self.gen.dependencies.needs_wit = true;
                            format!("wit::vector<{inner}>")
                        }
                    }
                }
                TypeDefKind::Future(ty) => {
                    self.gen.dependencies.needs_future = true;
                    "std::future<".to_string()
                        + &self.optional_type_name(ty.as_ref(), from_namespace, flavor)
                        + ">"
                }
                TypeDefKind::Stream(ty) => {
                    self.gen.dependencies.needs_stream = true;
                    "wit::stream<".to_string()
                        + &self.optional_type_name(ty.as_ref(), from_namespace, flavor)
                        + ">"
                }
                TypeDefKind::Type(ty) => self.type_name(ty, from_namespace, flavor),
                TypeDefKind::FixedSizeList(_, _) => todo!(),
                TypeDefKind::Unknown => todo!(),
            },
            Type::ErrorContext => todo!(),
        }
    }

    fn declare_import2(
        &self,
        module_name: &str,
        name: &str,
        args: &str,
        result: &str,
        variant: AbiVariant,
    ) -> (String, String) {
        let extern_name = make_external_symbol(module_name, name, variant);
        let import = if self.gen.opts.symmetric {
            format!("extern \"C\" {result} {extern_name}({args});\n")
        } else {
            format!("extern \"C\" __attribute__((import_module(\"{module_name}\")))\n __attribute__((import_name(\"{name}\")))\n {result} {extern_name}({args});\n")
        };
        (extern_name, import)
    }

    fn declare_import(
        &mut self,
        module_name: &str,
        name: &str,
        params: &[WasmType],
        results: &[WasmType],
    ) -> String {
        let mut args = String::default();
        for (n, param) in params.iter().enumerate() {
            args.push_str(self.gen.opts.wasm_type(*param));
            if n + 1 != params.len() {
                args.push_str(", ");
            }
        }
        let result = if results.is_empty() {
            "void"
        } else {
            self.gen.opts.wasm_type(results[0])
        };
        let variant = if self.gen.opts.short_cut {
            AbiVariant::GuestExport
        } else {
            AbiVariant::GuestImport
        };
        let (name, code) = self.declare_import2(module_name, name, &args, result, variant);
        self.gen.extern_c_decls.push_str(&code);
        name
    }

    fn docs(src: &mut Source, docs: &Docs) {
        if let Some(docs) = docs.contents.as_ref() {
            for line in docs.trim().lines() {
                src.push_str("/// ");
                src.push_str(line);
                src.push_str("\n");
            }
        }
    }
}

impl<'a> wit_bindgen_core::InterfaceGenerator<'a> for CppInterfaceGenerator<'a> {
    fn resolve(&self) -> &'a Resolve {
        self.resolve
    }

    fn type_record(
        &mut self,
        id: TypeId,
        name: &str,
        record: &wit_bindgen_core::wit_parser::Record,
        docs: &wit_bindgen_core::wit_parser::Docs,
    ) {
        let ty = &self.resolve.types[id];
        let namespc = namespace(
            self.resolve,
            &ty.owner,
            NOT_IN_EXPORTED_NAMESPACE,
            &self.gen.opts,
        );
        if self.gen.is_first_definition(&namespc, name) {
            self.gen.h_src.change_namespace(&namespc);
            Self::docs(&mut self.gen.h_src.src, docs);
            let pascal = name.to_pascal_case();
            uwriteln!(self.gen.h_src.src, "struct {pascal} {{");
            for field in record.fields.iter() {
                Self::docs(&mut self.gen.h_src.src, &field.docs);
                let typename = self.type_name(&field.ty, &namespc, Flavor::InStruct);
                let fname = field.name.to_snake_case();
                uwriteln!(self.gen.h_src.src, "{typename} {fname};");
            }
            uwriteln!(self.gen.h_src.src, "}};");
        }
    }

    fn type_resource(
        &mut self,
        id: TypeId,
        name: &str,
        _docs: &wit_bindgen_core::wit_parser::Docs,
    ) {
        let type_ = &self.resolve.types[id];
        if let TypeOwner::Interface(intf) = type_.owner {
            let guest_import = self.gen.imported_interfaces.contains(&intf);
            let definition = !(guest_import ^ self.gen.opts.host_side());
            let store = self.gen.start_new_file(Some(definition));
            let mut world_name = self.gen.world.to_snake_case();
            world_name.push_str("::");
            let namespc = namespace(self.resolve, &type_.owner, !guest_import, &self.gen.opts);
            let pascal = name.to_upper_camel_case();
            let mut user_filename = namespc.clone();
            user_filename.push(pascal.clone());
            if definition {
                uwriteln!(
                    self.gen.h_src.src,
                    r#"/* User class definition file, autogenerated once, then user modified
                    * Updated versions of this file are generated into {pascal}.template.
                    */"#
                );
            }
            self.gen.h_src.change_namespace(&namespc);

            if !definition {
                self.gen.dependencies.needs_imported_resources = true;
            } else {
                self.gen.dependencies.needs_exported_resources = true;
            }
            self.gen.dependencies.needs_wit = true;

            let base_type = match (definition, self.gen.opts.host_side()) {
                (true, false) => format!("wit::{RESOURCE_EXPORT_BASE_CLASS_NAME}<{pascal}>"),
                (false, false) => {
                    String::from_str("wit::").unwrap() + RESOURCE_IMPORT_BASE_CLASS_NAME
                }
                (false, true) => {
                    String::from_str("wit::").unwrap() + RESOURCE_EXPORT_BASE_CLASS_NAME
                }
                (true, true) => format!("wit::{RESOURCE_IMPORT_BASE_CLASS_NAME}<{pascal}>"),
            };
            let derive = format!(" : public {base_type}");
            uwriteln!(self.gen.h_src.src, "class {pascal}{derive} {{\n");
            uwriteln!(self.gen.h_src.src, "public:\n");
            let variant = if guest_import {
                AbiVariant::GuestImport
            } else {
                AbiVariant::GuestExport
            };
            {
                // destructor
                let name = match variant {
                    AbiVariant::GuestImport => "[resource-drop]",
                    AbiVariant::GuestExport => "[dtor]",
                    AbiVariant::GuestImportAsync => todo!(),
                    AbiVariant::GuestExportAsync => todo!(),
                    AbiVariant::GuestExportAsyncStackful => todo!(),
                }
                .to_string()
                    + name;
                let func = Function {
                    name,
                    kind: FunctionKind::Static(id),
                    params: vec![("self".into(), Type::Id(id))],
                    result: None,
                    docs: Docs::default(),
                    stability: Stability::Unknown,
                };
                self.generate_function(&func, &TypeOwner::Interface(intf), variant);
            }
            let funcs = self.resolve.interfaces[intf].functions.values();
            for func in funcs {
                if match &func.kind {
                    FunctionKind::Freestanding => false,
                    FunctionKind::Method(mid) => *mid == id,
                    FunctionKind::Static(mid) => *mid == id,
                    FunctionKind::Constructor(mid) => *mid == id,
                    FunctionKind::AsyncFreestanding => todo!(),
                    FunctionKind::AsyncMethod(_id) => todo!(),
                    FunctionKind::AsyncStatic(_id) => todo!(),
                } {
                    self.generate_function(func, &TypeOwner::Interface(intf), variant);
                    if matches!(func.kind, FunctionKind::Constructor(_))
                        && matches!(variant, AbiVariant::GuestExport) != self.gen.opts.host_side()
                    {
                        // functional safety requires the option to use a different allocator, so move new into the implementation
                        let func2 = Function {
                            name: "$alloc".to_string(),
                            kind: FunctionKind::Static(id),
                            // same params as constructor
                            params: func.params.clone(),
                            result: Some(Type::Id(id)),
                            docs: Docs::default(),
                            stability: Stability::Unknown,
                        };
                        self.generate_function(&func2, &TypeOwner::Interface(intf), variant);
                    }
                }
            }

            if !definition {
                // consuming constructor from handle (bindings)
                uwriteln!(self.gen.h_src.src, "{pascal}({base_type} &&);",);
                uwriteln!(self.gen.h_src.src, "{pascal}({pascal}&&) = default;");
                uwriteln!(
                    self.gen.h_src.src,
                    "{pascal}& operator=({pascal}&&) = default;"
                );
                uwriteln!(self.gen.h_src.src, "{pascal}(const {pascal}&) = delete;");
                uwriteln!(
                    self.gen.h_src.src,
                    "{pascal}& operator=(const {pascal}&) = delete;"
                );
                self.gen.c_src.qualify(&namespc);
                uwriteln!(
                    self.gen.c_src.src,
                    "{pascal}::{pascal}({base_type}&&b) : {base_type}(std::move(b)) {{}}"
                );
            }
            if matches!(variant, AbiVariant::GuestExport) {
                let id_type = if self.gen.opts.symmetric {
                    Type::Id(id)
                } else {
                    Type::S32
                };
                let func = Function {
                    name: "[resource-new]".to_string() + name,
                    kind: FunctionKind::Static(id),
                    params: vec![("self".into(), Type::Id(id))],
                    result: Some(id_type),
                    docs: Docs::default(),
                    stability: Stability::Unknown,
                };
                self.generate_function(&func, &TypeOwner::Interface(intf), variant);

                let func1 = Function {
                    name: "[resource-rep]".to_string() + name,
                    kind: FunctionKind::Static(id),
                    params: vec![("id".into(), id_type)],
                    result: Some(Type::Id(id)),
                    docs: Docs::default(),
                    stability: Stability::Unknown,
                };
                self.generate_function(&func1, &TypeOwner::Interface(intf), variant);

                let func2 = Function {
                    name: "[resource-drop]".to_string() + name,
                    kind: FunctionKind::Static(id),
                    params: vec![("id".into(), id_type)],
                    result: None,
                    docs: Docs::default(),
                    stability: Stability::Unknown,
                };
                self.generate_function(&func2, &TypeOwner::Interface(intf), variant);
            }
            uwriteln!(self.gen.h_src.src, "}};\n");
            self.gen.finish_file(&user_filename, store);
        }
    }

    fn type_flags(
        &mut self,
        id: TypeId,
        name: &str,
        flags: &wit_bindgen_core::wit_parser::Flags,
        docs: &wit_bindgen_core::wit_parser::Docs,
    ) {
        let ty = &self.resolve.types[id];
        let namespc = namespace(
            self.resolve,
            &ty.owner,
            NOT_IN_EXPORTED_NAMESPACE,
            &self.gen.opts,
        );
        if self.gen.is_first_definition(&namespc, name) {
            self.gen.h_src.change_namespace(&namespc);
            Self::docs(&mut self.gen.h_src.src, docs);
            let pascal = name.to_pascal_case();
            let int_repr = wit_bindgen_c::int_repr(wit_bindgen_c::flags_repr(flags));
            uwriteln!(self.gen.h_src.src, "enum class {pascal} : {int_repr} {{");
            uwriteln!(self.gen.h_src.src, "k_None = 0,");
            for (n, field) in flags.flags.iter().enumerate() {
                Self::docs(&mut self.gen.h_src.src, &field.docs);
                let fname = field.name.to_pascal_case();
                uwriteln!(self.gen.h_src.src, "k{fname} = (1ULL<<{n}),");
            }
            uwriteln!(self.gen.h_src.src, "}};");
            uwriteln!(
                self.gen.h_src.src,
                r#"static inline {pascal} operator|({pascal} a, {pascal} b) {{ return {pascal}({int_repr}(a)|{int_repr}(b)); }}
        static inline {pascal} operator&({pascal} a, {pascal} b) {{ return {pascal}({int_repr}(a)&{int_repr}(b)); }}"#
            );
        }
    }

    fn type_tuple(
        &mut self,
        _id: TypeId,
        _name: &str,
        _flags: &wit_bindgen_core::wit_parser::Tuple,
        _docs: &wit_bindgen_core::wit_parser::Docs,
    ) {
        // I assume I don't need to do anything ...
    }

    fn type_variant(
        &mut self,
        id: TypeId,
        name: &str,
        variant: &wit_bindgen_core::wit_parser::Variant,
        docs: &wit_bindgen_core::wit_parser::Docs,
    ) {
        let ty = &self.resolve.types[id];
        let namespc = namespace(
            self.resolve,
            &ty.owner,
            NOT_IN_EXPORTED_NAMESPACE,
            &self.gen.opts,
        );
        if self.gen.is_first_definition(&namespc, name) {
            self.gen.h_src.change_namespace(&namespc);
            Self::docs(&mut self.gen.h_src.src, docs);
            let pascal = name.to_pascal_case();
            uwriteln!(self.gen.h_src.src, "struct {pascal} {{");
            let mut inner_namespace = namespc.clone();
            inner_namespace.push(pascal.clone());
            let mut all_types = String::new();
            for case in variant.cases.iter() {
                Self::docs(&mut self.gen.h_src.src, &case.docs);
                let case_pascal = case.name.to_pascal_case();
                if !all_types.is_empty() {
                    all_types += ", ";
                }
                all_types += &case_pascal;
                uwrite!(self.gen.h_src.src, "struct {case_pascal} {{");
                if let Some(ty) = case.ty.as_ref() {
                    let typestr = self.type_name(ty, &inner_namespace, Flavor::InStruct);
                    uwrite!(self.gen.h_src.src, " {typestr} value; ")
                }
                uwriteln!(self.gen.h_src.src, "}};");
            }
            uwriteln!(self.gen.h_src.src, "  std::variant<{all_types}> variants;");
            uwriteln!(self.gen.h_src.src, "}};");
            self.gen.dependencies.needs_variant = true;
        }
    }

    fn type_option(
        &mut self,
        _id: TypeId,
        _name: &str,
        _payload: &wit_bindgen_core::wit_parser::Type,
        _docs: &wit_bindgen_core::wit_parser::Docs,
    ) {
        // nothing to do here
    }

    fn type_result(
        &mut self,
        _id: TypeId,
        _name: &str,
        _result: &wit_bindgen_core::wit_parser::Result_,
        _docs: &wit_bindgen_core::wit_parser::Docs,
    ) {
        // nothing to do here
    }

    fn type_enum(
        &mut self,
        id: TypeId,
        name: &str,
        enum_: &wit_bindgen_core::wit_parser::Enum,
        docs: &wit_bindgen_core::wit_parser::Docs,
    ) {
        let ty = &self.resolve.types[id];
        let namespc = namespace(
            self.resolve,
            &ty.owner,
            NOT_IN_EXPORTED_NAMESPACE,
            &self.gen.opts,
        );
        if self.gen.is_first_definition(&namespc, name) {
            self.gen.h_src.change_namespace(&namespc);
            let pascal = name.to_pascal_case();
            Self::docs(&mut self.gen.h_src.src, docs);
            let int_t = wit_bindgen_c::int_repr(enum_.tag());
            uwriteln!(self.gen.h_src.src, "enum class {pascal} : {int_t} {{");
            for (i, case) in enum_.cases.iter().enumerate() {
                Self::docs(&mut self.gen.h_src.src, &case.docs);
                uwriteln!(
                    self.gen.h_src.src,
                    " k{} = {i},",
                    case.name.to_pascal_case(),
                );
            }
            uwriteln!(self.gen.h_src.src, "}};\n");
        }
    }

    fn type_alias(
        &mut self,
        id: TypeId,
        name: &str,
        alias_type: &wit_bindgen_core::wit_parser::Type,
        docs: &wit_bindgen_core::wit_parser::Docs,
    ) {
        let ty = &self.resolve.types[id];
        let namespc = namespace(
            self.resolve,
            &ty.owner,
            NOT_IN_EXPORTED_NAMESPACE,
            &self.gen.opts,
        );
        self.gen.h_src.change_namespace(&namespc);
        let pascal = name.to_pascal_case();
        Self::docs(&mut self.gen.h_src.src, docs);
        let typename = self.type_name(alias_type, &namespc, Flavor::InStruct);
        uwriteln!(self.gen.h_src.src, "using {pascal} = {typename};");
    }

    fn type_list(
        &mut self,
        _id: TypeId,
        _name: &str,
        _ty: &wit_bindgen_core::wit_parser::Type,
        _docs: &wit_bindgen_core::wit_parser::Docs,
    ) {
        // nothing to do here
    }

    fn type_builtin(
        &mut self,
        _id: TypeId,
        _name: &str,
        _ty: &wit_bindgen_core::wit_parser::Type,
        _docs: &wit_bindgen_core::wit_parser::Docs,
    ) {
        todo!()
    }

    fn type_future(&mut self, _id: TypeId, _name: &str, _ty: &Option<Type>, _docs: &Docs) {
        todo!()
    }

    fn type_stream(&mut self, _id: TypeId, _name: &str, _ty: &Option<Type>, _docs: &Docs) {
        todo!()
    }
}

struct CabiPostInformation {
    module: String,
    name: String,
    ret_type: String,
}

struct FunctionBindgen<'a, 'b> {
    gen: &'b mut CppInterfaceGenerator<'a>,
    params: Vec<String>,
    tmp: usize,
    namespace: Vec<String>,
    src: Source,
    block_storage: Vec<wit_bindgen_core::Source>,
    /// intermediate calculations for contained objects
    blocks: Vec<(String, Vec<String>)>,
    payloads: Vec<String>,
    // caching for wasm
    wamr_signature: Option<wamr::WamrSig>,
    variant: AbiVariant,
    cabi_post: Option<CabiPostInformation>,
    needs_dealloc: bool,
    leak_on_insertion: Option<String>,
}

impl<'a, 'b> FunctionBindgen<'a, 'b> {
    fn new(gen: &'b mut CppInterfaceGenerator<'a>, params: Vec<String>) -> Self {
        Self {
            gen,
            params,
            tmp: 0,
            namespace: Default::default(),
            src: Default::default(),
            block_storage: Default::default(),
            blocks: Default::default(),
            payloads: Default::default(),
            wamr_signature: None,
            variant: AbiVariant::GuestImport,
            cabi_post: None,
            needs_dealloc: false,
            leak_on_insertion: None,
        }
    }

    fn tmp(&mut self) -> usize {
        let ret = self.tmp;
        self.tmp += 1;
        ret
    }

    fn tempname(&self, base: &str, idx: usize) -> String {
        format!("{base}{idx}")
    }

    fn push_str(&mut self, s: &str) {
        self.src.push_str(s);
    }

    // fn typename_lift(&self, id: TypeId) -> String {
    //     self.gen.type_path(id, true)
    // }

    fn let_results(&mut self, amt: usize, results: &mut Vec<String>) {
        if amt > 0 {
            let tmp = self.tmp();
            let res = format!("result{}", tmp);
            self.push_str("auto ");
            self.push_str(&res);
            self.push_str(" = ");
            if amt == 1 {
                results.push(res);
            } else {
                for i in 0..amt {
                    results.push(format!("std::get<{i}>({res})"));
                }
            }
        }
    }

    fn load(
        &mut self,
        ty: &str,
        offset: ArchitectureSize,
        operands: &[String],
        results: &mut Vec<String>,
    ) {
        if self.gen.gen.opts.host {
            results.push(format!("*(({}*) wasm_runtime_addr_app_to_native(wasm_runtime_get_module_inst(exec_env), ({} + {})))", ty, operands[0], offset.format(POINTER_SIZE_EXPRESSION)));
        } else {
            results.push(format!(
                "*(({}*) ({} + {}))",
                ty,
                operands[0],
                offset.format(POINTER_SIZE_EXPRESSION)
            ));
        }
    }

    fn load_ext(
        &mut self,
        ty: &str,
        offset: ArchitectureSize,
        operands: &[String],
        results: &mut Vec<String>,
    ) {
        self.load(ty, offset, operands, results);
        let result = results.pop().unwrap();
        results.push(format!("(int32_t) ({})", result));
    }

    fn store(&mut self, ty: &str, offset: ArchitectureSize, operands: &[String]) {
        if self.gen.gen.opts.host {
            uwriteln!(
                self.src,
                "*(({}*)wasm_runtime_addr_app_to_native(wasm_runtime_get_module_inst(exec_env), ({} + {}))) = {};",
                ty,
                operands[1],
                offset.format(POINTER_SIZE_EXPRESSION),
                operands[0]
            );
        } else {
            uwriteln!(
                self.src,
                "*(({}*)({} + {})) = {};",
                ty,
                operands[1],
                offset.format(POINTER_SIZE_EXPRESSION),
                operands[0]
            );
        }
    }

    fn has_resources2(&self, ty: &Type) -> bool {
        match ty {
            Type::Bool
            | Type::U8
            | Type::U16
            | Type::U32
            | Type::U64
            | Type::S8
            | Type::S16
            | Type::S32
            | Type::S64
            | Type::F32
            | Type::F64
            | Type::Char => false,
            Type::String => false,
            Type::Id(id) => self.has_resources(id),
            Type::ErrorContext => todo!(),
        }
    }
    fn has_resources(&self, id: &TypeId) -> bool {
        match &self.gen.resolve.types[*id].kind {
            TypeDefKind::Record(_) => todo!(),
            TypeDefKind::Resource => true,
            TypeDefKind::Handle(_) => true,
            TypeDefKind::Flags(_) => false,
            TypeDefKind::Tuple(t) => t.types.iter().any(|ty| self.has_resources2(ty)),
            TypeDefKind::Variant(_) => todo!(),
            TypeDefKind::Enum(_) => false,
            TypeDefKind::Option(_) => todo!(),
            TypeDefKind::Result(_) => todo!(),
            TypeDefKind::List(_) => todo!(),
            TypeDefKind::Future(_) => todo!(),
            TypeDefKind::Stream(_) => todo!(),
            TypeDefKind::Type(ty) => match ty {
                Type::Id(id) => self.has_resources(id),
                _ => false,
            },
            TypeDefKind::FixedSizeList(_, _) => todo!(),
            TypeDefKind::Unknown => todo!(),
        }
    }

    fn lower_lift(&mut self, payload: Option<&Type>) -> String {
        let typestr = self
            .gen
            .optional_type_name(payload, &self.namespace, Flavor::InStruct);
        let tmpnr = self.r#gen.r#gen.tmp();
        uwriteln!(self.r#gen.r#gen.c_src_head, "struct Lift{tmpnr} {{");
        let mut bindgen = FunctionBindgen::new(self.gen, Vec::new());
        let lift = if let Some(ty) = payload {
            let res = wit_bindgen_core::abi::lift_from_memory(
                bindgen.r#gen.resolve,
                &mut bindgen,
                "ptr".into(),
                ty,
            );
            format!("{} return {res};", String::from(bindgen.src))
        } else {
            String::new()
        };
        let mut bindgen = FunctionBindgen::new(self.gen, Vec::new());
        // GuestImport doesn't leak the objects (string)
        bindgen.variant = AbiVariant::GuestExport;
        let lower = if let Some(ty) = payload {
            wit_bindgen_core::abi::lower_to_memory(
                bindgen.r#gen.resolve,
                &mut bindgen,
                "ptr".into(),
                "value".into(),
                ty,
            );
            String::from(bindgen.src)
        } else {
            String::new()
        };
        let lowered_size = if let Some(ty) = payload {
            self.r#gen
                .sizes
                .size(ty)
                .format_term(POINTER_SIZE_EXPRESSION, true)
        } else {
            String::from("1")
        };

        uwriteln!(
            self.r#gen.r#gen.c_src_head,
            "static {typestr} lift(uint8_t const* ptr) {{ {lift} }}
                    static void lower({typestr} && value, uint8_t *ptr) {{ {lower} }}
                    static constexpr size_t SIZE = {lowered_size};"
        );
        uwriteln!(self.r#gen.r#gen.c_src_head, "}};");
        format!("Lift{tmpnr}")
    }

    fn lower_lift_stream(&mut self, payload: Option<&Type>) {
        let typestr = self
            .gen
            .optional_type_name(payload, &self.namespace, Flavor::InStruct);
        //        let tmpnr = self.r#gen.r#gen.tmp();
        let mut bindgen = FunctionBindgen::new(self.gen, Vec::new());
        let lift = if let Some(ty) = payload {
            let res = wit_bindgen_core::abi::lift_from_memory(
                bindgen.r#gen.resolve,
                &mut bindgen,
                "ptr".into(),
                ty,
            );
            format!("{} return {res};", String::from(bindgen.src))
        } else {
            String::new()
        };
        let mut bindgen = FunctionBindgen::new(self.gen, Vec::new());
        // GuestImport doesn't leak the objects (string)
        bindgen.variant = AbiVariant::GuestExport;
        let lower = if let Some(ty) = payload {
            wit_bindgen_core::abi::lower_to_memory(
                bindgen.r#gen.resolve,
                &mut bindgen,
                "ptr".into(),
                "value".into(),
                ty,
            );
            String::from(bindgen.src)
        } else {
            String::new()
        };
        let lowered_size = if let Some(ty) = payload {
            self.r#gen
                .sizes
                .size(ty)
                .format_term(POINTER_SIZE_EXPRESSION, true)
        } else {
            String::from("1")
        };

        uwriteln!(self.r#gen.r#gen.c_src_head, "template <>
            const uint32_t wit::StreamProperties<{typestr}>::lowered_size = {lowered_size};
            template <>
            {typestr} wit::StreamProperties<{typestr}>::lift(uint8_t const*ptr) {{ {lift} }}
            template <>
            void wit::StreamProperties<{typestr}>::lower({typestr} && value, uint8_t *ptr) {{ {lower} }}"
        );
        //        uwriteln!(self.r#gen.r#gen.c_src_head, "}};");
        //        format!("Lift{tmpnr}")
    }
}

fn move_if_necessary(arg: &str) -> String {
    // if it is a name of a variable move it
    if !arg.is_empty() && arg.chars().all(char::is_alphanumeric) {
        format!("std::move({arg})")
    } else {
        arg.into()
    }
}

impl<'a, 'b> Bindgen for FunctionBindgen<'a, 'b> {
    type Operand = String;

    fn emit(
        &mut self,
        _resolve: &Resolve,
        inst: &wit_bindgen_core::abi::Instruction<'_>,
        operands: &mut Vec<Self::Operand>,
        results: &mut Vec<Self::Operand>,
    ) {
        let mut top_as = |cvt: &str| {
            results.push(format!("({cvt}({}))", operands.pop().unwrap()));
        };

        match inst {
            abi::Instruction::GetArg { nth } => {
                if *nth == 0 && self.params[0].as_str() == "self" {
                    if self.gen.in_guest_import ^ self.gen.gen.opts.host {
                        results.push("(*this)".to_string());
                    } else {
                        results.push("(*lookup_resource(self))".to_string());
                    }
                } else {
                    results.push(self.params[*nth].clone());
                }
            }
            abi::Instruction::I32Const { val } => results.push(format!("(int32_t({}))", val)),
            abi::Instruction::Bitcasts { casts } => {
                for (cast, op) in casts.iter().zip(operands) {
                    // let op = op;
                    results.push(self.gen.gen.perform_cast(op, cast));
                }
            }
            abi::Instruction::ConstZero { tys } => {
                for ty in tys.iter() {
                    match ty {
                        WasmType::I32 => results.push("int32_t(0)".to_string()),
                        WasmType::I64 => results.push("int64_t(0)".to_string()),
                        WasmType::F32 => results.push("0.0f".to_string()),
                        WasmType::F64 => results.push("0.0".to_string()),
                        WasmType::Length => results.push("size_t(0)".to_string()),
                        WasmType::Pointer => results.push("nullptr".to_string()),
                        WasmType::PointerOrI64 => results.push("int64_t(0)".to_string()),
                    }
                }
            }
            abi::Instruction::I32Load { offset } => {
                let tmp = self.tmp();
                uwriteln!(
                    self.src,
                    "int32_t l{tmp} = *((int32_t const*)({} + {offset}));",
                    operands[0],
                    offset = offset.format(POINTER_SIZE_EXPRESSION)
                );
                results.push(format!("l{tmp}"));
            }
            abi::Instruction::I32Load8U { offset } => {
                self.load_ext("uint8_t", *offset, operands, results)
            }
            abi::Instruction::I32Load8S { offset } => {
                self.load_ext("int8_t", *offset, operands, results)
            }
            abi::Instruction::I32Load16U { offset } => {
                self.load_ext("uint16_t", *offset, operands, results)
            }
            abi::Instruction::I32Load16S { offset } => {
                self.load_ext("int16_t", *offset, operands, results)
            }
            abi::Instruction::I64Load { offset } => {
                self.load("int64_t", *offset, operands, results)
            }
            abi::Instruction::F32Load { offset } => self.load("float", *offset, operands, results),
            abi::Instruction::F64Load { offset } => self.load("double", *offset, operands, results),
            abi::Instruction::I32Store { offset } => self.store("int32_t", *offset, operands),
            abi::Instruction::I32Store8 { offset } => self.store("int8_t", *offset, operands),
            abi::Instruction::I32Store16 { offset } => self.store("int16_t", *offset, operands),
            abi::Instruction::I64Store { offset } => self.store("int64_t", *offset, operands),
            abi::Instruction::F32Store { offset } => self.store("float", *offset, operands),
            abi::Instruction::F64Store { offset } => self.store("double", *offset, operands),
            abi::Instruction::I32FromChar
            | abi::Instruction::I32FromBool
            | abi::Instruction::I32FromU8
            | abi::Instruction::I32FromS8
            | abi::Instruction::I32FromU16
            | abi::Instruction::I32FromS16
            | abi::Instruction::I32FromU32
            | abi::Instruction::I32FromS32 => top_as("int32_t"),
            abi::Instruction::I64FromU64 | abi::Instruction::I64FromS64 => top_as("int64_t"),
            abi::Instruction::F32FromCoreF32 => top_as("float"),
            abi::Instruction::F64FromCoreF64 => top_as("double"),
            abi::Instruction::S8FromI32 => top_as("int8_t"),
            abi::Instruction::U8FromI32 => top_as("uint8_t"),
            abi::Instruction::S16FromI32 => top_as("int16_t"),
            abi::Instruction::U16FromI32 => top_as("uint16_t"),
            abi::Instruction::S32FromI32 => top_as("int32_t"),
            abi::Instruction::U32FromI32 => top_as("uint32_t"),
            abi::Instruction::S64FromI64 => top_as("int64_t"),
            abi::Instruction::U64FromI64 => top_as("uint64_t"),
            abi::Instruction::CharFromI32 => top_as("uint32_t"),
            abi::Instruction::CoreF32FromF32 => top_as("float"),
            abi::Instruction::CoreF64FromF64 => top_as("double"),
            abi::Instruction::BoolFromI32 => top_as("bool"),
            abi::Instruction::ListCanonLower { realloc, .. } => {
                let tmp = self.tmp();
                let val = format!("vec{}", tmp);
                let ptr = format!("ptr{}", tmp);
                let len = format!("len{}", tmp);
                // let result = format!("result{}", tmp);
                self.push_str(&format!("auto const&{} = {};\n", val, operands[0]));
                if self.gen.gen.opts.host_side() {
                    self.push_str(&format!("auto {} = {}.data();\n", ptr, val));
                    self.push_str(&format!("auto {} = {}.size();\n", len, val));
                } else {
                    self.push_str(&format!(
                        "auto {} = ({})({}.data());\n",
                        ptr,
                        self.gen.gen.opts.ptr_type(),
                        val
                    ));
                    self.push_str(&format!("auto {} = (size_t)({}.size());\n", len, val));
                }
                if realloc.is_none() {
                    results.push(ptr);
                } else {
                    if !self.gen.gen.opts.host_side()
                        && !(self.gen.gen.opts.symmetric
                            && matches!(self.variant, AbiVariant::GuestImport))
                    {
                        uwriteln!(self.src, "{}.leak();\n", operands[0]);
                    }
                    results.push(ptr);
                }
                results.push(len);
            }
            abi::Instruction::StringLower { realloc } => {
                let tmp = self.tmp();
                let val = format!("vec{}", tmp);
                let ptr = format!("ptr{}", tmp);
                let len = format!("len{}", tmp);
                // let result = format!("result{}", tmp);
                self.push_str(&format!("auto const&{} = {};\n", val, operands[0]));
                if self.gen.gen.opts.host_side() {
                    self.push_str(&format!("auto {} = {}.data();\n", ptr, val));
                    self.push_str(&format!("auto {} = {}.size();\n", len, val));
                } else {
                    self.push_str(&format!(
                        "auto {} = ({})({}.data());\n",
                        ptr,
                        self.gen.gen.opts.ptr_type(),
                        val
                    ));
                    self.push_str(&format!("auto {} = (size_t)({}.size());\n", len, val));
                }
                if realloc.is_none() {
                    results.push(ptr);
                } else {
                    if !self.gen.gen.opts.host_side()
                        && !(self.gen.gen.opts.symmetric
                            && matches!(self.variant, AbiVariant::GuestImport))
                    {
                        uwriteln!(self.src, "{}.leak();\n", operands[0]);
                    }
                    results.push(ptr);
                }
                results.push(len);
            }
            abi::Instruction::ListLower {
                element: _,
                realloc,
            } => {
                let tmp = self.tmp();
                let val = format!("vec{}", tmp);
                let ptr = format!("ptr{}", tmp);
                let len = format!("len{}", tmp);
                self.push_str(&format!("auto const&{} = {};\n", val, operands[0]));
                if self.gen.gen.opts.host_side() {
                    self.push_str(&format!("auto {} = {}.data();\n", ptr, val));
                    self.push_str(&format!("auto {} = {}.size();\n", len, val));
                } else {
                    self.push_str(&format!(
                        "auto {} = ({})({}.data());\n",
                        ptr,
                        self.gen.gen.opts.ptr_type(),
                        val
                    ));
                    self.push_str(&format!("auto {} = (size_t)({}.size());\n", len, val));
                }
                if realloc.is_none() {
                    results.push(ptr);
                } else {
                    if !self.gen.gen.opts.host_side()
                        && !(self.gen.gen.opts.symmetric
                            && matches!(self.variant, AbiVariant::GuestImport))
                    {
                        uwriteln!(self.src, "{}.leak();\n", operands[0]);
                    }
                    results.push(ptr);
                }
                results.push(len);
            }
            abi::Instruction::ListCanonLift { element, .. } => {
                let tmp = self.tmp();
                let len = format!("len{}", tmp);
                let inner = self
                    .gen
                    .type_name(element, &self.namespace, Flavor::InStruct);
                self.push_str(&format!("auto {} = {};\n", len, operands[1]));
                let result = if self.gen.gen.opts.host {
                    uwriteln!(self.src, "{inner} const* ptr{tmp} = ({inner} const*)wasm_runtime_addr_app_to_native(wasm_runtime_get_module_inst(exec_env), {});\n", operands[0]);
                    format!("wit::span<{inner} const>(ptr{}, (size_t){len})", tmp)
                } else if self.gen.gen.opts.api_style == APIStyle::Symmetric
                    && matches!(self.variant, AbiVariant::GuestExport)
                {
                    if self.gen.gen.opts.symmetric {
                        format!(
                            "wit::span<{inner} const>(({inner}*)({}), {len})",
                            operands[0]
                        )
                    } else {
                        format!(
                            "wit::vector<{inner} const>(({inner}*)({}), {len}).get_view()",
                            operands[0]
                        )
                    }
                } else {
                    format!("wit::vector<{inner}>(({inner}*)({}), {len})", operands[0])
                };
                results.push(result);
            }
            abi::Instruction::StringLift => {
                let tmp = self.tmp();
                let len = format!("len{}", tmp);
                uwriteln!(self.src, "auto {} = {};\n", len, operands[1]);
                let result = if self.gen.gen.opts.symmetric
                    && self.gen.gen.opts.api_style == APIStyle::Asymmetric
                    && matches!(self.variant, AbiVariant::GuestExport)
                {
                    uwriteln!(self.src, "auto string{tmp} = wit::string::from_view(std::string_view((char const *)({}), {len}));\n", operands[0]);
                    format!("std::move(string{tmp})")
                } else if self.gen.gen.opts.host {
                    uwriteln!(self.src, "char const* ptr{} = (char const*)wasm_runtime_addr_app_to_native(wasm_runtime_get_module_inst(exec_env), {});\n", tmp, operands[0]);
                    format!("std::string_view(ptr{}, {len})", tmp)
                } else if self.gen.gen.opts.short_cut
                    || (self.gen.gen.opts.api_style == APIStyle::Symmetric
                        && matches!(self.variant, AbiVariant::GuestExport))
                {
                    if self.gen.gen.opts.api_style == APIStyle::Symmetric
                        && matches!(self.variant, AbiVariant::GuestExport)
                        && !self.gen.gen.opts.symmetric
                    {
                        assert!(self.needs_dealloc);
                        uwriteln!(
                            self.src,
                            "if ({len}>0) _deallocate.push_back({});\n",
                            operands[0]
                        );
                    }
                    format!("std::string_view((char const*)({}), {len})", operands[0])
                } else {
                    format!("wit::string((char const*)({}), {len})", operands[0])
                };
                results.push(result);
            }
            abi::Instruction::ListLift { element, .. } => {
                let body = self.blocks.pop().unwrap();
                let tmp = self.tmp();
                let size = self.gen.sizes.size(element);
                let _align = self.gen.sizes.align(element);
                let flavor = if self.gen.gen.opts.api_style == APIStyle::Symmetric
                    && matches!(self.variant, AbiVariant::GuestExport)
                {
                    Flavor::BorrowedArgument
                } else {
                    Flavor::InStruct
                };
                let vtype = self.gen.type_name(element, &self.namespace, flavor);
                let len = format!("len{tmp}");
                let base = format!("base{tmp}");
                let result = format!("result{tmp}");
                self.push_str(&format!(
                    "auto {base} = {operand0};\n",
                    operand0 = operands[0]
                ));
                self.push_str(&format!(
                    "auto {len} = {operand1};\n",
                    operand1 = operands[1]
                ));
                self.push_str(&format!(
                    r#"auto {result} = wit::vector<{vtype}>::allocate({len});
                    "#,
                ));
                if self.gen.gen.opts.api_style == APIStyle::Symmetric
                    && matches!(self.variant, AbiVariant::GuestExport)
                    && !self.gen.gen.opts.symmetric
                {
                    assert!(self.needs_dealloc);
                    self.push_str(&format!("if ({len}>0) _deallocate.push_back({base});\n"));
                }

                uwriteln!(self.src, "for (unsigned i=0; i<{len}; ++i) {{");
                uwriteln!(
                    self.src,
                    "auto base = {base} + i * {size};",
                    size = size.format(POINTER_SIZE_EXPRESSION)
                );
                uwrite!(self.src, "{}", body.0);
                uwriteln!(self.src, "auto e{tmp} = {};", body.1[0]);
                if let Some(code) = self.leak_on_insertion.take() {
                    assert!(self.needs_dealloc);
                    uwriteln!(self.src, "{code}");
                }
                // inplace construct
                uwriteln!(self.src, "{result}.initialize(i, std::move(e{tmp}));");
                uwriteln!(self.src, "}}");
                if self.gen.gen.opts.api_style == APIStyle::Symmetric
                    && matches!(self.variant, AbiVariant::GuestImport)
                    && self.gen.gen.opts.symmetric
                {
                    // we converted the result, free the returned vector
                    uwriteln!(self.src, "free({base});");
                }
                if self.gen.gen.opts.api_style == APIStyle::Symmetric
                    && matches!(self.variant, AbiVariant::GuestExport)
                {
                    results.push(format!("{result}.get_const_view()"));
                    if !self.gen.gen.opts.symmetric
                        || (self.gen.gen.opts.api_style == APIStyle::Symmetric
                            && matches!(self.variant, AbiVariant::GuestExport))
                    {
                        self.leak_on_insertion.replace(format!(
                            "if ({len}>0) _deallocate.push_back((void*){result}.leak());\n"
                        ));
                    }
                } else {
                    results.push(move_if_necessary(&result));
                }
            }
            abi::Instruction::IterElem { .. } => results.push("IterElem".to_string()),
            abi::Instruction::IterBasePointer => results.push("base".to_string()),
            abi::Instruction::RecordLower { record, .. } => {
                let op = &operands[0];
                for f in record.fields.iter() {
                    results.push(format!("({}).{}", op, to_c_ident(&f.name)));
                }
            }
            abi::Instruction::RecordLift { record, ty, .. } => {
                let mut result =
                    self.gen
                        .type_name(&Type::Id(*ty), &self.namespace, Flavor::InStruct);
                result.push('{');
                for (_field, val) in record.fields.iter().zip(operands) {
                    result.push_str(&(move_if_necessary(val) + ", "));
                }
                result.push('}');
                results.push(result);
            }
            abi::Instruction::HandleLower {
                handle: Handle::Own(_ty),
                ..
            } => {
                let op = &operands[0];
                if self.gen.gen.opts.host_side() {
                    if matches!(self.variant, AbiVariant::GuestImport) {
                        results.push(format!("{op}.release()->get_handle()"));
                    } else {
                        let tmp = self.tmp();
                        let var = self.tempname("rep", tmp);
                        uwriteln!(self.src, "auto {var} = {op}.take_rep();");
                        results.push(format!("{op}.get_handle()"));
                    }
                } else {
                    if matches!(self.variant, AbiVariant::GuestImport) {
                        results.push(format!("{op}.into_handle()"));
                    } else {
                        results.push(format!("{op}.release()->handle"));
                    }
                }
            }
            abi::Instruction::HandleLower {
                handle: Handle::Borrow(_),
                ..
            } => {
                let op = &operands[0];
                if self.gen.gen.opts.host_side() {
                    if op == "(*this)" {
                        results.push(format!("{op}.get_rep()"));
                    } else {
                        results.push(format!("{op}.get().get_rep()"));
                    }
                } else if op == "(*this)" {
                    // TODO is there a better way to decide?
                    results.push(format!("{op}.get_handle()"));
                } else {
                    results.push(format!("{op}.get().get_handle()"));
                }
            }
            abi::Instruction::HandleLift { handle, .. } => {
                let op = &operands[0];
                match (handle, self.gen.gen.opts.host_side()) {
                    (Handle::Own(ty), true) => match self.variant {
                        AbiVariant::GuestExport => {
                            results.push(format!("wit::{RESOURCE_EXPORT_BASE_CLASS_NAME}{{{op}}}"))
                        }
                        AbiVariant::GuestImport => {
                            let tmp = self.tmp();
                            let var = self.tempname("obj", tmp);
                            let tname = self.gen.type_name(
                                &Type::Id(*ty),
                                &self.namespace,
                                Flavor::Argument(self.variant),
                            );
                            uwriteln!(
                                self.src,
                                "auto {var} = {tname}::remove_resource({op});
                                assert({var}.has_value());"
                            );
                            results.push(format!("{tname}::Owned(*{var})"));
                        }
                        AbiVariant::GuestImportAsync => todo!(),
                        AbiVariant::GuestExportAsync => todo!(),
                        AbiVariant::GuestExportAsyncStackful => todo!(),
                    },
                    (Handle::Own(ty), false) => match self.variant {
                        AbiVariant::GuestImport => {
                            results.push(format!("wit::{RESOURCE_IMPORT_BASE_CLASS_NAME}{{{op}}}"))
                        }
                        AbiVariant::GuestExport => {
                            let tmp = self.tmp();
                            let var = self.tempname("obj", tmp);
                            let tname = self.gen.type_name(
                                &Type::Id(*ty),
                                &self.namespace,
                                Flavor::Argument(self.variant),
                            );
                            uwriteln!(
                                self.src,
                                "auto {var} = {tname}::Owned({tname}::ResourceRep({op}));"
                            );
                            // if !self.gen.gen.opts.symmetric {
                            //     uwriteln!(self.src, "{var}->into_handle();");
                            // }
                            results.push(format!("std::move({var})"))
                        }
                        AbiVariant::GuestImportAsync => todo!(),
                        AbiVariant::GuestExportAsync => todo!(),
                        AbiVariant::GuestExportAsyncStackful => todo!(),
                    },
                    (Handle::Borrow(ty), true) => {
                        let tname = self.gen.type_name(
                            &Type::Id(*ty),
                            &self.namespace,
                            Flavor::Argument(self.variant),
                        );
                        results.push(format!("**{tname}::lookup_resource({op})"));
                    }
                    (Handle::Borrow(ty), false) => match self.variant {
                        AbiVariant::GuestImport => results.push(op.clone()),
                        AbiVariant::GuestExport => {
                            let tname = self.gen.type_name(
                                &Type::Id(*ty),
                                &self.namespace,
                                Flavor::Argument(self.variant),
                            );
                            results.push(format!("std::ref(*({tname} *){op})"));
                        }
                        AbiVariant::GuestImportAsync => todo!(),
                        AbiVariant::GuestExportAsync => todo!(),
                        AbiVariant::GuestExportAsyncStackful => todo!(),
                    },
                }
            }
            abi::Instruction::TupleLower { tuple, .. } => {
                let op = &operands[0];
                for n in 0..tuple.types.len() {
                    results.push(format!("std::get<{n}>({op})"));
                }
            }
            abi::Instruction::TupleLift { tuple, .. } => {
                let name = format!("tuple{}", self.tmp());
                uwrite!(self.src, "auto {name} = std::tuple<");
                self.src.push_str(
                    &(tuple
                        .types
                        .iter()
                        .map(|t| self.gen.type_name(t, &self.namespace, Flavor::InStruct)))
                    .collect::<Vec<_>>()
                    .join(", "),
                );
                self.src.push_str(">(");
                self.src.push_str(&operands.join(", "));
                self.src.push_str(");\n");
                results.push(format!("std::move({name})"));
            }
            abi::Instruction::FlagsLower { flags, ty, .. } => {
                match wit_bindgen_c::flags_repr(flags) {
                    Int::U8 | Int::U16 | Int::U32 => {
                        results.push(format!("((int32_t){})", operands.pop().unwrap()));
                    }
                    Int::U64 => {
                        let name =
                            self.gen
                                .type_name(&Type::Id(*ty), &self.namespace, Flavor::InStruct);
                        let tmp = self.tmp();
                        let tempname = self.tempname("flags", tmp);
                        uwriteln!(self.src, "{name} {tempname} = {};", operands[0]);
                        results.push(format!("(int32_t)(((uint64_t){tempname}) & 0xffffffff)"));
                        results.push(format!(
                            "(int32_t)((((uint64_t){tempname}) >> 32) & 0xffffffff)"
                        ));
                    }
                }
            }
            abi::Instruction::FlagsLift { flags, ty, .. } => {
                let typename =
                    self.gen
                        .type_name(&Type::Id(*ty), &self.namespace, Flavor::InStruct);
                match wit_bindgen_c::flags_repr(flags) {
                    Int::U8 | Int::U16 | Int::U32 => {
                        results.push(format!("(({typename}){})", operands.pop().unwrap()));
                    }
                    Int::U64 => {
                        let op0 = &operands[0];
                        let op1 = &operands[1];
                        results.push(format!(
                            "(({typename})(({op0}) | (((uint64_t)({op1})) << 32)))"
                        ));
                    }
                }
            }
            abi::Instruction::VariantPayloadName => {
                let name = format!("payload{}", self.tmp());
                results.push(name.clone());
                self.payloads.push(name);
            }
            abi::Instruction::VariantLower {
                variant,
                results: result_types,
                ty: var_ty,
                name: _var_name,
                ..
            } => {
                let blocks = self
                    .blocks
                    .drain(self.blocks.len() - variant.cases.len()..)
                    .collect::<Vec<_>>();
                let payloads = self
                    .payloads
                    .drain(self.payloads.len() - variant.cases.len()..)
                    .collect::<Vec<_>>();

                let mut variant_results = Vec::with_capacity(result_types.len());
                for ty in result_types.iter() {
                    let name = format!("variant{}", self.tmp());
                    results.push(name.clone());
                    self.src.push_str(self.gen.gen.opts.wasm_type(*ty));
                    self.src.push_str(" ");
                    self.src.push_str(&name);
                    self.src.push_str(";\n");
                    variant_results.push(name);
                }

                let expr_to_match = format!("({}).variants.index()", operands[0]);
                let elem_ns =
                    self.gen
                        .type_name(&Type::Id(*var_ty), &self.namespace, Flavor::InStruct);

                uwriteln!(self.src, "switch ((int32_t) {}) {{", expr_to_match);
                for (i, ((case, (block, block_results)), payload)) in
                    variant.cases.iter().zip(blocks).zip(payloads).enumerate()
                {
                    uwriteln!(self.src, "case {}: {{", i);
                    if let Some(ty) = case.ty.as_ref() {
                        let ty = self.gen.type_name(ty, &self.namespace, Flavor::InStruct);
                        let case = format!("{elem_ns}::{}", case.name.to_pascal_case());
                        uwriteln!(
                            self.src,
                            "const {} &{} = std::get<{case}>({}.variants).value;",
                            ty,
                            payload,
                            operands[0],
                        );
                    }

                    self.src.push_str(&block);

                    for (name, result) in variant_results.iter().zip(&block_results) {
                        uwriteln!(self.src, "{} = {};", name, result);
                    }
                    self.src.push_str("break;\n}\n");
                }
                self.src.push_str("}\n");
            }
            abi::Instruction::VariantLift { variant, ty, .. } => {
                let blocks = self
                    .blocks
                    .drain(self.blocks.len() - variant.cases.len()..)
                    .collect::<Vec<_>>();

                let ty = self
                    .gen
                    .type_name(&Type::Id(*ty), &self.namespace, Flavor::InStruct);
                let resultno = self.tmp();
                let result = format!("variant{resultno}");

                uwriteln!(self.src, "{ty} {result};");

                let op0 = &operands[0];

                uwriteln!(self.src, "switch ({op0}) {{");
                for (i, (case, (block, block_results))) in
                    variant.cases.iter().zip(blocks).enumerate()
                {
                    let tp = case.name.clone().to_pascal_case();
                    uwriteln!(self.src, "case {i}: {{ {block}");
                    uwriteln!(
                        self.src,
                        "{result}.variants = {ty}::{tp}{{{}}};",
                        move_if_necessary(&block_results.first().cloned().unwrap_or_default())
                    );
                    uwriteln!(self.src, "}} break;");
                }
                uwriteln!(self.src, "}}");

                results.push(result);
            }
            abi::Instruction::EnumLower { .. } => results.push(format!("int32_t({})", operands[0])),
            abi::Instruction::EnumLift { ty, .. } => {
                let typename =
                    self.gen
                        .type_name(&Type::Id(*ty), &self.namespace, Flavor::InStruct);
                results.push(format!("({typename}){}", &operands[0]));
            }
            abi::Instruction::OptionLower {
                payload,
                results: result_types,
                ..
            } => {
                let (mut some, some_results) = self.blocks.pop().unwrap();
                let (mut none, none_results) = self.blocks.pop().unwrap();
                let some_payload = self.payloads.pop().unwrap();
                let _none_payload = self.payloads.pop().unwrap();

                for (i, ty) in result_types.iter().enumerate() {
                    let tmp = self.tmp();
                    let name = self.tempname("option", tmp);
                    results.push(name.clone());
                    self.src.push_str(self.gen.gen.opts.wasm_type(*ty));
                    self.src.push_str(" ");
                    self.src.push_str(&name);
                    self.src.push_str(";\n");
                    let some_result = &some_results[i];
                    uwriteln!(some, "{name} = {some_result};");
                    let none_result = &none_results[i];
                    uwriteln!(none, "{name} = {none_result};");
                }

                let op0 = &operands[0];
                let flavor = if matches!(self.variant, AbiVariant::GuestImport) {
                    Flavor::BorrowedArgument
                } else {
                    Flavor::InStruct
                };
                let ty = self.gen.type_name(payload, &self.namespace, flavor);
                let bind_some = format!("{ty} {some_payload} = (std::move({op0})).value();");

                uwrite!(
                    self.src,
                    "\
                    if (({op0}).has_value()) {{
                        {bind_some}
                        {some}}} else {{
                        {none}}}
                    "
                );
            }
            abi::Instruction::OptionLift { payload, .. } => {
                let (some, some_results) = self.blocks.pop().unwrap();
                let (_none, none_results) = self.blocks.pop().unwrap();
                assert!(none_results.is_empty());
                assert!(some_results.len() == 1);
                let flavor = if self.gen.gen.opts.api_style == APIStyle::Symmetric
                    && matches!(self.variant, AbiVariant::GuestExport)
                {
                    Flavor::BorrowedArgument
                } else {
                    Flavor::InStruct
                };
                let type_name = self.gen.type_name(payload, &self.namespace, flavor);
                let full_type = format!("std::optional<{type_name}>");
                let op0 = &operands[0];

                let tmp = self.tmp();
                let resultname = self.tempname("option", tmp);
                uwriteln!(
                    self.src,
                    "{full_type} {resultname};
                    if ({op0}) {{
                        {some}
                        {resultname}.emplace({});
                    }}",
                    some_results[0]
                );
                results.push(format!("std::move({resultname})"));
            }
            abi::Instruction::ResultLower {
                results: result_types,
                result,
                ..
            } => {
                let (mut err, err_results) = self.blocks.pop().unwrap();
                let (mut ok, ok_results) = self.blocks.pop().unwrap();
                let err_payload = self.payloads.pop().unwrap();
                let ok_payload = self.payloads.pop().unwrap();

                for (i, ty) in result_types.iter().enumerate() {
                    let tmp = self.tmp();
                    let name = self.tempname("result", tmp);
                    results.push(name.clone());
                    self.src.push_str(self.gen.gen.opts.wasm_type(*ty));
                    self.src.push_str(" ");
                    self.src.push_str(&name);
                    self.src.push_str(";\n");
                    let ok_result = &ok_results[i];
                    uwriteln!(ok, "{name} = {ok_result};");
                    let err_result = &err_results[i];
                    uwriteln!(err, "{name} = {err_result};");
                }

                let op0 = &operands[0];
                let ok_ty = self.gen.optional_type_name(
                    result.ok.as_ref(),
                    &self.namespace,
                    Flavor::InStruct,
                );
                let err_ty = self.gen.optional_type_name(
                    result.err.as_ref(),
                    &self.namespace,
                    Flavor::InStruct,
                );
                let bind_ok = if let Some(_ok) = result.ok.as_ref() {
                    format!("{ok_ty} {ok_payload} = std::move({op0}).value();")
                } else {
                    String::new()
                };
                let bind_err = if let Some(_err) = result.err.as_ref() {
                    format!("{err_ty} {err_payload} = std::move({op0}).error();")
                } else {
                    String::new()
                };

                uwrite!(
                    self.src,
                    "\
                    if (({op0}).has_value()) {{
                        {bind_ok}
                        {ok}}} else {{
                        {bind_err}
                        {err}}}
                    "
                );
            }
            abi::Instruction::ResultLift { result, .. } => {
                let (mut err, err_results) = self.blocks.pop().unwrap();
                let (mut ok, ok_results) = self.blocks.pop().unwrap();
                let mut ok_result = String::new();
                let err_result;
                if result.ok.is_none() {
                    ok.clear();
                } else {
                    ok_result = move_if_necessary(&ok_results[0]);
                }
                if result.err.is_none() {
                    err.clear();
                    self.gen.gen.dependencies.needs_wit = true;
                    err_result = String::from("wit::Void{}");
                } else {
                    err_result = move_if_necessary(&err_results[0]);
                }
                let ok_type = self.gen.optional_type_name(
                    result.ok.as_ref(),
                    &self.namespace,
                    Flavor::InStruct,
                );
                let err_type = result.err.as_ref().map_or(String::from("wit::Void"), |ty| {
                    self.gen.type_name(ty, &self.namespace, Flavor::InStruct)
                });
                let full_type = format!("std::expected<{ok_type}, {err_type}>",);
                let err_type = "std::unexpected";
                let operand = &operands[0];

                let tmp = self.tmp();
                let resultname = self.tempname("result", tmp);
                let ok_assign = if result.ok.is_some() {
                    format!("{resultname}.emplace({ok_result});")
                } else {
                    String::new()
                };
                uwriteln!(
                    self.src,
                    "{full_type} {resultname};
                    if ({operand}==0) {{
                        {ok}
                        {ok_assign}
                    }} else {{
                        {err}
                        {resultname}={err_type}{{{err_result}}};
                    }}"
                );
                results.push(resultname);
            }
            abi::Instruction::CallWasm {
                name,
                sig,
                module_prefix,
            } => {
                let module_name = self
                    .gen
                    .wasm_import_module
                    .as_ref()
                    .map(|e| {
                        self.gen
                            .gen
                            .import_prefix
                            .as_ref()
                            .cloned()
                            .unwrap_or_default()
                            + *module_prefix
                            + e
                    })
                    .unwrap();
                if self.gen.gen.opts.host {
                    uwriteln!(self.src, "wasm_function_inst_t wasm_func = wasm_runtime_lookup_function(wasm_runtime_get_module_inst(exec_env), \n\
                            \"{}#{}\", \"{}\");", module_name, name, self.wamr_signature.as_ref().unwrap().to_string());
                    if !sig.results.is_empty() {
                        uwriteln!(
                            self.src,
                            "wasm_val_t wasm_results[{}] = {{ WASM_INIT_VAL }};",
                            sig.results.len()
                        );
                    } else {
                        uwriteln!(self.src, "wasm_val_t *wasm_results = nullptr;");
                    }
                    if !sig.params.is_empty() {
                        uwrite!(self.src, "wasm_val_t wasm_args[{}] = {{", sig.params.len());
                        for (typ, value) in sig.params.iter().zip(operands.iter()) {
                            match typ {
                                WasmType::I32 => uwrite!(self.src, "WASM_I32_VAL({}),", value),
                                WasmType::I64 => uwrite!(self.src, "WASM_I64_VAL({}),", value),
                                WasmType::F32 => uwrite!(self.src, "WASM_F32_VAL({}),", value),
                                WasmType::F64 => uwrite!(self.src, "WASM_F64_VAL({}),", value),
                                WasmType::Length => {
                                    if self.gen.gen.opts.wasm64 {
                                        uwrite!(self.src, "WASM_I64_VAL({}),", value)
                                    } else {
                                        uwrite!(self.src, "WASM_I32_VAL((int32_t){}),", value)
                                    }
                                }
                                WasmType::Pointer => {
                                    if self.gen.gen.opts.wasm64 {
                                        uwrite!(self.src, "WASM_I64_VAL({}),", value)
                                    } else {
                                        uwrite!(self.src, "WASM_I32_VAL((int32_t){}),", value)
                                    }
                                }
                                WasmType::PointerOrI64 => {
                                    uwrite!(self.src, "WASM_I64_VAL({}),", value)
                                }
                            }
                        }
                        self.src.push_str("};\n");
                    } else {
                        uwriteln!(self.src, "wasm_val_t *wasm_args = nullptr;");
                    }
                    uwriteln!(self.src, "bool wasm_ok = wasm_runtime_call_wasm_a(exec_env, wasm_func, {}, wasm_results, {}, wasm_args);", sig.results.len(), sig.params.len());
                    uwriteln!(self.src, "assert(wasm_ok);");
                    if sig.results.len() > 0 {
                        let (kind, elem) = match sig.results.first() {
                            Some(WasmType::I32) => (String::from("WASM_I32"), String::from("i32")),
                            Some(WasmType::I64) => (String::from("WASM_I64"), String::from("i64")),
                            Some(WasmType::F32) => (String::from("WASM_F32"), String::from("f32")),
                            Some(WasmType::F64) => (String::from("WASM_F64"), String::from("f64")),
                            Some(WasmType::Pointer) => {
                                if self.gen.gen.opts.wasm64 {
                                    (String::from("WASM_I64"), String::from("i64"))
                                } else {
                                    (String::from("WASM_I32"), String::from("i32"))
                                }
                            }
                            Some(WasmType::Length) => {
                                if self.gen.gen.opts.wasm64 {
                                    (String::from("WASM_I64"), String::from("i64"))
                                } else {
                                    (String::from("WASM_I32"), String::from("i32"))
                                }
                            }
                            Some(WasmType::PointerOrI64) => {
                                (String::from("WASM_I64"), String::from("i64"))
                            }
                            None => todo!(),
                        };
                        uwriteln!(self.src, "assert(wasm_results[0].kind=={kind});");
                        uwriteln!(self.src, "auto ret = wasm_results[0].of.{elem};");
                        results.push("ret".to_string());
                    }
                } else {
                    let func =
                        self.gen
                            .declare_import(&module_name, name, &sig.params, &sig.results);

                    // ... then call the function with all our operands
                    if sig.results.len() > 0 {
                        self.src.push_str("auto ret = ");
                        results.push("ret".to_string());
                    }
                    self.src.push_str(&func);
                    self.src.push_str("(");
                    self.src.push_str(&operands.join(", "));
                    self.src.push_str(");\n");
                }
            }
            abi::Instruction::CallInterface { func, .. } => {
                // dbg!(func);
                self.let_results(if func.result.is_some() { 1 } else { 0 }, results);
                let (mut namespace, func_name_h) =
                    self.gen
                        .func_namespace_name(func, !self.gen.gen.opts.host_side(), true);
                if matches!(func.kind, FunctionKind::Method(_)) {
                    let this = operands.remove(0);
                    if self.gen.gen.opts.host_side() {
                        uwrite!(self.src, "({this}).");
                    } else {
                        uwrite!(self.src, "({this}).get().");
                    }
                } else {
                    if matches!(func.kind, FunctionKind::Constructor(_))
                        && self.gen.gen.opts.host_side()
                    {
                        let _ = namespace.pop();
                    }
                    let mut relative = SourceWithState::default();
                    relative.qualify(&namespace);
                    self.push_str(&relative.src);
                }
                self.src.push_str(&func_name_h);
                if matches!(func.kind, FunctionKind::Constructor(_))
                    && self.gen.gen.opts.host_side()
                {
                    self.push_str("::New");
                }
                self.push_str("(");
                if self.gen.gen.opts.host {
                    if !matches!(func.kind, FunctionKind::Method(_)) {
                        self.push_str("exec_env");
                        if !operands.is_empty() {
                            self.push_str(", ");
                        }
                    }
                }
                self.push_str(&operands.join(", "));
                self.push_str(");\n");
                if self.needs_dealloc {
                    uwriteln!(
                        self.src,
                        "for (auto i: _deallocate) {{ free(i); }}\n
                        _deallocate.clear();"
                    );
                }
            }
            abi::Instruction::Return { amt, func } => {
                match amt {
                    0 => {}
                    _ => {
                        assert!(*amt == operands.len());
                        match &func.kind {
                            FunctionKind::Constructor(_)
                                if self.gen.gen.opts.is_only_handle(self.variant) =>
                            {
                                // strange but works
                                if matches!(self.variant, AbiVariant::GuestExport) {
                                    self.src.push_str("this->index = ");
                                } else {
                                    self.src.push_str("this->handle = ");
                                }
                            }
                            _ => self.src.push_str("return "),
                        }
                        if let Some(CabiPostInformation {
                            module: _,
                            name: _cabi_post_name,
                            ret_type: cabi_post_type,
                        }) = self.cabi_post.as_ref()
                        {
                            self.src.push_str("wit::guest_owned<");
                            self.src.push_str(cabi_post_type);
                            self.src.push_str(">(");
                        }
                        if *amt == 1 {
                            if operands[0].starts_with("std::move(") {
                                // remove the std::move due to return value optimization (and complex rules about when std::move harms)
                                self.src.push_str(&operands[0][9..]);
                            } else {
                                self.src.push_str(&operands[0]);
                            }
                        } else {
                            todo!();
                        }
                        if let Some(CabiPostInformation {
                            module: func_module,
                            name: func_name,
                            ret_type: _cabi_post_type,
                        }) = self.cabi_post.as_ref()
                        {
                            if self.gen.gen.opts.host {
                                let cabi_post_name = make_external_symbol(
                                    &func_module,
                                    &func_name,
                                    AbiVariant::GuestExport,
                                );
                                self.src.push_str(&format!(", wasm_results[0].of.i32, wasm_runtime_lookup_function(wasm_runtime_get_module_inst(exec_env), \"cabi_post_{}\", \"(i)\"), exec_env)", cabi_post_name));
                            } else {
                                let cabi_post_name = self.gen.declare_import(
                                    &format!("cabi_post_{func_module}"),
                                    func_name,
                                    &[WasmType::Pointer],
                                    &[],
                                );
                                self.src.push_str(&format!(", ret, {})", cabi_post_name));
                            }
                        }
                        if matches!(func.kind, FunctionKind::Constructor(_))
                            && self.gen.gen.opts.is_only_handle(self.variant)
                        {
                            // we wrapped the handle in an object, so unpack it
                            if self.gen.gen.opts.host_side() {
                                self.src.push_str(
                                    ".get_handle();
                                    this->rep = *lookup_resource(ret)",
                                );
                            } else {
                                self.src.push_str(".into_handle()");
                            }
                        }
                        self.src.push_str(";\n");
                    }
                }
            }
            abi::Instruction::Malloc { .. } => todo!(),
            abi::Instruction::GuestDeallocate { .. } => {
                uwriteln!(self.src, "free((void*) ({}));", operands[0]);
            }
            abi::Instruction::GuestDeallocateString => {
                uwriteln!(self.src, "if (({}) > 0) {{", operands[1]);
                uwriteln!(
                    self.src,
                    "wit::string::drop_raw((void*) ({}));",
                    operands[0]
                );
                uwriteln!(self.src, "}}");
            }
            abi::Instruction::GuestDeallocateList { element } => {
                let (body, results) = self.blocks.pop().unwrap();
                assert!(results.is_empty());
                let tmp = self.tmp();
                let ptr = self.tempname("ptr", tmp);
                let len = self.tempname("len", tmp);
                uwriteln!(self.src, "uint8_t* {ptr} = {};", operands[0]);
                uwriteln!(self.src, "size_t {len} = {};", operands[1]);
                let i = self.tempname("i", tmp);
                uwriteln!(self.src, "for (size_t {i} = 0; {i} < {len}; {i}++) {{");
                let size = self.gen.sizes.size(element);
                uwriteln!(
                    self.src,
                    "uint8_t* base = {ptr} + {i} * {size};",
                    size = size.format(POINTER_SIZE_EXPRESSION)
                );
                uwriteln!(self.src, "(void) base;");
                uwrite!(self.src, "{body}");
                uwriteln!(self.src, "}}");
                uwriteln!(self.src, "if ({len} > 0) {{");
                uwriteln!(self.src, "free((void*) ({ptr}));");
                uwriteln!(self.src, "}}");
            }
            abi::Instruction::GuestDeallocateVariant { blocks } => {
                let blocks = self
                    .blocks
                    .drain(self.blocks.len() - blocks..)
                    .collect::<Vec<_>>();

                uwriteln!(self.src, "switch ((int32_t) {}) {{", operands[0]);
                for (i, (block, results)) in blocks.into_iter().enumerate() {
                    assert!(results.is_empty());
                    uwriteln!(self.src, "case {}: {{", i);
                    self.src.push_str(&block);
                    self.src.push_str("break;\n}\n");
                }
                self.src.push_str("}\n");
            }
            abi::Instruction::PointerLoad { offset } => {
                let ptr_type = self.gen.gen.opts.ptr_type();
                self.load(ptr_type, *offset, operands, results)
            }
            abi::Instruction::LengthLoad { offset } => {
                self.load("size_t", *offset, operands, results)
            }
            abi::Instruction::PointerStore { offset } => {
                let ptr_type = self.gen.gen.opts.ptr_type();
                self.store(ptr_type, *offset, operands)
            }
            abi::Instruction::LengthStore { offset } => self.store("size_t", *offset, operands),
            abi::Instruction::FutureLower { payload, .. } => {
                let lower_lift = self.lower_lift(payload.as_ref());
                results.push(format!(
                    "lower_future<{}, {lower_lift}>(std::move({}))",
                    self.gen.optional_type_name(
                        payload.as_ref(),
                        &self.namespace,
                        Flavor::InStruct
                    ),
                    operands[0]
                ));
            }
            abi::Instruction::FutureLift { payload, .. } => {
                let lower_lift = self.lower_lift(payload.as_ref());
                results.push(format!(
                    "lift_future<{}, {lower_lift}>({})",
                    self.gen.optional_type_name(
                        payload.as_ref(),
                        &self.namespace,
                        Flavor::InStruct
                    ),
                    operands[0]
                ));
            }
            abi::Instruction::StreamLower { payload, .. } => {
                self.lower_lift_stream(payload.as_ref());
                results.push(format!(
                    "lower_stream<{}>(std::move({}))",
                    self.gen.optional_type_name(
                        payload.as_ref(),
                        &self.namespace,
                        Flavor::InStruct
                    ),
                    operands[0]
                ));
            }
            abi::Instruction::StreamLift { payload, .. } => {
                self.lower_lift_stream(payload.as_ref());
                results.push(format!(
                    "lift_stream<{}>({})",
                    self.gen.optional_type_name(
                        payload.as_ref(),
                        &self.namespace,
                        Flavor::InStruct
                    ),
                    operands[0]
                ));
            }
            abi::Instruction::ErrorContextLower { .. } => todo!(),
            abi::Instruction::ErrorContextLift { .. } => todo!(),
            abi::Instruction::Flush { amt } => {
                for i in operands.iter().take(*amt) {
                    let tmp = self.tmp();
                    let result = format!("result{}", tmp);
                    uwriteln!(self.src, "auto {result} = {};", i);
                    results.push(result);
                }
            }
            abi::Instruction::AsyncTaskReturn { .. } => todo!(),
            abi::Instruction::DropHandle { .. } => todo!(),
        }
    }

    fn return_pointer(&mut self, size: ArchitectureSize, align: Alignment) -> Self::Operand {
        let tmp = self.tmp();
        let size_string = size.format(POINTER_SIZE_EXPRESSION);
        let tp = match align {
            Alignment::Bytes(bytes) => match bytes.get() {
                1 => "uint8_t",
                2 => "uint16_t",
                4 => "uint32_t",
                8 => "uint64_t",
                _ => todo!(),
            },
            Alignment::Pointer => "uintptr_t",
        };
        let static_var = if self.gen.in_guest_import {
            ""
        } else {
            "static "
        };
        uwriteln!(
            self.src,
            "{static_var}{tp} ret_area[({size_string}+sizeof({tp})-1)/sizeof({tp})];"
        );
        uwriteln!(
            self.src,
            "{} ptr{tmp} = ({0})(&ret_area);",
            self.gen.gen.opts.ptr_type(),
        );

        format!("ptr{}", tmp)
    }

    fn push_block(&mut self) {
        let prev = core::mem::take(&mut self.src);
        self.block_storage.push(prev);
    }

    fn finish_block(&mut self, operands: &mut Vec<Self::Operand>) {
        let to_restore = self.block_storage.pop().unwrap();
        let src = core::mem::replace(&mut self.src, to_restore);
        self.blocks.push((src.into(), core::mem::take(operands)));
    }

    fn sizes(&self) -> &wit_bindgen_core::wit_parser::SizeAlign {
        &self.gen.sizes
    }

    fn is_list_canonical(
        &self,
        resolve: &Resolve,
        ty: &wit_bindgen_core::wit_parser::Type,
    ) -> bool {
        if !resolve.all_bits_valid(ty) {
            return false;
        }
        match ty {
            Type::Id(id) => !self.has_resources(id),
            _ => true,
        }
    }
}

/// This describes the common ABI function referenced or implemented, the C++ side might correspond to a different type
enum SpecialMethod {
    None,
    ResourceDrop, // ([export]) [resource-drop]
    ResourceNew,  // [export][resource-new]
    ResourceRep,  // [export][resource-rep]
    Dtor,         // [dtor] (guest export only)
    Allocate,     // internal: allocate new object (called from generated code)
}

fn is_special_method(func: &Function) -> SpecialMethod {
    if matches!(func.kind, FunctionKind::Static(_)) {
        if func.name.starts_with("[resource-drop]") {
            SpecialMethod::ResourceDrop
        } else if func.name.starts_with("[resource-new]") {
            SpecialMethod::ResourceNew
        } else if func.name.starts_with("[resource-rep]") {
            SpecialMethod::ResourceRep
        } else if func.name.starts_with("[dtor]") {
            SpecialMethod::Dtor
        } else if func.name == "$alloc" {
            SpecialMethod::Allocate
        } else {
            SpecialMethod::None
        }
    } else {
        SpecialMethod::None
    }
}<|MERGE_RESOLUTION|>--- conflicted
+++ resolved
@@ -469,15 +469,11 @@
             self.include("<tuple>");
         }
         if self.dependencies.needs_wit {
-<<<<<<< HEAD
             if self.opts.host_side() {
                 self.include("<wit-host.h>");
             } else {
-                self.include("<wit-guest.h>");
-            }
-=======
-            self.include("\"wit.h\"");
->>>>>>> ce933445
+                self.include("\"wit.h\"");
+            }
         }
         if self.dependencies.needs_memory {
             self.include("<memory>");
@@ -896,7 +892,6 @@
             .unwrap()
             .as_slice(),
         );
-<<<<<<< HEAD
         if self.opts.symmetric {
             // this keeps the symbols down for shared objects, could be more specific
             files.push(
@@ -904,13 +899,11 @@
                 b"{\n  global:\n    *X00*;\n  local: *;\n};\n",
             );
         }
-=======
 
         if self.dependencies.needs_wit {
             files.push(&format!("wit.h"), include_bytes!("../helper-types/wit.h"));
         }
 
->>>>>>> ce933445
         Ok(())
     }
 
