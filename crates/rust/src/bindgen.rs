use crate::{int_repr, to_rust_ident, wasm_type, InterfaceGenerator, RustFlagsRepr};
use heck::*;
use std::fmt::Write as _;
use std::mem;
use wit_bindgen_core::abi::{AbiVariant, Bindgen, Instruction, LiftLower, WasmType};
use wit_bindgen_core::{dealias, make_external_symbol, uwrite, uwriteln, wit_parser::*, Source};

pub(super) struct FunctionBindgen<'a, 'b> {
    pub gen: &'b mut InterfaceGenerator<'a>,
    params: Vec<String>,
    async_: bool,
    wasm_import_module: &'b str,
    pub src: Source,
    blocks: Vec<String>,
    block_storage: Vec<(Source, Vec<(String, String)>)>,
    tmp: usize,
    pub needs_cleanup_list: bool,
    cleanup: Vec<(String, String)>,
    pub import_return_pointer_area_size: ArchitectureSize,
    pub import_return_pointer_area_align: Alignment,
    pub handle_decls: Vec<String>,
}

pub const POINTER_SIZE_EXPRESSION: &str = "core::mem::size_of::<*const u8>()";

impl<'a, 'b> FunctionBindgen<'a, 'b> {
    pub(super) fn new(
        gen: &'b mut InterfaceGenerator<'a>,
        params: Vec<String>,
        async_: bool,
        wasm_import_module: &'b str,
    ) -> FunctionBindgen<'a, 'b> {
        FunctionBindgen {
            gen,
            params,
            async_,
            wasm_import_module,
            src: Default::default(),
            blocks: Vec::new(),
            block_storage: Vec::new(),
            tmp: 0,
            needs_cleanup_list: false,
            cleanup: Vec::new(),
            import_return_pointer_area_size: Default::default(),
            import_return_pointer_area_align: Default::default(),
            handle_decls: Vec::new(),
        }
    }

    fn emit_cleanup(&mut self) {
        for (ptr, layout) in mem::take(&mut self.cleanup) {
            let alloc = self.gen.path_to_std_alloc_module();
            self.push_str(&format!(
                "if {layout}.size() != 0 {{\n{alloc}::dealloc({ptr}.cast(), {layout});\n}}\n"
            ));
        }
        if self.needs_cleanup_list {
            let alloc = self.gen.path_to_std_alloc_module();
            self.push_str(&format!(
                "for (ptr, layout) in cleanup_list {{\n
                    if layout.size() != 0 {{\n
                        {alloc}::dealloc(ptr.cast(), layout);\n
                    }}\n
                }}\n",
            ));
        }
    }

<<<<<<< HEAD
    fn declare_import(
        &mut self,
        module_prefix: &str,
        name: &str,
        params: &[WasmType],
        results: &[WasmType],
    ) -> String {
        // Define the actual function we're calling inline
        // let tmp = self.tmp();
=======
    fn declare_import(&mut self, name: &str, params: &[WasmType], results: &[WasmType]) -> String {
        // Define the actual function we're calling inline
        let tmp = self.tmp();
>>>>>>> 3ba55728
        let mut sig = "(".to_owned();
        for param in params.iter() {
            sig.push_str("_: ");
            sig.push_str(wasm_type(*param));
            sig.push_str(", ");
        }
        sig.push(')');
        assert!(results.len() < 2);
        for result in results.iter() {
            sig.push_str(" -> ");
            sig.push_str(wasm_type(*result));
        }
        let module_name = self.wasm_import_module;
<<<<<<< HEAD
        let export_name = String::from(module_prefix)
            + &make_external_symbol(module_name, name, AbiVariant::GuestImport);
=======
>>>>>>> 3ba55728
        uwrite!(
            self.src,
            "
                #[link(wasm_import_module = \"{module_prefix}{module_name}\")]
                extern \"C\" {{
<<<<<<< HEAD
                    #[cfg_attr(target_arch = \"wasm32\", link_name = \"{name}\")]
                    fn {export_name}{sig};
                }}
            "
        );
        export_name
=======
                    #[link_name = \"{name}\"]
                    fn wit_import{tmp}{sig};
                }}

                #[cfg(not(target_arch = \"wasm32\"))]
                extern \"C\" fn wit_import{tmp}{sig} {{ unreachable!() }}
            "
        );
        format!("wit_import{tmp}")
>>>>>>> 3ba55728
    }

    fn let_results(&mut self, amt: usize, results: &mut Vec<String>) {
        match amt {
            0 => {}
            1 => {
                let tmp = self.tmp();
                let res = format!("result{}", tmp);
                self.push_str("let ");
                self.push_str(&res);
                results.push(res);
                self.push_str(" = ");
            }
            n => {
                let tmp = self.tmp();
                self.push_str("let (");
                for i in 0..n {
                    let arg = format!("result{}_{}", tmp, i);
                    self.push_str(&arg);
                    self.push_str(",");
                    results.push(arg);
                }
                self.push_str(") = ");
            }
        }
    }

    fn record_lower(
        &mut self,
        id: TypeId,
        record: &Record,
        operand: &str,
        results: &mut Vec<String>,
    ) {
        let tmp = self.tmp();
        self.push_str("let ");
        let name = self.typename_lower(id);
        self.push_str(&name);
        self.push_str("{ ");
        for field in record.fields.iter() {
            let name = to_rust_ident(&field.name);
            let arg = format!("{}{}", name, tmp);
            self.push_str(&name);
            self.push_str(":");
            self.push_str(&arg);
            self.push_str(", ");
            results.push(arg);
        }
        self.push_str("} = ");
        self.push_str(operand);
        self.push_str(";\n");
    }

    fn record_lift(
        &mut self,
        id: TypeId,
        ty: &Record,
        operands: &[String],
        results: &mut Vec<String>,
    ) {
        let mut result = self.typename_lift(id);
        result.push_str("{\n");
        for (field, val) in ty.fields.iter().zip(operands) {
            result.push_str(&to_rust_ident(&field.name));
            result.push_str(": ");
            result.push_str(val);
            result.push_str(",\n");
        }
        result.push('}');
        results.push(result);
    }

    fn tuple_lower(&mut self, tuple: &Tuple, operand: &str, results: &mut Vec<String>) {
        let tmp = self.tmp();
        self.push_str("let (");
        for i in 0..tuple.types.len() {
            let arg = format!("t{}_{}", tmp, i);
            self.push_str(&arg);
            self.push_str(", ");
            results.push(arg);
        }
        self.push_str(") = ");
        self.push_str(operand);
        self.push_str(";\n");
    }

    fn tuple_lift(&mut self, operands: &[String], results: &mut Vec<String>) {
        if operands.len() == 1 {
            results.push(format!("({},)", operands[0]));
        } else {
            results.push(format!("({})", operands.join(", ")));
        }
    }

    fn typename_lower(&self, id: TypeId) -> String {
        let owned = match self.lift_lower() {
            LiftLower::LowerArgsLiftResults => false,
            LiftLower::LiftArgsLowerResults => true,
            LiftLower::Symmetric => todo!(),
        };
        self.gen.type_path(id, owned)
    }

    fn typename_lift(&self, id: TypeId) -> String {
        self.gen.type_path(id, true)
    }

    fn push_str(&mut self, s: &str) {
        self.src.push_str(s);
    }

    fn tmp(&mut self) -> usize {
        let ret = self.tmp;
        self.tmp += 1;
        ret
    }

    fn lift_lower(&self) -> LiftLower {
        if self.gen.in_import {
            LiftLower::LowerArgsLiftResults
        } else {
            LiftLower::LiftArgsLowerResults
        }
    }
}

impl Bindgen for FunctionBindgen<'_, '_> {
    type Operand = String;

    fn push_block(&mut self) {
        let prev_src = mem::take(&mut self.src);
        let prev_cleanup = mem::take(&mut self.cleanup);
        self.block_storage.push((prev_src, prev_cleanup));
    }

    fn finish_block(&mut self, operands: &mut Vec<String>) {
        if !self.cleanup.is_empty() {
            self.needs_cleanup_list = true;
            self.push_str("cleanup_list.extend_from_slice(&[");
            for (ptr, layout) in mem::take(&mut self.cleanup) {
                self.push_str("(");
                self.push_str(&ptr);
                self.push_str(", ");
                self.push_str(&layout);
                self.push_str("),");
            }
            self.push_str("]);\n");
        }
        let (prev_src, prev_cleanup) = self.block_storage.pop().unwrap();
        let src = mem::replace(&mut self.src, prev_src);
        self.cleanup = prev_cleanup;
        let expr = match operands.len() {
            0 => "()".to_string(),
            1 => operands[0].clone(),
            _ => format!("({})", operands.join(", ")),
        };
        if src.is_empty() {
            self.blocks.push(expr);
        } else if operands.is_empty() {
            self.blocks.push(format!("{{\n{}}}", &src[..]));
        } else {
            self.blocks.push(format!("{{\n{}\n{}\n}}", &src[..], expr));
        }
    }

    fn return_pointer(&mut self, size: ArchitectureSize, align: Alignment) -> String {
        let tmp = self.tmp();

        // Imports get a per-function return area to facilitate using the
        // stack whereas exports use a per-module return area to cut down on
        // stack usage. Note that for imports this also facilitates "adapter
        // modules" for components to not have data segments.
        if self.gen.in_import {
            self.import_return_pointer_area_size = self.import_return_pointer_area_size.max(size);
            self.import_return_pointer_area_align =
                self.import_return_pointer_area_align.max(align);
            uwrite!(
                self.src,
                "let ptr{tmp} = ret_area.0.as_mut_ptr().cast::<u8>();"
            );
        } else {
            self.gen.return_pointer_area_size = self.gen.return_pointer_area_size.max(size);
            self.gen.return_pointer_area_align = self.gen.return_pointer_area_align.max(align);
            uwriteln!(
                self.src,
                "let ptr{tmp} = _RET_AREA.0.as_mut_ptr().cast::<u8>();"
            );
        }
        format!("ptr{}", tmp)
    }

    fn sizes(&self) -> &SizeAlign {
        &self.gen.sizes
    }

    fn is_list_canonical(&self, resolve: &Resolve, ty: &Type) -> bool {
        if !resolve.all_bits_valid(ty) {
            return false;
        }
        match ty {
            Type::Id(id) => !self.gen.gen.types.get(*id).has_resource,
            _ => true,
        }
    }

    fn emit(
        &mut self,
        resolve: &Resolve,
        inst: &Instruction<'_>,
        operands: &mut Vec<String>,
        results: &mut Vec<String>,
    ) {
        let mut top_as = |cvt: &str| {
            let mut s = operands.pop().unwrap();
            s.push_str(" as ");
            s.push_str(cvt);
            results.push(s);
        };

        match inst {
            Instruction::GetArg { nth } => results.push(self.params[*nth].clone()),
            Instruction::I32Const { val } => results.push(format!("{}i32", val)),
            Instruction::ConstZero { tys } => {
                for ty in tys.iter() {
                    match ty {
                        WasmType::I32 => results.push("0i32".to_string()),
                        WasmType::I64 => results.push("0i64".to_string()),
                        WasmType::F32 => results.push("0.0f32".to_string()),
                        WasmType::F64 => results.push("0.0f64".to_string()),
                        WasmType::Pointer => results.push("::core::ptr::null_mut()".to_string()),
                        WasmType::PointerOrI64 => {
                            results.push("::core::mem::MaybeUninit::<u64>::zeroed()".to_string())
                        }
                        WasmType::Length => results.push("0usize".to_string()),
                    }
                }
            }

            Instruction::I64FromU64 | Instruction::I64FromS64 => {
                let s = operands.pop().unwrap();
                results.push(format!("{}({s})", self.gen.path_to_as_i64()));
            }
            Instruction::I32FromChar
            | Instruction::I32FromU8
            | Instruction::I32FromS8
            | Instruction::I32FromU16
            | Instruction::I32FromS16
            | Instruction::I32FromU32
            | Instruction::I32FromS32 => {
                let s = operands.pop().unwrap();
                results.push(format!("{}({s})", self.gen.path_to_as_i32()));
            }

            Instruction::CoreF32FromF32 => {
                let s = operands.pop().unwrap();
                results.push(format!("{}({s})", self.gen.path_to_as_f32()));
            }
            Instruction::CoreF64FromF64 => {
                let s = operands.pop().unwrap();
                results.push(format!("{}({s})", self.gen.path_to_as_f64()));
            }
            Instruction::F32FromCoreF32
            | Instruction::F64FromCoreF64
            | Instruction::S32FromI32
            | Instruction::S64FromI64 => {
                results.push(operands.pop().unwrap());
            }
            Instruction::S8FromI32 => top_as("i8"),
            Instruction::U8FromI32 => top_as("u8"),
            Instruction::S16FromI32 => top_as("i16"),
            Instruction::U16FromI32 => top_as("u16"),
            Instruction::U32FromI32 => top_as("u32"),
            Instruction::U64FromI64 => top_as("u64"),
            Instruction::CharFromI32 => {
                results.push(format!(
                    "{}({} as u32)",
                    self.gen.path_to_char_lift(),
                    operands[0]
                ));
            }

            Instruction::Bitcasts { casts } => crate::bitcast(casts, operands, results),

            Instruction::I32FromBool => {
                results.push(format!("match {} {{ true => 1, false => 0 }}", operands[0]));
            }
            Instruction::BoolFromI32 => {
                results.push(format!(
                    "{}({} as u8)",
                    self.gen.path_to_bool_lift(),
                    operands[0]
                ));
            }

            Instruction::FlagsLower { flags, .. } => {
                let tmp = self.tmp();
                self.push_str(&format!("let flags{} = {};\n", tmp, operands[0]));
                for i in 0..flags.repr().count() {
                    results.push(format!("(flags{}.bits() >> {}) as i32", tmp, i * 32));
                }
            }
            Instruction::FlagsLift { flags, ty, .. } => {
                let repr = RustFlagsRepr::new(flags);
                let name = self.gen.type_path(*ty, true);
                let mut result = format!("{name}::empty()");
                for (i, op) in operands.iter().enumerate() {
                    result.push_str(&format!(
                        " | {name}::from_bits_retain((({op} as {repr}) << {}) as _)",
                        i * 32
                    ));
                }
                results.push(result);
            }

            Instruction::HandleLower {
                handle: Handle::Own(_),
                ..
            } => {
                let op = &operands[0];
                let result = format!(
                    "({op}).take_handle(){cast}",
                    cast = if self.gen.gen.opts.symmetric {
                        " as *mut u8"
                    } else {
                        " as i32"
                    }
                );
                results.push(result);
            }

            Instruction::HandleLower {
                handle: Handle::Borrow(_),
                ..
            } => {
                let op = &operands[0];
                results.push(format!(
                    "({op}).handle(){cast}",
                    cast = if self.gen.gen.opts.symmetric {
                        " as *mut u8"
                    } else {
                        " as i32"
                    }
                ))
            }

            Instruction::HandleLift { handle, .. } => {
                let op = &operands[0];
                let (is_own, resource) = match handle {
                    Handle::Borrow(resource) => (false, resource),
                    Handle::Own(resource) => (true, resource),
                };

                let dealiased_resource = dealias(resolve, *resource);

                let result = if is_own {
                    let name = self.gen.type_path(dealiased_resource, true);

                    format!(
                        "{name}::from_handle({op}{cast})",
                        cast = if self.gen.gen.opts.symmetric {
                            " as usize"
                        } else {
                            " as u32"
                        }
                    )
                } else if self.gen.is_exported_resource(*resource) {
                    let name = resolve.types[*resource]
                        .name
                        .as_deref()
                        .unwrap()
                        .to_upper_camel_case();
                    format!("{name}Borrow::lift({op} as usize)")
                } else {
                    let tmp = format!("handle{}", self.tmp());
                    self.handle_decls.push(format!("let {tmp};"));
                    let name = self.gen.type_path(dealiased_resource, true);
                    format!(
                        "{{\n
                            {tmp} = {name}::from_handle({op}{cast});
                            &{tmp}
                        }}",
                        cast = if self.gen.gen.opts.symmetric {
                            ""
                        } else {
                            " as u32"
                        }
                    )
                };
                results.push(result);
            }

            Instruction::FutureLower { .. } => {
                let op = &operands[0];
                results.push(format!("({op}).into_handle() as i32"))
            }

            Instruction::FutureLift { .. } => {
                let async_support = self.gen.path_to_async_support();
                let op = &operands[0];
                results.push(format!(
<<<<<<< HEAD
                    "{async_support}::FutureReceiver::from_handle({op} as u32)"
=======
                    "{async_support}::FutureReader::from_handle({op} as u32)"
>>>>>>> 3ba55728
                ))
            }

            Instruction::StreamLower { .. } => {
                let op = &operands[0];
                results.push(format!("({op}).into_handle() as i32"))
            }

            Instruction::StreamLift { .. } => {
                let async_support = self.gen.path_to_async_support();
                let op = &operands[0];
                results.push(format!(
<<<<<<< HEAD
                    "{async_support}::StreamReceiver::from_handle({op} as u32)"
=======
                    "{async_support}::StreamReader::from_handle({op} as u32)"
>>>>>>> 3ba55728
                ))
            }

            Instruction::ErrorLower { .. } => {
                let op = &operands[0];
                results.push(format!("({op}).handle() as i32"))
            }

            Instruction::ErrorLift { .. } => {
                let async_support = self.gen.path_to_async_support();
                let op = &operands[0];
                results.push(format!("{async_support}::Error::from_handle({op} as u32)"))
            }

            Instruction::RecordLower { ty, record, .. } => {
                self.record_lower(*ty, record, &operands[0], results);
            }
            Instruction::RecordLift { ty, record, .. } => {
                self.record_lift(*ty, record, operands, results);
            }

            Instruction::TupleLower { tuple, .. } => {
                self.tuple_lower(tuple, &operands[0], results);
            }
            Instruction::TupleLift { .. } => {
                self.tuple_lift(operands, results);
            }

            Instruction::VariantPayloadName => results.push("e".to_string()),

            Instruction::VariantLower {
                variant,
                results: result_types,
                ty,
                ..
            } => {
                let blocks = self
                    .blocks
                    .drain(self.blocks.len() - variant.cases.len()..)
                    .collect::<Vec<_>>();
                let name = self.typename_lower(*ty);
                let name = if name.contains("::") {
                    let tmp = self.tmp();
                    uwriteln!(self.src, "use {name} as V{tmp};");
                    format!("V{tmp}")
                } else {
                    name
                };
                self.let_results(result_types.len(), results);
                let op0 = &operands[0];
                self.push_str(&format!("match {op0} {{\n"));
                for (case, block) in variant.cases.iter().zip(blocks) {
                    let case_name = case.name.to_upper_camel_case();
                    self.push_str(&format!("{name}::{case_name}"));
                    if case.ty.is_some() {
                        self.push_str(&format!("(e) => {block},\n"));
                    } else {
                        self.push_str(&format!(" => {{\n{block}\n}}\n"));
                    }
                }
                if results.is_empty() {
                    self.push_str("}\n");
                } else {
                    self.push_str("};\n");
                }
            }

            Instruction::VariantLift { variant, ty, .. } => {
                let blocks = self
                    .blocks
                    .drain(self.blocks.len() - variant.cases.len()..)
                    .collect::<Vec<_>>();
                let op0 = &operands[0];
                let tmp = self.tmp();
                let name = self.typename_lift(*ty);
                let name = if name.contains("::") {
                    uwriteln!(self.src, "use {name} as V{tmp};");
                    format!("V{tmp}")
                } else {
                    name
                };
                uwriteln!(self.src, "let v{tmp} = match {op0} {{");
                for (i, (case, block)) in variant.cases.iter().zip(blocks).enumerate() {
                    if i == variant.cases.len() - 1 {
                        uwriteln!(
                            self.src,
                            "n => {{
                                debug_assert_eq!(n, {i}, \"invalid enum discriminant\");\
                            "
                        );
                    } else {
                        uwriteln!(self.src, "{i} => {{");
                    }
                    let case_name = case.name.to_upper_camel_case();
                    if case.ty.is_none() {
                        uwriteln!(self.src, "{name}::{case_name}");
                    } else {
                        uwriteln!(self.src, "let e{tmp} = {block};");
                        uwriteln!(self.src, "{name}::{case_name}(e{tmp})");
                    }
                    uwriteln!(self.src, "}}");
                }
                uwriteln!(self.src, "}};");
                results.push(format!("v{tmp}"));
            }

            Instruction::OptionLower {
                results: result_types,
                ..
            } => {
                let some = self.blocks.pop().unwrap();
                let none = self.blocks.pop().unwrap();
                self.let_results(result_types.len(), results);
                let operand = &operands[0];
                self.push_str(&format!(
                    "match {operand} {{
                        Some(e) => {some},
                        None => {{\n{none}\n}},
                    }};"
                ));
            }

            Instruction::OptionLift { .. } => {
                let some = self.blocks.pop().unwrap();
                let none = self.blocks.pop().unwrap();
                assert_eq!(none, "()");
                let operand = &operands[0];
                results.push(format!(
                    "match {operand} {{
                        0 => None,
                        1 => {{
                            let e = {some};
                            Some(e)
                        }}
                        _ => {invalid}(),
                    }}",
                    invalid = self.gen.path_to_invalid_enum_discriminant(),
                ));
            }

            Instruction::ResultLower {
                results: result_types,
                result,
                ..
            } => {
                let err = self.blocks.pop().unwrap();
                let ok = self.blocks.pop().unwrap();
                self.let_results(result_types.len(), results);
                let operand = &operands[0];
                let ok_binding = if result.ok.is_some() { "e" } else { "_" };
                let err_binding = if result.err.is_some() { "e" } else { "_" };
                self.push_str(&format!(
                    "match {operand} {{
                        Ok({ok_binding}) => {{ {ok} }},
                        Err({err_binding}) => {{ {err} }},
                    }};"
                ));
            }

            Instruction::ResultLift { .. } => {
                let err = self.blocks.pop().unwrap();
                let ok = self.blocks.pop().unwrap();
                let operand = &operands[0];
                results.push(format!(
                    "match {operand} {{
                        0 => {{
                            let e = {ok};
                            Ok(e)
                        }}
                        1 => {{
                            let e = {err};
                            Err(e)
                        }}
                        _ => {invalid}(),
                    }}",
                    invalid = self.gen.path_to_invalid_enum_discriminant(),
                ));
            }

            Instruction::EnumLower { .. } => {
                results.push(format!("{}.clone() as i32", operands[0]));
            }

            Instruction::EnumLift { enum_, ty, .. } => {
                let name = self.gen.type_path(*ty, true);
                let repr = int_repr(enum_.tag());
                let op = &operands[0];
                let result = format!("{name}::_lift({op} as {repr})");
                results.push(result);
            }

            Instruction::ListCanonLower { realloc, .. } => {
                let tmp = self.tmp();
                let val = format!("vec{}", tmp);
                let ptr = format!("ptr{}", tmp);
                let len = format!("len{}", tmp);
                if realloc.is_none() || (self.gen.in_import && self.gen.gen.opts.symmetric) {
                    self.push_str(&format!("let {} = {};\n", val, operands[0]));
                } else {
                    let op0 = operands.pop().unwrap();
                    self.push_str(&format!("let {} = ({}).into_boxed_slice();\n", val, op0));
                }
                self.push_str(&format!("let {} = {}.as_ptr().cast::<u8>();\n", ptr, val));
                self.push_str(&format!("let {} = {}.len();\n", len, val));
                if realloc.is_some() && !(self.gen.in_import && self.gen.gen.opts.symmetric) {
                    self.push_str(&format!("::core::mem::forget({});\n", val));
                }
                results.push(format!("{ptr}.cast_mut()"));
                results.push(len);
            }

            Instruction::ListCanonLift { .. } => {
                let tmp = self.tmp();
                let len = format!("len{}", tmp);
                self.push_str(&format!("let {} = {};\n", len, operands[1]));
                let vec = self.gen.path_to_vec();
                let result = if !self.gen.gen.opts.symmetric || self.gen.in_import {
                    format!(
                        "{vec}::from_raw_parts({}.cast(), {1}, {1})",
                        operands[0], len
                    )
                } else {
                    format!(
                        "unsafe {{ std::slice::from_raw_parts({}.cast(), {1}) }}.to_vec()",
                        operands[0], len
                    )
                };
                results.push(result);
            }

            Instruction::StringLower { realloc } => {
                let tmp = self.tmp();
                let val = format!("vec{}", tmp);
                let ptr = format!("ptr{}", tmp);
                let len = format!("len{}", tmp);
                if realloc.is_none() || (self.gen.in_import && self.gen.gen.opts.symmetric) {
                    self.push_str(&format!("let {} = {};\n", val, operands[0]));
                } else {
                    let op0 = format!("{}.into_bytes()", operands[0]);
                    self.push_str(&format!("let {} = ({}).into_boxed_slice();\n", val, op0));
                }
                self.push_str(&format!("let {} = {}.as_ptr().cast::<u8>();\n", ptr, val));
                self.push_str(&format!("let {} = {}.len();\n", len, val));
                if realloc.is_some() && !(self.gen.in_import && self.gen.gen.opts.symmetric) {
                    self.push_str(&format!("::core::mem::forget({});\n", val));
                }
                results.push(format!("{ptr}.cast_mut()"));
                results.push(len);
            }

            Instruction::StringLift => {
                let vec = self.gen.path_to_vec();
                let tmp = self.tmp();
                let len = format!("len{}", tmp);
                uwriteln!(self.src, "let {len} = {};", operands[1]);
                if self.gen.gen.opts.symmetric && !self.gen.in_import {
                    uwriteln!(
                        self.src,
                        "let string{tmp} = String::from(std::str::from_utf8(std::slice::from_raw_parts({}, {len})).unwrap());",
                        operands[0],
                    );
                    results.push(format!("string{tmp}"));
                } else {
                    if self.gen.gen.opts.symmetric {
                        // symmetric must not access zero page memory
                        uwriteln!(
                            self.src,
                            "let bytes{tmp} = if {len}>0 {{
                               {vec}::from_raw_parts({}.cast(), {len}, {len})
                            }} else {{ Default::default() }};",
                            operands[0]
                        );
                    } else {
                        uwriteln!(
                            self.src,
                            "let bytes{tmp} = {vec}::from_raw_parts({}.cast(), {len}, {len});",
                            operands[0],
                        );
                    }
                    if self.gen.gen.opts.raw_strings {
                        results.push(format!("bytes{tmp}"));
                    } else {
                        results.push(format!("{}(bytes{tmp})", self.gen.path_to_string_lift()));
                    }
                }
            }

            Instruction::ListLower { element, realloc } => {
                let alloc = self.gen.path_to_std_alloc_module();
                let body = self.blocks.pop().unwrap();
                let tmp = self.tmp();
                let vec = format!("vec{tmp}");
                let result = format!("result{tmp}");
                let layout = format!("layout{tmp}");
                let len = format!("len{tmp}");
                self.push_str(&format!(
                    "let {vec} = {operand0};\n",
                    operand0 = operands[0]
                ));
                self.push_str(&format!("let {len} = {vec}.len();\n"));
                let size = self.gen.sizes.size(element);
                let align = self.gen.sizes.align(element);
                self.push_str(&format!(
                    "let {layout} = {alloc}::Layout::from_size_align_unchecked({vec}.len() * {}, {});\n",
                    size.format(POINTER_SIZE_EXPRESSION), align.format(POINTER_SIZE_EXPRESSION),
                ));
                self.push_str(&format!("let {result} = if {layout}.size() != 0 {{\n"));
                self.push_str(&format!(
                    "let ptr = {alloc}::alloc({layout}).cast::<u8>();\n",
                ));
                if self.gen.gen.opts.symmetric && self.gen.in_import {
                    //if !self.gen.needs_deallocate {
                    //    self.push_str("// ");
                    //} else {
                    assert!(self.gen.needs_deallocate);
                    //}
                    self.push_str(&format!(
                        "if !ptr.is_null() {{ _deallocate.push((ptr, {layout})); }}\n"
                    ));
                }
                self.push_str(&format!(
                    "if ptr.is_null()\n{{\n{alloc}::handle_alloc_error({layout});\n}}\nptr\n}}",
                ));
                self.push_str("else {\n::core::ptr::null_mut()\n};\n");
                self.push_str(&format!("for (i, e) in {vec}.into_iter().enumerate() {{\n",));
                self.push_str(&format!(
                    "let base = {result}.add(i * {});\n",
                    size.format(POINTER_SIZE_EXPRESSION)
                ));
                self.push_str(&body);
                self.push_str("\n}\n");
                results.push(format!("{result}"));
                results.push(len);

                if realloc.is_none() {
                    // If an allocator isn't requested then we must clean up the
                    // allocation ourselves since our callee isn't taking
                    // ownership.
                    self.cleanup.push((result, layout));
                }
            }

            Instruction::ListLift { element, .. } => {
                let body = self.blocks.pop().unwrap();
                let tmp = self.tmp();
                let size = self.gen.sizes.size(element);
                let align = self.gen.sizes.align(element);
                let len = format!("len{tmp}");
                let base = format!("base{tmp}");
                let result = format!("result{tmp}");
                self.push_str(&format!(
                    "let {base} = {operand0};\n",
                    operand0 = operands[0]
                ));
                self.push_str(&format!(
                    "let {len} = {operand1};\n",
                    operand1 = operands[1]
                ));
                let vec = self.gen.path_to_vec();
                self.push_str(&format!(
                    "let mut {result} = {vec}::with_capacity({len});\n",
                ));

                uwriteln!(self.src, "for i in 0..{len} {{");
                uwriteln!(
                    self.src,
                    "let base = {base}.add(i * {size});",
                    size = size.format(POINTER_SIZE_EXPRESSION)
                );
                uwriteln!(self.src, "let e{tmp} = {body};");
                uwriteln!(self.src, "{result}.push(e{tmp});");
                uwriteln!(self.src, "}}");
                results.push(result);
                if !self.gen.gen.opts.symmetric || self.gen.in_import {
                    let dealloc = self.gen.path_to_cabi_dealloc();
                    self.push_str(&format!(
                        "{dealloc}({base}, {len} * {size}, {align});\n",
                        size = size.format(POINTER_SIZE_EXPRESSION),
                        align = align.format(POINTER_SIZE_EXPRESSION)
                    ));
                }
            }

            Instruction::IterElem { .. } => results.push("e".to_string()),

            Instruction::IterBasePointer => results.push("base".to_string()),

<<<<<<< HEAD
            Instruction::CallWasm {
                name,
                sig,
                module_prefix,
                ..
            } => {
                let module_prefix = if let Some(prefix) = self.gen.gen.import_prefix.as_ref() {
                    let combined_prefix = prefix.clone() + module_prefix;
                    std::borrow::Cow::Owned(combined_prefix)
                } else {
                    std::borrow::Cow::Borrowed(*module_prefix)
                };
                let func =
                    self.declare_import(module_prefix.as_ref(), name, &sig.params, &sig.results);
=======
            Instruction::CallWasm { name, sig, .. } => {
                let func = self.declare_import(name, &sig.params, &sig.results);
>>>>>>> 3ba55728

                // ... then call the function with all our operands
                if !sig.results.is_empty() {
                    self.push_str("let ret = ");
                    results.push("ret".to_string());
                }
                self.push_str(&func);
                self.push_str("(");
                self.push_str(&operands.join(", "));
                self.push_str(");\n");
                if self.gen.needs_deallocate {
                    self.push_str(&format!("for (ptr,layout) in _deallocate.drain(..) {{ _rt::alloc::dealloc(ptr, layout); }}\n"));
                    self.gen.needs_deallocate = false;
                }
            }

            Instruction::AsyncCallWasm { name, size, align } => {
                let func = self.declare_import("", name, &[WasmType::Pointer; 3], &[WasmType::I32]);

                let async_support = self.gen.path_to_async_support();
                let tmp = self.tmp();
                let layout = format!("layout{tmp}");
                let alloc = self.gen.path_to_std_alloc_module();
                self.push_str(&format!(
                    "let {layout} = {alloc}::Layout::from_size_align_unchecked({size}, {align});\n",
                    size = size.format(POINTER_SIZE_EXPRESSION),
                    align = align.format(POINTER_SIZE_EXPRESSION)
                ));
                let operands = operands.join(", ");
                uwriteln!(
                    self.src,
                    "{async_support}::await_result({func}, {layout}, {operands}).await;"
                );
            }

            Instruction::AsyncCallWasm { name, size, align } => {
                let func = self.declare_import(name, &[WasmType::Pointer; 2], &[WasmType::I32]);

                let async_support = self.gen.path_to_async_support();
                let tmp = self.tmp();
                let layout = format!("layout{tmp}");
                let alloc = self.gen.path_to_std_alloc_module();
                self.push_str(&format!(
                    "let {layout} = {alloc}::Layout::from_size_align_unchecked({size}, {align});\n",
                ));
                let operands = operands.join(", ");
                uwriteln!(
                    self.src,
                    "{async_support}::await_result({func}, {layout}, {operands}).await;"
                );
            }

            Instruction::CallInterface { func, .. } => {
                if self.async_ {
                    let tmp = self.tmp();
                    let result = format!("result{tmp}");
                    self.push_str(&format!("let {result} = "));
                    results.push(result);
                } else {
                    self.let_results(func.results.len(), results);
                };
                match &func.kind {
                    FunctionKind::Freestanding => {
                        self.push_str(&format!("T::{}", to_rust_ident(&func.name)));
                    }
                    FunctionKind::Method(_) | FunctionKind::Static(_) => {
                        self.push_str(&format!("T::{}", to_rust_ident(func.item_name())));
                    }
                    FunctionKind::Constructor(ty) => {
                        self.push_str(&format!(
                            "{}::new(T::new",
                            resolve.types[*ty]
                                .name
                                .as_deref()
                                .unwrap()
                                .to_upper_camel_case()
                        ));
                    }
                }
                self.push_str("(");
                for (i, operand) in operands.iter().enumerate() {
                    if i > 0 {
                        self.push_str(", ");
                    }

                    self.push_str(operand);

                    // Automatically convert `Borrow<'_, AResource>` to
                    // `&Self` since traits have `&self` as their
                    // first arguments.
                    if i == 0 && matches!(func.kind, FunctionKind::Method(_)) {
                        self.push_str(".get()")
                    }
                }
                self.push_str(")");
                if let FunctionKind::Constructor(_) = &func.kind {
                    self.push_str(")");
                }
                self.push_str(";\n");
            }

            Instruction::AsyncMalloc { size, align } => {
                let alloc = self.gen.path_to_std_alloc_module();
                let tmp = self.tmp();
                let ptr = format!("ptr{tmp}");
                let layout = format!("layout{tmp}");
                uwriteln!(
                    self.src,
                    "let {layout} = {alloc}::Layout::from_size_align_unchecked({size}, {align});
<<<<<<< HEAD
                     let {ptr} = {alloc}::alloc({layout});",
                    size = size.format(POINTER_SIZE_EXPRESSION),
                    align = align.format(POINTER_SIZE_EXPRESSION)
=======
                     let {ptr} = {alloc}::alloc({layout});"
>>>>>>> 3ba55728
                );
                results.push(ptr);
            }

            Instruction::AsyncCallStart {
                name,
                params,
                results: call_results,
            } => {
<<<<<<< HEAD
                let func = self.declare_import("", name, params, call_results);
=======
                let func = self.declare_import(name, params, call_results);
>>>>>>> 3ba55728

                if !call_results.is_empty() {
                    self.push_str("let ret = ");
                    results.push("ret".to_string());
                }
                uwriteln!(self.src, "{func}({});", operands.join(", "));
            }

            Instruction::AsyncPostCallInterface { func } => {
                let result = &operands[0];
                results.push("result".into());
                let params = (0..func.results.len())
                    .map(|_| {
                        let tmp = self.tmp();
                        let param = format!("result{}", tmp);
                        results.push(param.clone());
                        param
                    })
                    .collect::<Vec<_>>()
                    .join(", ");
<<<<<<< HEAD
=======
                let params = format!("({params})");
>>>>>>> 3ba55728
                let async_support = self.gen.path_to_async_support();
                uwriteln!(
                    self.src,
                    "\
                        let result = {async_support}::first_poll({result}, |{params}| {{
                    "
                );
            }

            Instruction::AsyncCallReturn { name, params } => {
<<<<<<< HEAD
                let func = self.declare_import("", name, params, &[]);
=======
                let func = self.declare_import(name, params, &[]);
>>>>>>> 3ba55728

                uwriteln!(
                    self.src,
                    "\
                            {func}({});
                        }});
                    ",
                    operands.join(", ")
                );
            }

            Instruction::Flush { amt } => {
                for i in 0..*amt {
                    let tmp = self.tmp();
                    let result = format!("result{}", tmp);
                    uwriteln!(self.src, "let {result} = {};", operands[i]);
                    results.push(result);
                }
            }

            Instruction::Return { amt, .. } => {
                self.emit_cleanup();
                match amt {
                    0 => {}
                    1 => {
                        self.push_str(&operands[0]);
                        self.push_str("\n");
                    }
                    _ => {
                        self.push_str("(");
                        self.push_str(&operands.join(", "));
                        self.push_str(")\n");
                    }
                }
            }

            Instruction::I32Load { offset } => {
                let tmp = self.tmp();
                uwriteln!(
                    self.src,
                    "let l{tmp} = *{}.add({offset}).cast::<i32>();",
                    operands[0],
                    offset = offset.format_term(POINTER_SIZE_EXPRESSION, true)
                );
                results.push(format!("l{tmp}"));
            }
            Instruction::I32Load8U { offset } => {
                let tmp = self.tmp();
                uwriteln!(
                    self.src,
                    "let l{tmp} = i32::from(*{0}.add({offset}).cast::<u8>());",
<<<<<<< HEAD
                    operands[0],
                    offset = offset.format_term(POINTER_SIZE_EXPRESSION, true)
=======
                    operands[0]
>>>>>>> 3ba55728
                );
                results.push(format!("l{tmp}"));
            }
            Instruction::I32Load8S { offset } => {
                let tmp = self.tmp();
                uwriteln!(
                    self.src,
                    "let l{tmp} = i32::from(*{}.add({offset}).cast::<i8>());",
                    operands[0],
                    offset = offset.format_term(POINTER_SIZE_EXPRESSION, true)
                );
                results.push(format!("l{tmp}"));
            }
            Instruction::I32Load16U { offset } => {
                let tmp = self.tmp();
                uwriteln!(
                    self.src,
                    "let l{tmp} = i32::from(*{}.add({offset}).cast::<u16>());",
                    operands[0],
                    offset = offset.format_term(POINTER_SIZE_EXPRESSION, true)
                );
                results.push(format!("l{tmp}"));
            }
            Instruction::I32Load16S { offset } => {
                let tmp = self.tmp();
                uwriteln!(
                    self.src,
                    "let l{tmp} = i32::from(*{}.add({offset}).cast::<i16>());",
                    operands[0],
                    offset = offset.format_term(POINTER_SIZE_EXPRESSION, true)
                );
                results.push(format!("l{tmp}"));
            }
            Instruction::I64Load { offset } => {
                let tmp = self.tmp();
                uwriteln!(
                    self.src,
                    "let l{tmp} = *{}.add({offset}).cast::<i64>();",
                    operands[0],
                    offset = offset.format_term(POINTER_SIZE_EXPRESSION, true)
                );
                results.push(format!("l{tmp}"));
            }
            Instruction::F32Load { offset } => {
                let tmp = self.tmp();
                uwriteln!(
                    self.src,
                    "let l{tmp} = *{}.add({offset}).cast::<f32>();",
                    operands[0],
                    offset = offset.format_term(POINTER_SIZE_EXPRESSION, true)
                );
                results.push(format!("l{tmp}"));
            }
            Instruction::F64Load { offset } => {
                let tmp = self.tmp();
                uwriteln!(
                    self.src,
                    "let l{tmp} = *{}.add({offset}).cast::<f64>();",
                    operands[0],
                    offset = offset.format_term(POINTER_SIZE_EXPRESSION, true)
                );
                results.push(format!("l{tmp}"));
            }

            Instruction::PointerLoad { offset } => {
                let tmp = self.tmp();
                uwriteln!(
                    self.src,
                    "let l{tmp} = *{}.add({offset}).cast::<*mut u8>();",
                    operands[0],
                    offset = offset.format_term(POINTER_SIZE_EXPRESSION, true)
                );
                results.push(format!("l{tmp}"));
            }
            Instruction::LengthLoad { offset } => {
                let tmp = self.tmp();
                uwriteln!(
                    self.src,
                    "let l{tmp} = *{}.add({}).cast::<usize>();",
                    operands[0],
                    offset.format_term(POINTER_SIZE_EXPRESSION, true)
                );
                results.push(format!("l{tmp}"));
            }

            Instruction::I32Store { offset } => {
                self.push_str(&format!(
                    "*{}.add({}).cast::<i32>() = {};\n",
                    operands[1],
                    offset.format_term(POINTER_SIZE_EXPRESSION, true),
                    operands[0]
                ));
            }
            Instruction::I32Store8 { offset } => {
                self.push_str(&format!(
                    "*{}.add({}).cast::<u8>() = ({}) as u8;\n",
                    operands[1],
                    offset.format_term(POINTER_SIZE_EXPRESSION, true),
                    operands[0]
                ));
            }
            Instruction::I32Store16 { offset } => {
                self.push_str(&format!(
                    "*{}.add({}).cast::<u16>() = ({}) as u16;\n",
                    operands[1],
                    offset.format_term(POINTER_SIZE_EXPRESSION, true),
                    operands[0]
                ));
            }
            Instruction::I64Store { offset } => {
                self.push_str(&format!(
                    "*{}.add({}).cast::<i64>() = {};\n",
                    operands[1],
                    offset.format_term(POINTER_SIZE_EXPRESSION, true),
                    operands[0]
                ));
            }
            Instruction::F32Store { offset } => {
                self.push_str(&format!(
                    "*{}.add({}).cast::<f32>() = {};\n",
                    operands[1],
                    offset.format_term(POINTER_SIZE_EXPRESSION, true),
                    operands[0]
                ));
            }
            Instruction::F64Store { offset } => {
                self.push_str(&format!(
                    "*{}.add({}).cast::<f64>() = {};\n",
                    operands[1],
                    offset.format_term(POINTER_SIZE_EXPRESSION, true),
                    operands[0]
                ));
            }

            Instruction::PointerStore { offset } => {
                self.push_str(&format!(
                    "*{}.add({}).cast::<*mut u8>() = {};\n",
                    operands[1],
                    offset.format_term(POINTER_SIZE_EXPRESSION, true),
                    operands[0]
                ));
            }
            Instruction::LengthStore { offset } => {
                self.push_str(&format!(
                    "*{}.add({}).cast::<usize>() = {};\n",
                    operands[1],
                    offset.format_term(POINTER_SIZE_EXPRESSION, true),
                    operands[0]
                ));
            }

            Instruction::Malloc { .. } => unimplemented!(),

            Instruction::GuestDeallocate { size, align } => {
                let dealloc = self.gen.path_to_cabi_dealloc();
                self.push_str(&format!(
                    "{dealloc}({op}, {size}, {align});\n",
                    op = operands[0],
                    size = size.format_term(POINTER_SIZE_EXPRESSION, true),
                    align = align.format(POINTER_SIZE_EXPRESSION)
                ));
            }

            Instruction::GuestDeallocateString => {
                let dealloc = self.gen.path_to_cabi_dealloc();
                self.push_str(&format!(
                    "{dealloc}({op0}, {op1}, 1);\n",
                    op0 = operands[0],
                    op1 = operands[1],
                ));
            }

            Instruction::GuestDeallocateVariant { blocks } => {
                let max = blocks - 1;
                let blocks = self
                    .blocks
                    .drain(self.blocks.len() - blocks..)
                    .collect::<Vec<_>>();
                let op0 = &operands[0];
                self.src.push_str(&format!("match {op0} {{\n"));
                for (i, block) in blocks.into_iter().enumerate() {
                    let pat = if i == max {
                        String::from("_")
                    } else {
                        i.to_string()
                    };
                    self.src.push_str(&format!("{pat} => {block},\n"));
                }
                self.src.push_str("}\n");
            }

            Instruction::GuestDeallocateList { element } => {
                let body = self.blocks.pop().unwrap();
                let tmp = self.tmp();
                let size = self.gen.sizes.size(element);
                let align = self.gen.sizes.align(element);
                let len = format!("len{tmp}");
                let base = format!("base{tmp}");
                self.push_str(&format!(
                    "let {base} = {operand0};\n",
                    operand0 = operands[0]
                ));
                self.push_str(&format!(
                    "let {len} = {operand1};\n",
                    operand1 = operands[1]
                ));

                if body != "()" {
                    self.push_str("for i in 0..");
                    self.push_str(&len);
                    self.push_str(" {\n");
                    self.push_str("let base = ");
                    self.push_str(&base);
                    self.push_str(".add(i * ");
                    self.push_str(&size.format(POINTER_SIZE_EXPRESSION));
                    self.push_str(");\n");
                    self.push_str(&body);
                    self.push_str("\n}\n");
                }
                let dealloc = self.gen.path_to_cabi_dealloc();
                self.push_str(&format!(
                    "{dealloc}({base}, {len} * {size}, {align});\n",
                    size = size.format(POINTER_SIZE_EXPRESSION),
                    align = align.format(POINTER_SIZE_EXPRESSION)
                ));
            }
        }
    }
}<|MERGE_RESOLUTION|>--- conflicted
+++ resolved
@@ -66,7 +66,6 @@
         }
     }
 
-<<<<<<< HEAD
     fn declare_import(
         &mut self,
         module_prefix: &str,
@@ -76,11 +75,6 @@
     ) -> String {
         // Define the actual function we're calling inline
         // let tmp = self.tmp();
-=======
-    fn declare_import(&mut self, name: &str, params: &[WasmType], results: &[WasmType]) -> String {
-        // Define the actual function we're calling inline
-        let tmp = self.tmp();
->>>>>>> 3ba55728
         let mut sig = "(".to_owned();
         for param in params.iter() {
             sig.push_str("_: ");
@@ -94,34 +88,19 @@
             sig.push_str(wasm_type(*result));
         }
         let module_name = self.wasm_import_module;
-<<<<<<< HEAD
         let export_name = String::from(module_prefix)
             + &make_external_symbol(module_name, name, AbiVariant::GuestImport);
-=======
->>>>>>> 3ba55728
         uwrite!(
             self.src,
             "
                 #[link(wasm_import_module = \"{module_prefix}{module_name}\")]
                 extern \"C\" {{
-<<<<<<< HEAD
                     #[cfg_attr(target_arch = \"wasm32\", link_name = \"{name}\")]
                     fn {export_name}{sig};
                 }}
             "
         );
         export_name
-=======
-                    #[link_name = \"{name}\"]
-                    fn wit_import{tmp}{sig};
-                }}
-
-                #[cfg(not(target_arch = \"wasm32\"))]
-                extern \"C\" fn wit_import{tmp}{sig} {{ unreachable!() }}
-            "
-        );
-        format!("wit_import{tmp}")
->>>>>>> 3ba55728
     }
 
     fn let_results(&mut self, amt: usize, results: &mut Vec<String>) {
@@ -522,11 +501,7 @@
                 let async_support = self.gen.path_to_async_support();
                 let op = &operands[0];
                 results.push(format!(
-<<<<<<< HEAD
-                    "{async_support}::FutureReceiver::from_handle({op} as u32)"
-=======
                     "{async_support}::FutureReader::from_handle({op} as u32)"
->>>>>>> 3ba55728
                 ))
             }
 
@@ -539,11 +514,7 @@
                 let async_support = self.gen.path_to_async_support();
                 let op = &operands[0];
                 results.push(format!(
-<<<<<<< HEAD
-                    "{async_support}::StreamReceiver::from_handle({op} as u32)"
-=======
                     "{async_support}::StreamReader::from_handle({op} as u32)"
->>>>>>> 3ba55728
                 ))
             }
 
@@ -931,7 +902,6 @@
 
             Instruction::IterBasePointer => results.push("base".to_string()),
 
-<<<<<<< HEAD
             Instruction::CallWasm {
                 name,
                 sig,
@@ -946,10 +916,6 @@
                 };
                 let func =
                     self.declare_import(module_prefix.as_ref(), name, &sig.params, &sig.results);
-=======
-            Instruction::CallWasm { name, sig, .. } => {
-                let func = self.declare_import(name, &sig.params, &sig.results);
->>>>>>> 3ba55728
 
                 // ... then call the function with all our operands
                 if !sig.results.is_empty() {
@@ -1059,13 +1025,9 @@
                 uwriteln!(
                     self.src,
                     "let {layout} = {alloc}::Layout::from_size_align_unchecked({size}, {align});
-<<<<<<< HEAD
                      let {ptr} = {alloc}::alloc({layout});",
                     size = size.format(POINTER_SIZE_EXPRESSION),
                     align = align.format(POINTER_SIZE_EXPRESSION)
-=======
-                     let {ptr} = {alloc}::alloc({layout});"
->>>>>>> 3ba55728
                 );
                 results.push(ptr);
             }
@@ -1075,11 +1037,7 @@
                 params,
                 results: call_results,
             } => {
-<<<<<<< HEAD
                 let func = self.declare_import("", name, params, call_results);
-=======
-                let func = self.declare_import(name, params, call_results);
->>>>>>> 3ba55728
 
                 if !call_results.is_empty() {
                     self.push_str("let ret = ");
@@ -1100,10 +1058,6 @@
                     })
                     .collect::<Vec<_>>()
                     .join(", ");
-<<<<<<< HEAD
-=======
-                let params = format!("({params})");
->>>>>>> 3ba55728
                 let async_support = self.gen.path_to_async_support();
                 uwriteln!(
                     self.src,
@@ -1114,11 +1068,7 @@
             }
 
             Instruction::AsyncCallReturn { name, params } => {
-<<<<<<< HEAD
                 let func = self.declare_import("", name, params, &[]);
-=======
-                let func = self.declare_import(name, params, &[]);
->>>>>>> 3ba55728
 
                 uwriteln!(
                     self.src,
@@ -1170,12 +1120,8 @@
                 uwriteln!(
                     self.src,
                     "let l{tmp} = i32::from(*{0}.add({offset}).cast::<u8>());",
-<<<<<<< HEAD
                     operands[0],
                     offset = offset.format_term(POINTER_SIZE_EXPRESSION, true)
-=======
-                    operands[0]
->>>>>>> 3ba55728
                 );
                 results.push(format!("l{tmp}"));
             }
