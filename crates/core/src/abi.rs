use std::fmt;
use std::iter;

pub use wit_parser::abi::{AbiVariant, FlatTypes, WasmSignature, WasmType};
use wit_parser::{
    align_to_arch, Alignment, ArchitectureSize, ElementInfo, Enum, Flags, FlagsRepr, Function,
    Handle, Int, Record, Resolve, Result_, SizeAlign, Tuple, Type, TypeDefKind, TypeId, Variant,
};

// Helper macro for defining instructions without having to have tons of
// exhaustive `match` statements to update
macro_rules! def_instruction {
    (
        $( #[$enum_attr:meta] )*
        pub enum $name:ident<'a> {
            $(
                $( #[$attr:meta] )*
                $variant:ident $( {
                    $($field:ident : $field_ty:ty $(,)* )*
                } )?
                    :
                [$num_popped:expr] => [$num_pushed:expr],
            )*
        }
    ) => {
        $( #[$enum_attr] )*
        pub enum $name<'a> {
            $(
                $( #[$attr] )*
                $variant $( {
                    $(
                        $field : $field_ty,
                    )*
                } )? ,
            )*
        }

        impl $name<'_> {
            /// How many operands does this instruction pop from the stack?
            #[allow(unused_variables)]
            pub fn operands_len(&self) -> usize {
                match self {
                    $(
                        Self::$variant $( {
                            $(
                                $field,
                            )*
                        } )? => $num_popped,
                    )*
                }
            }

            /// How many results does this instruction push onto the stack?
            #[allow(unused_variables)]
            pub fn results_len(&self) -> usize {
                match self {
                    $(
                        Self::$variant $( {
                            $(
                                $field,
                            )*
                        } )? => $num_pushed,
                    )*
                }
            }
        }
    };
}

def_instruction! {
    #[derive(Debug)]
    pub enum Instruction<'a> {
        /// Acquires the specified parameter and places it on the stack.
        /// Depending on the context this may refer to wasm parameters or
        /// interface types parameters.
        GetArg { nth: usize } : [0] => [1],

        // Integer const/manipulation instructions

        /// Pushes the constant `val` onto the stack.
        I32Const { val: i32 } : [0] => [1],
        /// Casts the top N items on the stack using the `Bitcast` enum
        /// provided. Consumes the same number of operands that this produces.
        Bitcasts { casts: &'a [Bitcast] } : [casts.len()] => [casts.len()],
        /// Pushes a number of constant zeros for each wasm type on the stack.
        ConstZero { tys: &'a [WasmType] } : [0] => [tys.len()],

        // Memory load/store instructions

        /// Pops a pointer from the stack and loads a little-endian `i32` from
        /// it, using the specified constant offset.
        I32Load { offset: ArchitectureSize } : [1] => [1],
        /// Pops a pointer from the stack and loads a little-endian `i8` from
        /// it, using the specified constant offset. The value loaded is the
        /// zero-extended to 32-bits
        I32Load8U { offset: ArchitectureSize } : [1] => [1],
        /// Pops a pointer from the stack and loads a little-endian `i8` from
        /// it, using the specified constant offset. The value loaded is the
        /// sign-extended to 32-bits
        I32Load8S { offset: ArchitectureSize } : [1] => [1],
        /// Pops a pointer from the stack and loads a little-endian `i16` from
        /// it, using the specified constant offset. The value loaded is the
        /// zero-extended to 32-bits
        I32Load16U { offset: ArchitectureSize } : [1] => [1],
        /// Pops a pointer from the stack and loads a little-endian `i16` from
        /// it, using the specified constant offset. The value loaded is the
        /// sign-extended to 32-bits
        I32Load16S { offset: ArchitectureSize } : [1] => [1],
        /// Pops a pointer from the stack and loads a little-endian `i64` from
        /// it, using the specified constant offset.
        I64Load { offset: ArchitectureSize } : [1] => [1],
        /// Pops a pointer from the stack and loads a little-endian `f32` from
        /// it, using the specified constant offset.
        F32Load { offset: ArchitectureSize } : [1] => [1],
        /// Pops a pointer from the stack and loads a little-endian `f64` from
        /// it, using the specified constant offset.
        F64Load { offset: ArchitectureSize } : [1] => [1],

        /// Like `I32Load` or `I64Load`, but for loading pointer values.
        PointerLoad { offset: ArchitectureSize } : [1] => [1],
        /// Like `I32Load` or `I64Load`, but for loading array length values.
        LengthLoad { offset: ArchitectureSize } : [1] => [1],

        /// Pops a pointer from the stack and then an `i32` value.
        /// Stores the value in little-endian at the pointer specified plus the
        /// constant `offset`.
        I32Store { offset: ArchitectureSize } : [2] => [0],
        /// Pops a pointer from the stack and then an `i32` value.
        /// Stores the low 8 bits of the value in little-endian at the pointer
        /// specified plus the constant `offset`.
        I32Store8 { offset: ArchitectureSize } : [2] => [0],
        /// Pops a pointer from the stack and then an `i32` value.
        /// Stores the low 16 bits of the value in little-endian at the pointer
        /// specified plus the constant `offset`.
        I32Store16 { offset: ArchitectureSize } : [2] => [0],
        /// Pops a pointer from the stack and then an `i64` value.
        /// Stores the value in little-endian at the pointer specified plus the
        /// constant `offset`.
        I64Store { offset: ArchitectureSize } : [2] => [0],
        /// Pops a pointer from the stack and then an `f32` value.
        /// Stores the value in little-endian at the pointer specified plus the
        /// constant `offset`.
        F32Store { offset: ArchitectureSize } : [2] => [0],
        /// Pops a pointer from the stack and then an `f64` value.
        /// Stores the value in little-endian at the pointer specified plus the
        /// constant `offset`.
        F64Store { offset: ArchitectureSize } : [2] => [0],

        /// Like `I32Store` or `I64Store`, but for storing pointer values.
        PointerStore { offset: ArchitectureSize } : [2] => [0],
        /// Like `I32Store` or `I64Store`, but for storing array length values.
        LengthStore { offset: ArchitectureSize } : [2] => [0],

        // Scalar lifting/lowering

        /// Converts an interface type `char` value to a 32-bit integer
        /// representing the unicode scalar value.
        I32FromChar : [1] => [1],
        /// Converts an interface type `u64` value to a wasm `i64`.
        I64FromU64 : [1] => [1],
        /// Converts an interface type `s64` value to a wasm `i64`.
        I64FromS64 : [1] => [1],
        /// Converts an interface type `u32` value to a wasm `i32`.
        I32FromU32 : [1] => [1],
        /// Converts an interface type `s32` value to a wasm `i32`.
        I32FromS32 : [1] => [1],
        /// Converts an interface type `u16` value to a wasm `i32`.
        I32FromU16 : [1] => [1],
        /// Converts an interface type `s16` value to a wasm `i32`.
        I32FromS16 : [1] => [1],
        /// Converts an interface type `u8` value to a wasm `i32`.
        I32FromU8 : [1] => [1],
        /// Converts an interface type `s8` value to a wasm `i32`.
        I32FromS8 : [1] => [1],
        /// Conversion an interface type `f32` value to a wasm `f32`.
        ///
        /// This may be a noop for some implementations, but it's here in case the
        /// native language representation of `f32` is different than the wasm
        /// representation of `f32`.
        CoreF32FromF32 : [1] => [1],
        /// Conversion an interface type `f64` value to a wasm `f64`.
        ///
        /// This may be a noop for some implementations, but it's here in case the
        /// native language representation of `f64` is different than the wasm
        /// representation of `f64`.
        CoreF64FromF64 : [1] => [1],

        /// Converts a native wasm `i32` to an interface type `s8`.
        ///
        /// This will truncate the upper bits of the `i32`.
        S8FromI32 : [1] => [1],
        /// Converts a native wasm `i32` to an interface type `u8`.
        ///
        /// This will truncate the upper bits of the `i32`.
        U8FromI32 : [1] => [1],
        /// Converts a native wasm `i32` to an interface type `s16`.
        ///
        /// This will truncate the upper bits of the `i32`.
        S16FromI32 : [1] => [1],
        /// Converts a native wasm `i32` to an interface type `u16`.
        ///
        /// This will truncate the upper bits of the `i32`.
        U16FromI32 : [1] => [1],
        /// Converts a native wasm `i32` to an interface type `s32`.
        S32FromI32 : [1] => [1],
        /// Converts a native wasm `i32` to an interface type `u32`.
        U32FromI32 : [1] => [1],
        /// Converts a native wasm `i64` to an interface type `s64`.
        S64FromI64 : [1] => [1],
        /// Converts a native wasm `i64` to an interface type `u64`.
        U64FromI64 : [1] => [1],
        /// Converts a native wasm `i32` to an interface type `char`.
        ///
        /// It's safe to assume that the `i32` is indeed a valid unicode code point.
        CharFromI32 : [1] => [1],
        /// Converts a native wasm `f32` to an interface type `f32`.
        F32FromCoreF32 : [1] => [1],
        /// Converts a native wasm `f64` to an interface type `f64`.
        F64FromCoreF64 : [1] => [1],

        /// Creates a `bool` from an `i32` input, trapping if the `i32` isn't
        /// zero or one.
        BoolFromI32 : [1] => [1],
        /// Creates an `i32` from a `bool` input, must return 0 or 1.
        I32FromBool : [1] => [1],

        // lists

        /// Lowers a list where the element's layout in the native language is
        /// expected to match the canonical ABI definition of interface types.
        ///
        /// Pops a list value from the stack and pushes the pointer/length onto
        /// the stack. If `realloc` is set to `Some` then this is expected to
        /// *consume* the list which means that the data needs to be copied. An
        /// allocation/copy is expected when:
        ///
        /// * A host is calling a wasm export with a list (it needs to copy the
        ///   list in to the callee's module, allocating space with `realloc`)
        /// * A wasm export is returning a list (it's expected to use `realloc`
        ///   to give ownership of the list to the caller.
        /// * A host is returning a list in a import definition, meaning that
        ///   space needs to be allocated in the caller with `realloc`).
        ///
        /// A copy does not happen (e.g. `realloc` is `None`) when:
        ///
        /// * A wasm module calls an import with the list. In this situation
        ///   it's expected the caller will know how to access this module's
        ///   memory (e.g. the host has raw access or wasm-to-wasm communication
        ///   would copy the list).
        ///
        /// If `realloc` is `Some` then the adapter is not responsible for
        /// cleaning up this list because the other end is receiving the
        /// allocation. If `realloc` is `None` then the adapter is responsible
        /// for cleaning up any temporary allocation it created, if any.
        ListCanonLower {
            element: &'a Type,
            realloc: Option<&'a str>,
        } : [1] => [2],

        /// Same as `ListCanonLower`, but used for strings
        StringLower {
            realloc: Option<&'a str>,
        } : [1] => [2],

        /// Lowers a list where the element's layout in the native language is
        /// not expected to match the canonical ABI definition of interface
        /// types.
        ///
        /// Pops a list value from the stack and pushes the pointer/length onto
        /// the stack. This operation also pops a block from the block stack
        /// which is used as the iteration body of writing each element of the
        /// list consumed.
        ///
        /// The `realloc` field here behaves the same way as `ListCanonLower`.
        /// It's only set to `None` when a wasm module calls a declared import.
        /// Otherwise lowering in other contexts requires allocating memory for
        /// the receiver to own.
        ListLower {
            element: &'a Type,
            realloc: Option<&'a str>,
        } : [1] => [2],

        /// Lifts a list which has a canonical representation into an interface
        /// types value.
        ///
        /// The term "canonical" representation here means that the
        /// representation of the interface types value in the native language
        /// exactly matches the canonical ABI definition of the type.
        ///
        /// This will consume two `i32` values from the stack, a pointer and a
        /// length, and then produces an interface value list.
        ListCanonLift {
            element: &'a Type,
            ty: TypeId,
        } : [2] => [1],

        /// Same as `ListCanonLift`, but used for strings
        StringLift : [2] => [1],

        /// Lifts a list which into an interface types value.
        ///
        /// This will consume two `i32` values from the stack, a pointer and a
        /// length, and then produces an interface value list.
        ///
        /// This will also pop a block from the block stack which is how to
        /// read each individual element from the list.
        ListLift {
            element: &'a Type,
            ty: TypeId,
        } : [2] => [1],

        /// Pops all fields for a fixed list off the stack and then composes them
        /// into an array.
        FixedSizeListLift {
            element: &'a Type,
            size: u32,
            id: TypeId,
        } : [*size as usize] => [1],

        /// Pops an array off the stack, decomposes the elements and then pushes them onto the stack.
        FixedSizeListLower {
            element: &'a Type,
            size: u32,
            id: TypeId,
        } : [1] => [*size as usize],

        /// Pops an array and an address off the stack, passes each element to a block storing it
        FixedSizeListLowerMemory {
            element: &'a Type,
            size: u32,
            id: TypeId,
        } : [2] => [0],

        /// Pushes an operand onto the stack representing the list item from
        /// each iteration of the list.
        ///
        /// This is only used inside of blocks related to lowering lists.
        IterElem { element: &'a Type } : [0] => [1],

        /// Pushes an operand onto the stack representing the base pointer of
        /// the next element in a list.
        ///
        /// This is used for both lifting and lowering lists.
        IterBasePointer : [0] => [1],

        // records and tuples

        /// Pops a record value off the stack, decomposes the record to all of
        /// its fields, and then pushes the fields onto the stack.
        RecordLower {
            record: &'a Record,
            name: &'a str,
            ty: TypeId,
        } : [1] => [record.fields.len()],

        /// Pops all fields for a record off the stack and then composes them
        /// into a record.
        RecordLift {
            record: &'a Record,
            name: &'a str,
            ty: TypeId,
        } : [record.fields.len()] => [1],

        /// Create an `i32` from a handle.
        HandleLower {
            handle: &'a Handle,
            name: &'a str,
            ty: TypeId,
        } : [1] => [1],

        /// Create a handle from an `i32`.
        HandleLift {
            handle: &'a Handle,
            name: &'a str,
            ty: TypeId,
        } : [1] => [1],

        /// Create an `i32` from a future.
        FutureLower {
            payload: &'a Option<Type>,
            ty: TypeId,
        } : [1] => [1],

        /// Create a future from an `i32`.
        FutureLift {
            payload: &'a Option<Type>,
            ty: TypeId,
        } : [1] => [1],

        /// Create an `i32` from a stream.
        StreamLower {
            payload: &'a Option<Type>,
            ty: TypeId,
        } : [1] => [1],

        /// Create a stream from an `i32`.
        StreamLift {
            payload: &'a Option<Type>,
            ty: TypeId,
        } : [1] => [1],

        /// Create an `i32` from an error-context.
        ErrorContextLower : [1] => [1],

        /// Create a error-context from an `i32`.
        ErrorContextLift : [1] => [1],

        /// Pops a tuple value off the stack, decomposes the tuple to all of
        /// its fields, and then pushes the fields onto the stack.
        TupleLower {
            tuple: &'a Tuple,
            ty: TypeId,
        } : [1] => [tuple.types.len()],

        /// Pops all fields for a tuple off the stack and then composes them
        /// into a tuple.
        TupleLift {
            tuple: &'a Tuple,
            ty: TypeId,
        } : [tuple.types.len()] => [1],

        /// Converts a language-specific record-of-bools to a list of `i32`.
        FlagsLower {
            flags: &'a Flags,
            name: &'a str,
            ty: TypeId,
        } : [1] => [flags.repr().count()],
        /// Converts a list of native wasm `i32` to a language-specific
        /// record-of-bools.
        FlagsLift {
            flags: &'a Flags,
            name: &'a str,
            ty: TypeId,
        } : [flags.repr().count()] => [1],

        // variants

        /// This is a special instruction used for `VariantLower`
        /// instruction to determine the name of the payload, if present, to use
        /// within each block.
        ///
        /// Each sub-block will have this be the first instruction, and if it
        /// lowers a payload it will expect something bound to this name.
        VariantPayloadName : [0] => [1],

        /// Pops a variant off the stack as well as `ty.cases.len()` blocks
        /// from the code generator. Uses each of those blocks and the value
        /// from the stack to produce `nresults` of items.
        VariantLower {
            variant: &'a Variant,
            name: &'a str,
            ty: TypeId,
            results: &'a [WasmType],
        } : [1] => [results.len()],

        /// Pops an `i32` off the stack as well as `ty.cases.len()` blocks
        /// from the code generator. Uses each of those blocks and the value
        /// from the stack to produce a final variant.
        VariantLift {
            variant: &'a Variant,
            name: &'a str,
            ty: TypeId,
        } : [1] => [1],

        /// Pops an enum off the stack and pushes the `i32` representation.
        EnumLower {
            enum_: &'a Enum,
            name: &'a str,
            ty: TypeId,
        } : [1] => [1],

        /// Pops an `i32` off the stack and lifts it into the `enum` specified.
        EnumLift {
            enum_: &'a Enum,
            name: &'a str,
            ty: TypeId,
        } : [1] => [1],

        /// Specialization of `VariantLower` for specifically `option<T>` types,
        /// otherwise behaves the same as `VariantLower` (e.g. two blocks for
        /// the two cases.
        OptionLower {
            payload: &'a Type,
            ty: TypeId,
            results: &'a [WasmType],
        } : [1] => [results.len()],

        /// Specialization of `VariantLift` for specifically the `option<T>`
        /// type. Otherwise behaves the same as the `VariantLift` instruction
        /// with two blocks for the lift.
        OptionLift {
            payload: &'a Type,
            ty: TypeId,
        } : [1] => [1],

        /// Specialization of `VariantLower` for specifically `result<T, E>`
        /// types, otherwise behaves the same as `VariantLower` (e.g. two blocks
        /// for the two cases.
        ResultLower {
            result: &'a Result_
            ty: TypeId,
            results: &'a [WasmType],
        } : [1] => [results.len()],

        /// Specialization of `VariantLift` for specifically the `result<T,
        /// E>` type. Otherwise behaves the same as the `VariantLift`
        /// instruction with two blocks for the lift.
        ResultLift {
            result: &'a Result_,
            ty: TypeId,
        } : [1] => [1],

        // calling/control flow

        /// Represents a call to a raw WebAssembly API. The module/name are
        /// provided inline as well as the types if necessary.
        CallWasm {
            name: &'a str,
            sig: &'a WasmSignature,
            module_prefix: &'a str,
        } : [sig.params.len()] => [sig.results.len()],

        /// Same as `CallWasm`, except the dual where an interface is being
        /// called rather than a raw wasm function.
        ///
        /// Note that this will be used for async functions, and `async_`
        /// indicates whether the function should be invoked in an async
        /// fashion.
        CallInterface {
            func: &'a Function,
            async_: bool,
        } : [func.params.len()] => [usize::from(func.result.is_some())],

        /// Returns `amt` values on the stack. This is always the last
        /// instruction.
        Return { amt: usize, func: &'a Function } : [*amt] => [0],

        /// Calls the `realloc` function specified in a malloc-like fashion
        /// allocating `size` bytes with alignment `align`.
        ///
        /// Pushes the returned pointer onto the stack.
        Malloc {
            realloc: &'static str,
            size: ArchitectureSize,
            align: Alignment,
        } : [0] => [1],

        /// Used exclusively for guest-code generation this indicates that
        /// the standard memory deallocation function needs to be invoked with
        /// the specified parameters.
        ///
        /// This will pop a pointer from the stack and push nothing.
        GuestDeallocate {
            size: ArchitectureSize,
            align: Alignment,
        } : [1] => [0],

        /// Used exclusively for guest-code generation this indicates that
        /// a string is being deallocated. The ptr/length are on the stack and
        /// are poppped off and used to deallocate the string.
        GuestDeallocateString : [2] => [0],

        /// Used exclusively for guest-code generation this indicates that
        /// a list is being deallocated. The ptr/length are on the stack and
        /// are poppped off and used to deallocate the list.
        ///
        /// This variant also pops a block off the block stack to be used as the
        /// body of the deallocation loop.
        GuestDeallocateList {
            element: &'a Type,
        } : [2] => [0],

        /// Used exclusively for guest-code generation this indicates that
        /// a variant is being deallocated. The integer discriminant is popped
        /// off the stack as well as `blocks` number of blocks popped from the
        /// blocks stack. The variant is used to select, at runtime, which of
        /// the blocks is executed to deallocate the variant.
        GuestDeallocateVariant {
            blocks: usize,
        } : [1] => [0],

        /// Deallocates the language-specific handle representation on the top
        /// of the stack. Used for async imports.
        DropHandle { ty: &'a Type } : [1] => [0],

        /// Call `task.return` for an async-lifted export.
        ///
        /// This will call core wasm import `name` which will be mapped to
        /// `task.return` later on. The function given has `params` as its
        /// parameters and it will return no results. This is used to pass the
        /// lowered representation of a function's results to `task.return`.
        AsyncTaskReturn { name: &'a str, params: &'a [WasmType] } : [params.len()] => [0],

        /// Force the evaluation of the specified number of expressions and push
        /// the results to the stack.
        ///
        /// This is useful prior to disposing of temporary variables and/or
        /// allocations which are referenced by one or more not-yet-evaluated
        /// expressions.
        Flush { amt: usize } : [*amt] => [*amt],
    }
}

#[derive(Debug, PartialEq)]
pub enum Bitcast {
    // Upcasts
    F32ToI32,
    F64ToI64,
    I32ToI64,
    F32ToI64,

    // Downcasts
    I32ToF32,
    I64ToF64,
    I64ToI32,
    I64ToF32,

    // PointerOrI64 conversions. These preserve provenance when the source
    // or destination is a pointer value.
    //
    // These are used when pointer values are being stored in
    // (ToP64) and loaded out of (P64To) PointerOrI64 values, so they
    // always have to preserve provenance when the value being loaded or
    // stored is a pointer.
    P64ToI64,
    I64ToP64,
    P64ToP,
    PToP64,

    // Pointer<->number conversions. These do not preserve provenance.
    //
    // These are used when integer or floating-point values are being stored in
    // (I32ToP/etc.) and loaded out of (PToI32/etc.) pointer values, so they
    // never have any provenance to preserve.
    I32ToP,
    PToI32,
    PToL,
    LToP,

    // Number<->Number conversions.
    I32ToL,
    LToI32,
    I64ToL,
    LToI64,

    // Multiple conversions in sequence.
    Sequence(Box<[Bitcast; 2]>),

    None,
}

/// Whether the glue code surrounding a call is lifting arguments and lowering
/// results or vice versa.
#[derive(Clone, Copy, PartialEq, Eq)]
pub enum LiftLower {
    /// When the glue code lifts arguments and lowers results.
    ///
    /// ```text
    /// Wasm --lift-args--> SourceLanguage; call; SourceLanguage --lower-results--> Wasm
    /// ```
    LiftArgsLowerResults,
    /// When the glue code lowers arguments and lifts results.
    ///
    /// ```text
    /// SourceLanguage --lower-args--> Wasm; call; Wasm --lift-results--> SourceLanguage
    /// ```
    LowerArgsLiftResults,
    /// Symmetric calling convention
    Symmetric,
}

/// Trait for language implementors to use to generate glue code between native
/// WebAssembly signatures and interface types signatures.
///
/// This is used as an implementation detail in interpreting the ABI between
/// interface types and wasm types. Eventually this will be driven by interface
/// types adapters themselves, but for now the ABI of a function dictates what
/// instructions are fed in.
///
/// Types implementing `Bindgen` are incrementally fed `Instruction` values to
/// generate code for. Instructions operate like a stack machine where each
/// instruction has a list of inputs and a list of outputs (provided by the
/// `emit` function).
pub trait Bindgen {
    /// The intermediate type for fragments of code for this type.
    ///
    /// For most languages `String` is a suitable intermediate type.
    type Operand: Clone + fmt::Debug;

    /// Emit code to implement the given instruction.
    ///
    /// Each operand is given in `operands` and can be popped off if ownership
    /// is required. It's guaranteed that `operands` has the appropriate length
    /// for the `inst` given, as specified with [`Instruction`].
    ///
    /// Each result variable should be pushed onto `results`. This function must
    /// push the appropriate number of results or binding generation will panic.
    fn emit(
        &mut self,
        resolve: &Resolve,
        inst: &Instruction<'_>,
        operands: &mut Vec<Self::Operand>,
        results: &mut Vec<Self::Operand>,
    );

    /// Gets a operand reference to the return pointer area.
    ///
    /// The provided size and alignment is for the function's return type.
    fn return_pointer(&mut self, size: ArchitectureSize, align: Alignment) -> Self::Operand;

    /// Enters a new block of code to generate code for.
    ///
    /// This is currently exclusively used for constructing variants. When a
    /// variant is constructed a block here will be pushed for each case of a
    /// variant, generating the code necessary to translate a variant case.
    ///
    /// Blocks are completed with `finish_block` below. It's expected that `emit`
    /// will always push code (if necessary) into the "current block", which is
    /// updated by calling this method and `finish_block` below.
    fn push_block(&mut self);

    /// Indicates to the code generator that a block is completed, and the
    /// `operand` specified was the resulting value of the block.
    ///
    /// This method will be used to compute the value of each arm of lifting a
    /// variant. The `operand` will be `None` if the variant case didn't
    /// actually have any type associated with it. Otherwise it will be `Some`
    /// as the last value remaining on the stack representing the value
    /// associated with a variant's `case`.
    ///
    /// It's expected that this will resume code generation in the previous
    /// block before `push_block` was called. This must also save the results
    /// of the current block internally for instructions like `ResultLift` to
    /// use later.
    fn finish_block(&mut self, operand: &mut Vec<Self::Operand>);

    /// Returns size information that was previously calculated for all types.
    fn sizes(&self) -> &SizeAlign;

    /// Returns whether or not the specified element type is represented in a
    /// "canonical" form for lists. This dictates whether the `ListCanonLower`
    /// and `ListCanonLift` instructions are used or not.
    fn is_list_canonical(&self, resolve: &Resolve, element: &Type) -> bool;
}

/// Generates an abstract sequence of instructions which represents this
/// function being adapted as an imported function.
///
/// The instructions here, when executed, will emulate a language with
/// interface types calling the concrete wasm implementation. The parameters
/// for the returned instruction sequence are the language's own
/// interface-types parameters. One instruction in the instruction stream
/// will be a `Call` which represents calling the actual raw wasm function
/// signature.
///
/// This function is useful, for example, if you're building a language
/// generator for WASI bindings. This will document how to translate
/// language-specific values into the wasm types to call a WASI function,
/// and it will also automatically convert the results of the WASI function
/// back to a language-specific value.
pub fn call(
    resolve: &Resolve,
    variant: AbiVariant,
    lift_lower: LiftLower,
    func: &Function,
    bindgen: &mut impl Bindgen,
    async_: bool,
) {
    if matches!(lift_lower, LiftLower::Symmetric) {
        let sig = wasm_signature_symmetric(resolve, variant, func, true);
        Generator::new(resolve, bindgen, true)
            .call_with_signature(func, sig, variant, lift_lower, async_);
    } else {
        Generator::new(resolve, bindgen, false).call(func, variant, lift_lower, async_);
    }
}

pub fn lower_to_memory<B: Bindgen>(
    resolve: &Resolve,
    bindgen: &mut B,
    address: B::Operand,
    value: B::Operand,
    ty: &Type,
    symmetric: bool,
) {
    let mut generator = Generator::new(resolve, bindgen, symmetric);
    // TODO: make this configurable? Right now this function is only called for
    // future/stream callbacks so it's appropriate to skip realloc here as it's
    // all "lower for wasm import", but this might get reused for something else
    // in the future.
    generator.realloc = Some(Realloc::Export("cabi_realloc"));
    generator.stack.push(value);
    generator.write_to_memory(ty, address, Default::default());
}

pub fn lower_flat<B: Bindgen>(
    resolve: &Resolve,
    bindgen: &mut B,
    value: B::Operand,
    ty: &Type,
    symmetric: bool,
) -> Vec<B::Operand> {
    let mut generator = Generator::new(resolve, bindgen, symmetric);
    generator.stack.push(value);
    generator.realloc = Some(Realloc::Export("cabi_realloc"));
    generator.lower(ty);
    generator.stack
}

pub fn lift_from_memory<B: Bindgen>(
    resolve: &Resolve,
    bindgen: &mut B,
    address: B::Operand,
    ty: &Type,
    symmetric: bool,
) -> B::Operand {
    let mut generator = Generator::new(resolve, bindgen, symmetric);
    generator.read_from_memory(ty, address, Default::default());
    generator.stack.pop().unwrap()
}

/// Used in a similar manner as the `Interface::call` function except is
/// used to generate the `post-return` callback for `func`.
///
/// This is only intended to be used in guest generators for exported
/// functions and will primarily generate `GuestDeallocate*` instructions,
/// plus others used as input to those instructions.
pub fn post_return(resolve: &Resolve, func: &Function, bindgen: &mut impl Bindgen) {
    Generator::new(resolve, bindgen, false).post_return(func);
}

/// Returns whether the `Function` specified needs a post-return function to
/// be generated in guest code.
///
/// This is used when the return value contains a memory allocation such as
/// a list or a string primarily.
pub fn guest_export_needs_post_return(resolve: &Resolve, func: &Function) -> bool {
    func.result
        .map(|t| needs_deallocate(resolve, &t, Deallocate::Lists))
        .unwrap_or(false)
}

fn needs_deallocate(resolve: &Resolve, ty: &Type, what: Deallocate) -> bool {
    match ty {
        Type::String => true,
        Type::ErrorContext => true,
        Type::Id(id) => match &resolve.types[*id].kind {
            TypeDefKind::List(_) => true,
            TypeDefKind::Type(t) => needs_deallocate(resolve, t, what),
            TypeDefKind::Handle(Handle::Own(_)) => what.handles(),
            TypeDefKind::Handle(Handle::Borrow(_)) => false,
            TypeDefKind::Resource => false,
            TypeDefKind::Record(r) => r
                .fields
                .iter()
                .any(|f| needs_deallocate(resolve, &f.ty, what)),
            TypeDefKind::Tuple(t) => t.types.iter().any(|t| needs_deallocate(resolve, t, what)),
            TypeDefKind::Variant(t) => t
                .cases
                .iter()
                .filter_map(|t| t.ty.as_ref())
                .any(|t| needs_deallocate(resolve, t, what)),
            TypeDefKind::Option(t) => needs_deallocate(resolve, t, what),
            TypeDefKind::Result(t) => [&t.ok, &t.err]
                .iter()
                .filter_map(|t| t.as_ref())
                .any(|t| needs_deallocate(resolve, t, what)),
            TypeDefKind::Flags(_) | TypeDefKind::Enum(_) => false,
            TypeDefKind::Future(_) | TypeDefKind::Stream(_) => what.handles(),
            TypeDefKind::Unknown => unreachable!(),
            TypeDefKind::FixedSizeList(t, _) => needs_deallocate(resolve, t, what),
        },

        Type::Bool
        | Type::U8
        | Type::S8
        | Type::U16
        | Type::S16
        | Type::U32
        | Type::S32
        | Type::U64
        | Type::S64
        | Type::F32
        | Type::F64
        | Type::Char => false,
    }
}

/// Generate instructions in `bindgen` to deallocate all lists in `ptr` where
/// that's a pointer to a sequence of `types` stored in linear memory.
pub fn deallocate_lists_in_types<B: Bindgen>(
    resolve: &Resolve,
    types: &[Type],
    operands: &[B::Operand],
    indirect: bool,
    bindgen: &mut B,
) {
    Generator::new(resolve, bindgen, false).deallocate_in_types(
        types,
        operands,
        indirect,
        Deallocate::Lists,
    );
}

/// Generate instructions in `bindgen` to deallocate all lists in `ptr` where
/// that's a pointer to a sequence of `types` stored in linear memory.
pub fn deallocate_lists_and_own_in_types<B: Bindgen>(
    resolve: &Resolve,
    types: &[Type],
    operands: &[B::Operand],
    indirect: bool,
    bindgen: &mut B,
) {
    Generator::new(resolve, bindgen, false).deallocate_in_types(
        types,
        operands,
        indirect,
        Deallocate::ListsAndOwn,
    );
}

#[derive(Copy, Clone)]
pub enum Realloc {
    None,
    Export(&'static str),
}

/// What to deallocate in various `deallocate_*` methods.
#[derive(Copy, Clone)]
enum Deallocate {
    /// Only deallocate lists.
    Lists,
    /// Deallocate lists and owned resources such as `own<T>` and
    /// futures/streams.
    ListsAndOwn,
}

impl Deallocate {
    fn handles(&self) -> bool {
        match self {
            Deallocate::Lists => false,
            Deallocate::ListsAndOwn => true,
        }
    }
}

struct Generator<'a, B: Bindgen> {
    bindgen: &'a mut B,
    resolve: &'a Resolve,
    operands: Vec<B::Operand>,
    results: Vec<B::Operand>,
    stack: Vec<B::Operand>,
    return_pointer: Option<B::Operand>,
    realloc: Option<Realloc>,
    symmetric: bool,
}

const MAX_FLAT_PARAMS: usize = 16;
const MAX_FLAT_ASYNC_PARAMS: usize = 4;

impl<'a, B: Bindgen> Generator<'a, B> {
    fn new(resolve: &'a Resolve, bindgen: &'a mut B, symmetric: bool) -> Generator<'a, B> {
        Generator {
            resolve,
            bindgen,
            operands: Vec::new(),
            results: Vec::new(),
            stack: Vec::new(),
            return_pointer: None,
            realloc: None,
            symmetric,
        }
    }

    fn call(&mut self, func: &Function, variant: AbiVariant, lift_lower: LiftLower, async_: bool) {
        let sig = self.resolve.wasm_signature(variant, func);
        self.call_with_signature(func, sig, variant, lift_lower, async_);
    }

    fn call_with_signature(
        &mut self,
        func: &Function,
        sig: WasmSignature,
        variant: AbiVariant,
        lift_lower: LiftLower,
        async_: bool,
    ) {
        // const MAX_FLAT_PARAMS: usize = 16;

        // Lowering parameters calling a wasm import _or_ returning a result
        // from an async-lifted wasm export means we don't need to pass
        // ownership, but we pass ownership in all other cases.
        let realloc = match (variant, lift_lower, async_) {
            (AbiVariant::GuestImport, LiftLower::LowerArgsLiftResults, _)
            | (
                AbiVariant::GuestExport
                | AbiVariant::GuestExportAsync
                | AbiVariant::GuestExportAsyncStackful,
                LiftLower::LiftArgsLowerResults,
                true,
            ) => Realloc::None,
            _ => Realloc::Export("cabi_realloc"),
        };
        assert!(self.realloc.is_none());

        let language_to_abi = matches!(lift_lower, LiftLower::LowerArgsLiftResults)
            || (matches!(lift_lower, LiftLower::Symmetric)
                && matches!(variant, AbiVariant::GuestImport));
        match language_to_abi {
            true => {
                assert!(
                    !async_ || matches!(lift_lower, LiftLower::Symmetric),
                    "generators should not be using this for async"
                );

                self.realloc = Some(realloc);
                if let (AbiVariant::GuestExport, true) = (variant, async_) {
                    unimplemented!("host-side code generation for async lift/lower not supported");
                }

                let lower_to_memory = |self_: &mut Self, ptr: B::Operand| {
                    let mut offset = ArchitectureSize::default();
                    for (nth, (_, ty)) in func.params.iter().enumerate() {
                        self_.emit(&Instruction::GetArg { nth });
                        offset = align_to_arch(offset, self_.bindgen.sizes().align(ty));
                        self_.write_to_memory(ty, ptr.clone(), offset);
                        offset += self_.bindgen.sizes().size(ty);
                    }

                    self_.stack.push(ptr);
                };

                if !sig.indirect_params {
                    // If the parameters for this function aren't indirect
                    // (there aren't too many) then we simply do a normal lower
                    // operation for them all.
                    for (nth, (_, ty)) in func.params.iter().enumerate() {
                        self.emit(&Instruction::GetArg { nth });
                        self.lower(ty);
                    }
                } else {
                    // ... otherwise if parameters are indirect space is
                    // allocated for them and each argument is lowered
                    // individually into memory.
                    let ElementInfo { size, align } = self
                        .bindgen
                        .sizes()
                        .record(func.params.iter().map(|t| &t.1));
                    let ptr = match variant {
                        // When a wasm module calls an import it will provide
                        // space that isn't explicitly deallocated.
                        AbiVariant::GuestImport => self.bindgen.return_pointer(size, align),
                        // When calling a wasm module from the outside, though,
                        // malloc needs to be called.
                        AbiVariant::GuestExport => {
                            self.emit(&Instruction::Malloc {
                                realloc: "cabi_realloc",
                                size,
                                align,
                            });
                            self.stack.pop().unwrap()
                        }
                        AbiVariant::GuestImportAsync
                        | AbiVariant::GuestExportAsync
                        | AbiVariant::GuestExportAsyncStackful => {
                            unreachable!()
                        }
                    };
                    lower_to_memory(self, ptr);
                }
                self.realloc = None;

                let mut retptr_oprnd = None;

                // If necessary we may need to prepare a return pointer for
                // this ABI.
                if variant == AbiVariant::GuestImport && sig.retptr {
                    let info = self.bindgen.sizes().params(&func.result);
                    let ptr = self.bindgen.return_pointer(info.size, info.align);
                    self.return_pointer = Some(ptr.clone());
                    retptr_oprnd = Some(ptr.clone());
                    self.stack.push(ptr);
                }

                assert_eq!(self.stack.len(), sig.params.len());
                self.emit(&Instruction::CallWasm {
                    name: &func.name,
                    sig: &sig,
                    module_prefix: Default::default(),
                });

                if matches!(lift_lower, LiftLower::Symmetric) && sig.retptr {
                    if let Some(ptr) = retptr_oprnd {
                        self.read_results_from_memory(
                            &func.result,
                            ptr.clone(),
                            Default::default(),
                        );
                    }
                } else if !(sig.retptr || async_) {
                    // With no return pointer in use we can simply lift the
                    // result(s) of the function from the result of the core
                    // wasm function.
                    if let Some(ty) = &func.result {
                        self.lift(ty)
                    }
                } else if async_ {
                    // todo
                } else {
                    let ptr = match variant {
                        // imports into guests means it's a wasm module
                        // calling an imported function. We supplied the
                        // return pointer as the last argument (saved in
                        // `self.return_pointer`) so we use that to read
                        // the result of the function from memory.
                        AbiVariant::GuestImport => {
                            assert!(sig.results.is_empty());
                            self.return_pointer.take().unwrap()
                        }

                        // guest exports means that this is a host
                        // calling wasm so wasm returned a pointer to where
                        // the result is stored
                        AbiVariant::GuestExport => self.stack.pop().unwrap(),

                        AbiVariant::GuestImportAsync
                        | AbiVariant::GuestExportAsync
                        | AbiVariant::GuestExportAsyncStackful => {
                            unreachable!()
                        }
                    };

                    self.read_results_from_memory(
                        &func.result,
                        ptr.clone(),
                        ArchitectureSize::default(),
                    );
                    self.emit(&Instruction::Flush {
                        amt: usize::from(func.result.is_some()),
                    });
                }

                self.emit(&Instruction::Return {
                    func,
                    amt: usize::from(func.result.is_some()),
                });
            }
<<<<<<< HEAD
            false => {
                if let (AbiVariant::GuestImport, true) = (variant, async_) {
                    todo!("implement host-side support for async lift/lower");
                }
=======

            LiftLower::LiftArgsLowerResults => {
                let max_flat_params = match (variant, async_) {
                    (AbiVariant::GuestImport | AbiVariant::GuestImportAsync, _is_async @ true) => {
                        MAX_FLAT_ASYNC_PARAMS
                    }
                    _ => MAX_FLAT_PARAMS,
                };
>>>>>>> a660a321

                // Read parameters from memory
                let read_from_memory = |self_: &mut Self| {
                    let mut offset = ArchitectureSize::default();
                    let ptr = self_
                        .stack
                        .pop()
                        .expect("empty stack during read param from memory");
                    for (_, ty) in func.params.iter() {
                        offset = align_to_arch(offset, self_.bindgen.sizes().align(ty));
                        self_.read_from_memory(ty, ptr.clone(), offset);
                        offset += self_.bindgen.sizes().size(ty);
                    }
                };

                // Resolve parameters
                if sig.indirect_params {
                    // If parameters were passed indirectly, arguments must be
                    // read in succession from memory, with the pointer to the arguments
                    // being the first argument to the function.
                    self.emit(&Instruction::GetArg { nth: 0 });
                    read_from_memory(self);
                } else {
                    // ... otherwise, if parameters were passed directly then we lift each
                    // argument in succession from the component wasm types that
                    // make-up the type.
                    let mut offset = 0;
                    for (_, ty) in func.params.iter() {
                        let types = flat_types(self.resolve, ty, Some(max_flat_params))
                            .expect("direct parameter load failed to produce types during generation of fn call");
                        for _ in 0..types.len() {
                            self.emit(&Instruction::GetArg { nth: offset });
                            offset += 1;
                        }
                        self.lift(ty);
                    }
                }

                // ... and that allows us to call the interface types function
                self.emit(&Instruction::CallInterface { func, async_ });

                // The return value of an async function is *not* the result of the function
                // itself or a pointer but rather a status code.
                //
                // Asynchronous functions will call `task.return` after the
                // interface function completes, so lowering is conditional
                // based on slightly different logic for the `task.return`
                // intrinsic.
                let (lower_to_memory, async_flat_results) = match (variant, async_, &func.result) {
                    // Async guest imports return a i32 status code
                    (
                        AbiVariant::GuestImport | AbiVariant::GuestImportAsync,
                        _is_async @ true,
                        None,
                    ) => {
                        unreachable!("async guest imports always return a result")
                    }
                    // Async guest imports return a i32 status code
                    (
                        AbiVariant::GuestImport | AbiVariant::GuestImportAsync,
                        _is_async @ true,
                        Some(ty),
                    ) => {
                        // For async guest imports, we know whether we must lower results
                        // if there are no params (i.e. the usual out pointer wasn't even required)
                        // and we always know the return value will be a i32 status code
                        assert!(matches!(ty, Type::U32 | Type::S32));
                        (sig.params.is_empty(), Some(Some(vec![WasmType::I32])))
                    }
                    // All other async cases
                    (_, _is_async @ true, func_result) => {
                        let results = match &func_result {
                            Some(ty) => flat_types(self.resolve, ty, Some(max_flat_params)),
                            None => Some(Vec::new()),
                        };
                        (results.is_none(), Some(results))
                    }
                    // All other non-async cases
                    (_, _is_async @ false, _) => (sig.retptr, None),
                };

                // This was dynamically allocated by the caller (or async start
                // function) so after it's been read by the guest we need to
                // deallocate it.
                if let AbiVariant::GuestExport
                | AbiVariant::GuestExportAsync
                | AbiVariant::GuestExportAsyncStackful = variant
                {
                    if sig.indirect_params && !async_ && lift_lower != LiftLower::Symmetric {
                        let ElementInfo { size, align } = self
                            .bindgen
                            .sizes()
                            .record(func.params.iter().map(|t| &t.1));
                        self.emit(&Instruction::GetArg { nth: 0 });
                        self.emit(&Instruction::GuestDeallocate { size, align });
                    }
                }

                self.realloc = Some(realloc);

                // Perform memory lowing of relevant results, including out pointers as well as traditional results
                match (lower_to_memory, sig.retptr, variant) {
                    // Async guest imports with do no lowering cannot have ret pointers
                    // not having to do lowering implies that there was no return pointer provided
                    (_lower_to_memory @ false, _has_ret_ptr @ true, AbiVariant::GuestImport)
                        if async_ =>
                    {
                        unreachable!(
                            "async guest import cannot avoid lowering when a ret ptr is present ({async_note} func [{func_name}], variant {variant:#?})",
                            async_note = async_.then_some("async").unwrap_or("sync"),
                            func_name = func.name,
                        )
                    }
<<<<<<< HEAD
                } else {
                    match variant == AbiVariant::GuestImport || lift_lower == LiftLower::Symmetric {
                        // When a function is imported to a guest this means
                        // it's a host providing the implementation of the
                        // import. The result is stored in the pointer
                        // specified in the last argument, so we get the
                        // pointer here and then write the return value into
                        // it.
                        true => {
                            self.emit(&Instruction::GetArg {
                                nth: sig.params.len() - 1,
                            });
                            let ptr = self.stack.pop().unwrap();
                            self.write_params_to_memory(&func.result, ptr, Default::default());
=======

                    // For sync calls, if no lowering to memory is required and there *is* a return pointer in use
                    // then we need to lower then simply lower the result(s) and return that directly from the function.
                    (_lower_to_memory @ false, _, _) => {
                        if let Some(ty) = &func.result {
                            self.lower(ty);
>>>>>>> a660a321
                        }
                    }

                    // Lowering to memory for a guest import
                    //
                    // When a function is imported to a guest this means
                    // it's a host providing the implementation of the
                    // import. The result is stored in the pointer
                    // specified in the last argument, so we get the
                    // pointer here and then write the return value into
                    // it.
                    (
                        _lower_to_memory @ true,
                        _has_ret_ptr @ true,
                        AbiVariant::GuestImport | AbiVariant::GuestImportAsync,
                    ) => {
                        self.emit(&Instruction::GetArg {
                            nth: sig.params.len() - 1,
                        });
                        let ptr = self
                            .stack
                            .pop()
                            .expect("empty stack during result lower to memory");
                        self.write_params_to_memory(&func.result, ptr, Default::default());
                    }

<<<<<<< HEAD
                        // For a guest import this is a function defined in
                        // wasm, so we're returning a pointer where the
                        // value was stored at. Allocate some space here
                        // (statically) and then write the result into that
                        // memory, returning the pointer at the end.
                        false => {
=======
                    // Lowering to memory for a guest export
                    //
                    // For a guest import this is a function defined in
                    // wasm, so we're returning a pointer where the
                    // value was stored at. Allocate some space here
                    // (statically) and then write the result into that
                    // memory, returning the pointer at the end.
                    (_lower_to_memory @ true, _, variant) => match variant {
                        AbiVariant::GuestExport | AbiVariant::GuestExportAsync => {
>>>>>>> a660a321
                            let ElementInfo { size, align } =
                                self.bindgen.sizes().params(&func.result);
                            let ptr = self.bindgen.return_pointer(size, align);
                            self.write_params_to_memory(
                                &func.result,
                                ptr.clone(),
                                Default::default(),
                            );
<<<<<<< HEAD
                            if !matches!(lift_lower, LiftLower::Symmetric) {
                                self.stack.push(ptr);
                            }
                        } // AbiVariant::GuestImportAsync
                          // | AbiVariant::GuestExportAsync
                          // | AbiVariant::GuestExportAsyncStackful => {
                          //     unreachable!()
                          // }
                    }

                    if matches!(
                        variant,
                        AbiVariant::GuestImportAsync | AbiVariant::GuestExportAsyncStackful
                    ) {
                        unreachable!()
                    }
=======
                            self.stack.push(ptr);
                        }
                        AbiVariant::GuestImport | AbiVariant::GuestImportAsync => {
                            unreachable!(
                                "lowering to memory cannot be performed without a return pointer ({async_note} func [{func_name}], variant {variant:#?})",
                                async_note = async_.then_some("async").unwrap_or("sync"),
                                func_name = func.name,
                            )
                        }
                        AbiVariant::GuestExportAsyncStackful => {
                            todo!("stackful exports are not yet supported")
                        }
                    },
>>>>>>> a660a321
                }

                // Build and emit the appropriate return
                match (variant, async_flat_results) {
                    // Async guest imports always return a i32 status code
                    (AbiVariant::GuestImport | AbiVariant::GuestImportAsync, None) if async_ => {
                        unreachable!("async guest imports must have a return")
                    }

                    // Async guest imports with results return the status code, not a pointer to any results
                    (AbiVariant::GuestImport | AbiVariant::GuestImportAsync, Some(results))
                        if async_ =>
                    {
                        let name = &format!("[task-return]{}", func.name);
                        let params = results.as_deref().unwrap_or(&[WasmType::I32]);
                        self.emit(&Instruction::AsyncTaskReturn { name, params });
                    }

                    // All async/non-async cases with results that need to be returned are present here
                    //
                    // In practice, async imports should not end up here, as the returned result of an
                    // async import is *not* a pointer but instead a status code.
                    (_, Some(results)) => {
                        let name = &format!("[task-return]{}", func.name);
                        let params = results.as_deref().unwrap_or(&[WasmType::Pointer]);
                        self.emit(&Instruction::AsyncTaskReturn { name, params });
                    }

                    // All async/non-async cases with no results simply return
                    //
                    // In practice, an async import will never get here (it always has a result, the error code)
                    (_, None) => {
                        self.emit(&Instruction::Return {
                            func,
                            amt: sig.results.len(),
                        });
                    }
                }

                self.realloc = None;
            }
        }

        assert!(self.realloc.is_none());

        assert!(
            self.stack.is_empty(),
            "stack has {} items remaining: {:?}",
            self.stack.len(),
            self.stack,
        );
    }

    fn post_return(&mut self, func: &Function) {
        let sig = self.resolve.wasm_signature(AbiVariant::GuestExport, func);

        // Currently post-return is only used for lists and lists are always
        // returned indirectly through memory due to their flat representation
        // having more than one type. Assert that a return pointer is used,
        // though, in case this ever changes.
        assert!(sig.retptr);

        self.emit(&Instruction::GetArg { nth: 0 });
        let addr = self.stack.pop().unwrap();

        let mut types = Vec::new();
        types.extend(func.result);
        self.deallocate_in_types(&types, &[addr], true, Deallocate::Lists);

        self.emit(&Instruction::Return { func, amt: 0 });
    }

    fn deallocate_in_types(
        &mut self,
        types: &[Type],
        operands: &[B::Operand],
        indirect: bool,
        what: Deallocate,
    ) {
        if indirect {
            assert_eq!(operands.len(), 1);
            for (offset, ty) in self.bindgen.sizes().field_offsets(types) {
                self.deallocate_indirect(ty, operands[0].clone(), offset, what);
            }
            assert!(
                self.stack.is_empty(),
                "stack has {} items remaining",
                self.stack.len()
            );
        } else {
            let mut operands = operands;
            let mut operands_for_ty;
            for ty in types {
                let types = flat_types(self.resolve, ty, None).unwrap();
                (operands_for_ty, operands) = operands.split_at(types.len());
                self.stack.extend_from_slice(operands_for_ty);
                self.deallocate(ty, what);
                assert!(
                    self.stack.is_empty(),
                    "stack has {} items remaining",
                    self.stack.len()
                );
            }
            assert!(operands.is_empty());
        }
    }

    fn emit(&mut self, inst: &Instruction<'_>) {
        self.operands.clear();
        self.results.clear();

        let operands_len = inst.operands_len();
        assert!(
            self.stack.len() >= operands_len,
            "not enough operands on stack for {:?}: have {} need {operands_len}",
            inst,
            self.stack.len(),
        );
        self.operands
            .extend(self.stack.drain((self.stack.len() - operands_len)..));
        self.results.reserve(inst.results_len());

        self.bindgen
            .emit(self.resolve, inst, &mut self.operands, &mut self.results);

        assert_eq!(
            self.results.len(),
            inst.results_len(),
            "{:?} expected {} results, got {}",
            inst,
            inst.results_len(),
            self.results.len()
        );
        self.stack.append(&mut self.results);
    }

    fn push_block(&mut self) {
        self.bindgen.push_block();
    }

    fn finish_block(&mut self, size: usize) {
        self.operands.clear();
        assert!(
            size <= self.stack.len(),
            "not enough operands on stack for finishing block",
        );
        self.operands
            .extend(self.stack.drain((self.stack.len() - size)..));
        self.bindgen.finish_block(&mut self.operands);
    }

    fn lower(&mut self, ty: &Type) {
        use Instruction::*;

        match *ty {
            Type::Bool => self.emit(&I32FromBool),
            Type::S8 => self.emit(&I32FromS8),
            Type::U8 => self.emit(&I32FromU8),
            Type::S16 => self.emit(&I32FromS16),
            Type::U16 => self.emit(&I32FromU16),
            Type::S32 => self.emit(&I32FromS32),
            Type::U32 => self.emit(&I32FromU32),
            Type::S64 => self.emit(&I64FromS64),
            Type::U64 => self.emit(&I64FromU64),
            Type::Char => self.emit(&I32FromChar),
            Type::F32 => self.emit(&CoreF32FromF32),
            Type::F64 => self.emit(&CoreF64FromF64),
            Type::String => {
                let realloc = self.list_realloc();
                self.emit(&StringLower { realloc });
            }
            Type::ErrorContext => self.emit(&ErrorContextLower),
            Type::Id(id) => match &self.resolve.types[id].kind {
                TypeDefKind::Type(t) => self.lower(t),
                TypeDefKind::List(element) => {
                    let realloc = self.list_realloc();
                    if self.bindgen.is_list_canonical(self.resolve, element) {
                        self.emit(&ListCanonLower { element, realloc });
                    } else {
                        self.push_block();
                        self.emit(&IterElem { element });
                        self.emit(&IterBasePointer);
                        let addr = self.stack.pop().unwrap();
                        self.write_to_memory(element, addr, Default::default());
                        self.finish_block(0);
                        self.emit(&ListLower { element, realloc });
                    }
                }
                TypeDefKind::Handle(handle) => {
                    let (Handle::Own(ty) | Handle::Borrow(ty)) = handle;
                    self.emit(&HandleLower {
                        handle,
                        ty: id,
                        name: self.resolve.types[*ty].name.as_deref().unwrap(),
                    });
                }
                TypeDefKind::Resource => {
                    todo!();
                }
                TypeDefKind::Record(record) => {
                    self.emit(&RecordLower {
                        record,
                        ty: id,
                        name: self.resolve.types[id].name.as_deref().unwrap(),
                    });
                    let values = self
                        .stack
                        .drain(self.stack.len() - record.fields.len()..)
                        .collect::<Vec<_>>();
                    for (field, value) in record.fields.iter().zip(values) {
                        self.stack.push(value);
                        self.lower(&field.ty);
                    }
                }
                TypeDefKind::Tuple(tuple) => {
                    self.emit(&TupleLower { tuple, ty: id });
                    let values = self
                        .stack
                        .drain(self.stack.len() - tuple.types.len()..)
                        .collect::<Vec<_>>();
                    for (ty, value) in tuple.types.iter().zip(values) {
                        self.stack.push(value);
                        self.lower(ty);
                    }
                }

                TypeDefKind::Flags(flags) => {
                    self.emit(&FlagsLower {
                        flags,
                        ty: id,
                        name: self.resolve.types[id].name.as_ref().unwrap(),
                    });
                }

                TypeDefKind::Variant(v) => {
                    let results =
                        self.lower_variant_arms(ty, v.cases.iter().map(|c| c.ty.as_ref()));
                    self.emit(&VariantLower {
                        variant: v,
                        ty: id,
                        results: &results,
                        name: self.resolve.types[id].name.as_deref().unwrap(),
                    });
                }
                TypeDefKind::Enum(enum_) => {
                    self.emit(&EnumLower {
                        enum_,
                        ty: id,
                        name: self.resolve.types[id].name.as_deref().unwrap(),
                    });
                }
                TypeDefKind::Option(t) => {
                    let results = self.lower_variant_arms(ty, [None, Some(t)]);
                    self.emit(&OptionLower {
                        payload: t,
                        ty: id,
                        results: &results,
                    });
                }
                TypeDefKind::Result(r) => {
                    let results = self.lower_variant_arms(ty, [r.ok.as_ref(), r.err.as_ref()]);
                    self.emit(&ResultLower {
                        result: r,
                        ty: id,
                        results: &results,
                    });
                }
                TypeDefKind::Future(ty) => {
                    self.emit(&FutureLower {
                        payload: ty,
                        ty: id,
                    });
                }
                TypeDefKind::Stream(ty) => {
                    self.emit(&StreamLower {
                        payload: ty,
                        ty: id,
                    });
                }
                TypeDefKind::Unknown => unreachable!(),
                TypeDefKind::FixedSizeList(ty, size) => {
                    self.emit(&FixedSizeListLower {
                        element: ty,
                        size: *size,
                        id,
                    });
                    let mut values = self
                        .stack
                        .drain(self.stack.len() - (*size as usize)..)
                        .collect::<Vec<_>>();
                    for value in values.drain(..) {
                        self.stack.push(value);
                        self.lower(ty);
                    }
                }
            },
        }
    }

    fn lower_variant_arms<'b>(
        &mut self,
        ty: &Type,
        cases: impl IntoIterator<Item = Option<&'b Type>>,
    ) -> Vec<WasmType> {
        use Instruction::*;
        let results = flat_types(self.resolve, ty, None).unwrap();
        let mut casts = Vec::new();
        for (i, ty) in cases.into_iter().enumerate() {
            self.push_block();
            self.emit(&VariantPayloadName);
            let payload_name = self.stack.pop().unwrap();
            self.emit(&I32Const { val: i as i32 });
            let mut pushed = 1;
            if let Some(ty) = ty {
                // Using the payload of this block we lower the type to
                // raw wasm values.
                self.stack.push(payload_name);
                self.lower(ty);

                // Determine the types of all the wasm values we just
                // pushed, and record how many. If we pushed too few
                // then we'll need to push some zeros after this.
                let temp = flat_types(self.resolve, ty, None).unwrap();
                pushed += temp.len();

                // For all the types pushed we may need to insert some
                // bitcasts. This will go through and cast everything
                // to the right type to ensure all blocks produce the
                // same set of results.
                casts.truncate(0);
                for (actual, expected) in temp.iter().zip(&results[1..]) {
                    casts.push(cast(*actual, *expected));
                }
                if casts.iter().any(|c| *c != Bitcast::None) {
                    self.emit(&Bitcasts { casts: &casts });
                }
            }

            // If we haven't pushed enough items in this block to match
            // what other variants are pushing then we need to push
            // some zeros.
            if pushed < results.len() {
                self.emit(&ConstZero {
                    tys: &results[pushed..],
                });
            }
            self.finish_block(results.len());
        }
        results
    }

    fn list_realloc(&self) -> Option<&'static str> {
        match self.realloc.expect("realloc should be configured") {
            Realloc::None => None,
            Realloc::Export(s) => Some(s),
        }
    }

    /// Note that in general everything in this function is the opposite of the
    /// `lower` function above. This is intentional and should be kept this way!
    fn lift(&mut self, ty: &Type) {
        use Instruction::*;

        match *ty {
            // Builtin types need different flavors of storage instructions
            // depending on the size of the value written.
            Type::Bool => self.emit(&BoolFromI32),
            Type::S8 => self.emit(&S8FromI32),
            Type::U8 => self.emit(&U8FromI32),
            Type::S16 => self.emit(&S16FromI32),
            Type::U16 => self.emit(&U16FromI32),
            Type::S32 => self.emit(&S32FromI32),
            Type::U32 => self.emit(&U32FromI32),
            Type::S64 => self.emit(&S64FromI64),
            Type::U64 => self.emit(&U64FromI64),
            Type::Char => self.emit(&CharFromI32),
            Type::F32 => self.emit(&F32FromCoreF32),
            Type::F64 => self.emit(&F64FromCoreF64),
            Type::String => self.emit(&StringLift),
            Type::ErrorContext => self.emit(&ErrorContextLift),
            Type::Id(id) => match &self.resolve.types[id].kind {
                TypeDefKind::Type(t) => self.lift(t),
                TypeDefKind::List(element) => {
                    if self.bindgen.is_list_canonical(self.resolve, element) {
                        self.emit(&ListCanonLift { element, ty: id });
                    } else {
                        self.push_block();
                        self.emit(&IterBasePointer);
                        let addr = self.stack.pop().unwrap();
                        self.read_from_memory(element, addr, Default::default());
                        self.finish_block(1);
                        self.emit(&ListLift { element, ty: id });
                    }
                }
                TypeDefKind::Handle(handle) => {
                    let (Handle::Own(ty) | Handle::Borrow(ty)) = handle;
                    self.emit(&HandleLift {
                        handle,
                        ty: id,
                        name: self.resolve.types[*ty].name.as_deref().unwrap(),
                    });
                }
                TypeDefKind::Resource => {
                    todo!();
                }
                TypeDefKind::Record(record) => {
                    self.flat_for_each_record_type(
                        ty,
                        record.fields.iter().map(|f| &f.ty),
                        Self::lift,
                    );
                    self.emit(&RecordLift {
                        record,
                        ty: id,
                        name: self.resolve.types[id].name.as_deref().unwrap(),
                    });
                }
                TypeDefKind::Tuple(tuple) => {
                    self.flat_for_each_record_type(ty, tuple.types.iter(), Self::lift);
                    self.emit(&TupleLift { tuple, ty: id });
                }
                TypeDefKind::Flags(flags) => {
                    self.emit(&FlagsLift {
                        flags,
                        ty: id,
                        name: self.resolve.types[id].name.as_ref().unwrap(),
                    });
                }

                TypeDefKind::Variant(v) => {
                    self.flat_for_each_variant_arm(
                        ty,
                        true,
                        v.cases.iter().map(|c| c.ty.as_ref()),
                        Self::lift,
                    );
                    self.emit(&VariantLift {
                        variant: v,
                        ty: id,
                        name: self.resolve.types[id].name.as_deref().unwrap(),
                    });
                }

                TypeDefKind::Enum(enum_) => {
                    self.emit(&EnumLift {
                        enum_,
                        ty: id,
                        name: self.resolve.types[id].name.as_deref().unwrap(),
                    });
                }

                TypeDefKind::Option(t) => {
                    self.flat_for_each_variant_arm(ty, true, [None, Some(t)], Self::lift);
                    self.emit(&OptionLift { payload: t, ty: id });
                }

                TypeDefKind::Result(r) => {
                    self.flat_for_each_variant_arm(
                        ty,
                        true,
                        [r.ok.as_ref(), r.err.as_ref()],
                        Self::lift,
                    );
                    self.emit(&ResultLift { result: r, ty: id });
                }

                TypeDefKind::Future(ty) => {
                    self.emit(&FutureLift {
                        payload: ty,
                        ty: id,
                    });
                }
                TypeDefKind::Stream(ty) => {
                    self.emit(&StreamLift {
                        payload: ty,
                        ty: id,
                    });
                }
                TypeDefKind::Unknown => unreachable!(),
                TypeDefKind::FixedSizeList(ty, size) => {
                    let temp = flat_types(self.resolve, ty).unwrap();
                    let flat_per_elem = temp.to_vec().len();
                    let flatsize = flat_per_elem * (*size as usize);
                    let mut lowered_args = self
                        .stack
                        .drain(self.stack.len() - flatsize..)
                        .collect::<Vec<_>>();
                    for _ in 0..*size {
                        self.stack.extend(lowered_args.drain(..flat_per_elem));
                        self.lift(ty);
                    }
                    self.emit(&FixedSizeListLift {
                        element: ty,
                        size: *size,
                        id,
                    });
                }
            },
        }
    }

    fn flat_for_each_record_type<'b>(
        &mut self,
        container: &Type,
        types: impl Iterator<Item = &'b Type>,
        mut iter: impl FnMut(&mut Self, &Type),
    ) {
        let temp = flat_types(self.resolve, container, None).unwrap();
        let mut args = self
            .stack
            .drain(self.stack.len() - temp.len()..)
            .collect::<Vec<_>>();
        for ty in types {
            let temp = flat_types(self.resolve, ty, None).unwrap();
            self.stack.extend(args.drain(..temp.len()));
            iter(self, ty);
        }
    }

    fn flat_for_each_variant_arm<'b>(
        &mut self,
        ty: &Type,
        blocks_with_type_have_result: bool,
        cases: impl IntoIterator<Item = Option<&'b Type>>,
        mut iter: impl FnMut(&mut Self, &Type),
    ) {
        let params = flat_types(self.resolve, ty, None).unwrap();
        let mut casts = Vec::new();
        let block_inputs = self
            .stack
            .drain(self.stack.len() + 1 - params.len()..)
            .collect::<Vec<_>>();
        for ty in cases {
            self.push_block();
            if let Some(ty) = ty {
                // Push only the values we need for this variant onto
                // the stack.
                let temp = flat_types(self.resolve, ty, None).unwrap();
                self.stack
                    .extend(block_inputs[..temp.len()].iter().cloned());

                // Cast all the types we have on the stack to the actual
                // types needed for this variant, if necessary.
                casts.truncate(0);
                for (actual, expected) in temp.iter().zip(&params[1..]) {
                    casts.push(cast(*expected, *actual));
                }
                if casts.iter().any(|c| *c != Bitcast::None) {
                    self.emit(&Instruction::Bitcasts { casts: &casts });
                }

                // Then recursively lift this variant's payload.
                iter(self, ty);
            }
            self.finish_block(if blocks_with_type_have_result {
                ty.is_some() as usize
            } else {
                0
            });
        }
    }

    fn write_to_memory(&mut self, ty: &Type, addr: B::Operand, offset: ArchitectureSize) {
        use Instruction::*;

        match *ty {
            Type::Bool | Type::U8 | Type::S8 => {
                self.lower_and_emit(ty, addr, &I32Store8 { offset })
            }
            Type::U16 | Type::S16 => self.lower_and_emit(ty, addr, &I32Store16 { offset }),
            Type::U32 | Type::S32 | Type::Char => {
                self.lower_and_emit(ty, addr, &I32Store { offset })
            }
            Type::U64 | Type::S64 => self.lower_and_emit(ty, addr, &I64Store { offset }),
            Type::F32 => self.lower_and_emit(ty, addr, &F32Store { offset }),
            Type::F64 => self.lower_and_emit(ty, addr, &F64Store { offset }),
            Type::String => self.write_list_to_memory(ty, addr, offset),
            Type::ErrorContext => self.lower_and_emit(ty, addr, &I32Store { offset }),

            Type::Id(id) => match &self.resolve.types[id].kind {
                TypeDefKind::Type(t) => self.write_to_memory(t, addr, offset),
                TypeDefKind::List(_) => self.write_list_to_memory(ty, addr, offset),

                TypeDefKind::Future(_) | TypeDefKind::Stream(_) | TypeDefKind::Handle(_) => {
                    if self.symmetric {
                        self.lower_and_emit(ty, addr, &PointerStore { offset })
                    } else {
                        self.lower_and_emit(ty, addr, &I32Store { offset })
                    }
                }

                // Decompose the record into its components and then write all
                // the components into memory one-by-one.
                TypeDefKind::Record(record) => {
                    self.emit(&RecordLower {
                        record,
                        ty: id,
                        name: self.resolve.types[id].name.as_deref().unwrap(),
                    });
                    self.write_fields_to_memory(record.fields.iter().map(|f| &f.ty), addr, offset);
                }
                TypeDefKind::Resource => {
                    todo!()
                }
                TypeDefKind::Tuple(tuple) => {
                    self.emit(&TupleLower { tuple, ty: id });
                    self.write_fields_to_memory(tuple.types.iter(), addr, offset);
                }

                TypeDefKind::Flags(f) => {
                    self.lower(ty);
                    match f.repr() {
                        FlagsRepr::U8 => {
                            self.stack.push(addr);
                            self.store_intrepr(offset, Int::U8);
                        }
                        FlagsRepr::U16 => {
                            self.stack.push(addr);
                            self.store_intrepr(offset, Int::U16);
                        }
                        FlagsRepr::U32(n) => {
                            for i in (0..n).rev() {
                                self.stack.push(addr.clone());
                                self.emit(&I32Store {
                                    offset: offset.add_bytes(i * 4),
                                });
                            }
                        }
                    }
                }

                // Each case will get its own block, and the first item in each
                // case is writing the discriminant. After that if we have a
                // payload we write the payload after the discriminant, aligned up
                // to the type's alignment.
                TypeDefKind::Variant(v) => {
                    self.write_variant_arms_to_memory(
                        offset,
                        addr,
                        v.tag(),
                        v.cases.iter().map(|c| c.ty.as_ref()),
                    );
                    self.emit(&VariantLower {
                        variant: v,
                        ty: id,
                        results: &[],
                        name: self.resolve.types[id].name.as_deref().unwrap(),
                    });
                }

                TypeDefKind::Option(t) => {
                    self.write_variant_arms_to_memory(offset, addr, Int::U8, [None, Some(t)]);
                    self.emit(&OptionLower {
                        payload: t,
                        ty: id,
                        results: &[],
                    });
                }

                TypeDefKind::Result(r) => {
                    self.write_variant_arms_to_memory(
                        offset,
                        addr,
                        Int::U8,
                        [r.ok.as_ref(), r.err.as_ref()],
                    );
                    self.emit(&ResultLower {
                        result: r,
                        ty: id,
                        results: &[],
                    });
                }

                TypeDefKind::Enum(e) => {
                    self.lower(ty);
                    self.stack.push(addr);
                    self.store_intrepr(offset, e.tag());
                }

                TypeDefKind::Unknown => unreachable!(),
                TypeDefKind::FixedSizeList(element, size) => {
                    // resembles write_list_to_memory
                    self.push_block();
                    self.emit(&IterElem { element });
                    self.emit(&IterBasePointer);
                    let elem_addr = self.stack.pop().unwrap();
                    self.write_to_memory(element, elem_addr, offset);
                    self.finish_block(0);
                    self.stack.push(addr);
                    self.emit(&FixedSizeListLowerMemory {
                        element,
                        size: *size,
                        id,
                    });
                }
            },
        }
    }

    fn write_params_to_memory<'b>(
        &mut self,
        params: impl IntoIterator<Item = &'b Type, IntoIter: ExactSizeIterator>,
        addr: B::Operand,
        offset: ArchitectureSize,
    ) {
        self.write_fields_to_memory(params, addr, offset);
    }

    fn write_variant_arms_to_memory<'b>(
        &mut self,
        offset: ArchitectureSize,
        addr: B::Operand,
        tag: Int,
        cases: impl IntoIterator<Item = Option<&'b Type>> + Clone,
    ) {
        let payload_offset = offset + (self.bindgen.sizes().payload_offset(tag, cases.clone()));
        for (i, ty) in cases.into_iter().enumerate() {
            self.push_block();
            self.emit(&Instruction::VariantPayloadName);
            let payload_name = self.stack.pop().unwrap();
            self.emit(&Instruction::I32Const { val: i as i32 });
            self.stack.push(addr.clone());
            self.store_intrepr(offset, tag);
            if let Some(ty) = ty {
                self.stack.push(payload_name.clone());
                self.write_to_memory(ty, addr.clone(), payload_offset);
            }
            self.finish_block(0);
        }
    }

    fn write_list_to_memory(&mut self, ty: &Type, addr: B::Operand, offset: ArchitectureSize) {
        // After lowering the list there's two i32 values on the stack
        // which we write into memory, writing the pointer into the low address
        // and the length into the high address.
        self.lower(ty);
        self.stack.push(addr.clone());
        self.emit(&Instruction::LengthStore {
            offset: offset + self.bindgen.sizes().align(ty).into(),
        });
        self.stack.push(addr);
        self.emit(&Instruction::PointerStore { offset });
    }

    fn write_fields_to_memory<'b>(
        &mut self,
        tys: impl IntoIterator<Item = &'b Type, IntoIter: ExactSizeIterator>,
        addr: B::Operand,
        offset: ArchitectureSize,
    ) {
        let tys = tys.into_iter();
        let fields = self
            .stack
            .drain(self.stack.len() - tys.len()..)
            .collect::<Vec<_>>();
        for ((field_offset, ty), op) in self
            .bindgen
            .sizes()
            .field_offsets(tys)
            .into_iter()
            .zip(fields)
        {
            self.stack.push(op);
            self.write_to_memory(ty, addr.clone(), offset + (field_offset));
        }
    }

    fn lower_and_emit(&mut self, ty: &Type, addr: B::Operand, instr: &Instruction) {
        self.lower(ty);
        self.stack.push(addr);
        self.emit(instr);
    }

    fn read_from_memory(&mut self, ty: &Type, addr: B::Operand, offset: ArchitectureSize) {
        use Instruction::*;

        match *ty {
            Type::Bool => self.emit_and_lift(ty, addr, &I32Load8U { offset }),
            Type::U8 => self.emit_and_lift(ty, addr, &I32Load8U { offset }),
            Type::S8 => self.emit_and_lift(ty, addr, &I32Load8S { offset }),
            Type::U16 => self.emit_and_lift(ty, addr, &I32Load16U { offset }),
            Type::S16 => self.emit_and_lift(ty, addr, &I32Load16S { offset }),
            Type::U32 | Type::S32 | Type::Char => self.emit_and_lift(ty, addr, &I32Load { offset }),
            Type::U64 | Type::S64 => self.emit_and_lift(ty, addr, &I64Load { offset }),
            Type::F32 => self.emit_and_lift(ty, addr, &F32Load { offset }),
            Type::F64 => self.emit_and_lift(ty, addr, &F64Load { offset }),
            Type::String => self.read_list_from_memory(ty, addr, offset),
            Type::ErrorContext => self.emit_and_lift(ty, addr, &I32Load { offset }),

            Type::Id(id) => match &self.resolve.types[id].kind {
                TypeDefKind::Type(t) => self.read_from_memory(t, addr, offset),

                TypeDefKind::List(_) => self.read_list_from_memory(ty, addr, offset),

                TypeDefKind::Future(_) | TypeDefKind::Stream(_) | TypeDefKind::Handle(_) => {
                    if self.symmetric {
                        self.emit_and_lift(ty, addr, &PointerLoad { offset })
                    } else {
                        self.emit_and_lift(ty, addr, &I32Load { offset })
                    }
                }

                TypeDefKind::Resource => {
                    todo!();
                }

                // Read and lift each field individually, adjusting the offset
                // as we go along, then aggregate all the fields into the
                // record.
                TypeDefKind::Record(record) => {
                    self.read_fields_from_memory(record.fields.iter().map(|f| &f.ty), addr, offset);
                    self.emit(&RecordLift {
                        record,
                        ty: id,
                        name: self.resolve.types[id].name.as_deref().unwrap(),
                    });
                }

                TypeDefKind::Tuple(tuple) => {
                    self.read_fields_from_memory(&tuple.types, addr, offset);
                    self.emit(&TupleLift { tuple, ty: id });
                }

                TypeDefKind::Flags(f) => {
                    match f.repr() {
                        FlagsRepr::U8 => {
                            self.stack.push(addr);
                            self.load_intrepr(offset, Int::U8);
                        }
                        FlagsRepr::U16 => {
                            self.stack.push(addr);
                            self.load_intrepr(offset, Int::U16);
                        }
                        FlagsRepr::U32(n) => {
                            for i in 0..n {
                                self.stack.push(addr.clone());
                                self.emit(&I32Load {
                                    offset: offset.add_bytes(i * 4),
                                });
                            }
                        }
                    }
                    self.lift(ty);
                }

                // Each case will get its own block, and we'll dispatch to the
                // right block based on the `i32.load` we initially perform. Each
                // individual block is pretty simple and just reads the payload type
                // from the corresponding offset if one is available.
                TypeDefKind::Variant(variant) => {
                    self.read_variant_arms_from_memory(
                        offset,
                        addr,
                        variant.tag(),
                        variant.cases.iter().map(|c| c.ty.as_ref()),
                    );
                    self.emit(&VariantLift {
                        variant,
                        ty: id,
                        name: self.resolve.types[id].name.as_deref().unwrap(),
                    });
                }

                TypeDefKind::Option(t) => {
                    self.read_variant_arms_from_memory(offset, addr, Int::U8, [None, Some(t)]);
                    self.emit(&OptionLift { payload: t, ty: id });
                }

                TypeDefKind::Result(r) => {
                    self.read_variant_arms_from_memory(
                        offset,
                        addr,
                        Int::U8,
                        [r.ok.as_ref(), r.err.as_ref()],
                    );
                    self.emit(&ResultLift { result: r, ty: id });
                }

                TypeDefKind::Enum(e) => {
                    self.stack.push(addr.clone());
                    self.load_intrepr(offset, e.tag());
                    self.lift(ty);
                }

                TypeDefKind::Unknown => unreachable!(),
                TypeDefKind::FixedSizeList(ty, size) => {
                    let increment = self.bindgen.sizes().size(ty);
                    let mut position = offset;
                    for _ in 0..*size {
                        self.read_from_memory(ty, addr.clone(), position);
                        position = position + increment;
                    }
                    self.emit(&FixedSizeListLift {
                        element: ty,
                        size: *size,
                        id,
                    });
                }
            },
        }
    }

    fn read_results_from_memory(
        &mut self,
        result: &Option<Type>,
        addr: B::Operand,
        offset: ArchitectureSize,
    ) {
        self.read_fields_from_memory(result, addr, offset)
    }

    fn read_variant_arms_from_memory<'b>(
        &mut self,
        offset: ArchitectureSize,
        addr: B::Operand,
        tag: Int,
        cases: impl IntoIterator<Item = Option<&'b Type>> + Clone,
    ) {
        self.stack.push(addr.clone());
        self.load_intrepr(offset, tag);
        let payload_offset = offset + (self.bindgen.sizes().payload_offset(tag, cases.clone()));
        for ty in cases {
            self.push_block();
            if let Some(ty) = ty {
                self.read_from_memory(ty, addr.clone(), payload_offset);
            }
            self.finish_block(ty.is_some() as usize);
        }
    }

    fn read_list_from_memory(&mut self, ty: &Type, addr: B::Operand, offset: ArchitectureSize) {
        // Read the pointer/len and then perform the standard lifting
        // proceses.
        self.stack.push(addr.clone());
        self.emit(&Instruction::PointerLoad { offset });
        self.stack.push(addr);
        self.emit(&Instruction::LengthLoad {
            offset: offset + self.bindgen.sizes().align(ty).into(),
        });
        self.lift(ty);
    }

    fn read_fields_from_memory<'b>(
        &mut self,
        tys: impl IntoIterator<Item = &'b Type>,
        addr: B::Operand,
        offset: ArchitectureSize,
    ) {
        for (field_offset, ty) in self.bindgen.sizes().field_offsets(tys).iter() {
            self.read_from_memory(ty, addr.clone(), offset + (*field_offset));
        }
    }

    fn emit_and_lift(&mut self, ty: &Type, addr: B::Operand, instr: &Instruction) {
        self.stack.push(addr);
        self.emit(instr);
        self.lift(ty);
    }

    fn load_intrepr(&mut self, offset: ArchitectureSize, repr: Int) {
        self.emit(&match repr {
            Int::U64 => Instruction::I64Load { offset },
            Int::U32 => Instruction::I32Load { offset },
            Int::U16 => Instruction::I32Load16U { offset },
            Int::U8 => Instruction::I32Load8U { offset },
        });
    }

    fn store_intrepr(&mut self, offset: ArchitectureSize, repr: Int) {
        self.emit(&match repr {
            Int::U64 => Instruction::I64Store { offset },
            Int::U32 => Instruction::I32Store { offset },
            Int::U16 => Instruction::I32Store16 { offset },
            Int::U8 => Instruction::I32Store8 { offset },
        });
    }

    /// Runs the deallocation of `ty` for the operands currently on
    /// `self.stack`.
    ///
    /// This will pop the ABI items of `ty` from `self.stack`.
    fn deallocate(&mut self, ty: &Type, what: Deallocate) {
        use Instruction::*;

        match *ty {
            Type::String => {
                self.emit(&Instruction::GuestDeallocateString);
            }

            Type::Bool
            | Type::U8
            | Type::S8
            | Type::U16
            | Type::S16
            | Type::U32
            | Type::S32
            | Type::Char
            | Type::U64
            | Type::S64
            | Type::F32
            | Type::F64
            | Type::ErrorContext => {
                // No deallocation necessary, just discard the operand on the
                // stack.
                self.stack.pop().unwrap();
            }

            Type::Id(id) => match &self.resolve.types[id].kind {
                TypeDefKind::Type(t) => self.deallocate(t, what),

                TypeDefKind::List(element) => {
                    self.push_block();
                    self.emit(&IterBasePointer);
                    let elemaddr = self.stack.pop().unwrap();
                    self.deallocate_indirect(element, elemaddr, Default::default(), what);
                    self.finish_block(0);

                    self.emit(&Instruction::GuestDeallocateList { element });
                }

                TypeDefKind::Handle(Handle::Own(_))
                | TypeDefKind::Future(_)
                | TypeDefKind::Stream(_)
                    if what.handles() =>
                {
                    self.lift(ty);
                    self.emit(&DropHandle { ty });
                }

                TypeDefKind::Record(record) => {
                    self.flat_for_each_record_type(
                        ty,
                        record.fields.iter().map(|f| &f.ty),
                        |me, ty| me.deallocate(ty, what),
                    );
                }

                TypeDefKind::Tuple(tuple) => {
                    self.flat_for_each_record_type(ty, tuple.types.iter(), |me, ty| {
                        me.deallocate(ty, what)
                    });
                }

                TypeDefKind::Variant(variant) => {
                    self.flat_for_each_variant_arm(
                        ty,
                        false,
                        variant.cases.iter().map(|c| c.ty.as_ref()),
                        |me, ty| me.deallocate(ty, what),
                    );
                    self.emit(&GuestDeallocateVariant {
                        blocks: variant.cases.len(),
                    });
                }

                TypeDefKind::Option(t) => {
                    self.flat_for_each_variant_arm(ty, false, [None, Some(t)], |me, ty| {
                        me.deallocate(ty, what)
                    });
                    self.emit(&GuestDeallocateVariant { blocks: 2 });
                }

                TypeDefKind::Result(e) => {
                    self.flat_for_each_variant_arm(
                        ty,
                        false,
                        [e.ok.as_ref(), e.err.as_ref()],
                        |me, ty| me.deallocate(ty, what),
                    );
                    self.emit(&GuestDeallocateVariant { blocks: 2 });
                }

                // discard the operand on the stack, otherwise nothing to free.
                TypeDefKind::Flags(_)
                | TypeDefKind::Enum(_)
                | TypeDefKind::Future(_)
                | TypeDefKind::Stream(_)
                | TypeDefKind::Handle(Handle::Own(_))
                | TypeDefKind::Handle(Handle::Borrow(_)) => {
                    self.stack.pop().unwrap();
                }

                TypeDefKind::Resource => unreachable!(),
                TypeDefKind::Unknown => unreachable!(),

                TypeDefKind::FixedSizeList(..) => todo!(),
            },
        }
    }

    fn deallocate_indirect(
        &mut self,
        ty: &Type,
        addr: B::Operand,
        offset: ArchitectureSize,
        what: Deallocate,
    ) {
        use Instruction::*;

        // No need to execute any instructions if this type itself doesn't
        // require any form of post-return.
        if !needs_deallocate(self.resolve, ty, what) {
            return;
        }

        match *ty {
            Type::String => {
                self.stack.push(addr.clone());
                self.emit(&Instruction::PointerLoad { offset });
                self.stack.push(addr);
                self.emit(&Instruction::LengthLoad {
                    offset: offset + self.bindgen.sizes().align(ty).into(),
                });
                self.deallocate(ty, what);
            }
            Type::Bool
            | Type::U8
            | Type::S8
            | Type::U16
            | Type::S16
            | Type::U32
            | Type::S32
            | Type::Char
            | Type::U64
            | Type::S64
            | Type::F32
            | Type::F64
            | Type::ErrorContext => {}
            Type::Id(id) => match &self.resolve.types[id].kind {
                TypeDefKind::Type(t) => self.deallocate_indirect(t, addr, offset, what),

                TypeDefKind::List(_) => {
                    self.stack.push(addr.clone());
                    self.emit(&Instruction::PointerLoad { offset });
                    self.stack.push(addr);
                    self.emit(&Instruction::LengthLoad {
                        offset: offset + self.bindgen.sizes().align(ty).into(),
                    });

                    self.deallocate(ty, what);
                }

                TypeDefKind::Handle(Handle::Own(_))
                | TypeDefKind::Future(_)
                | TypeDefKind::Stream(_)
                    if what.handles() =>
                {
                    self.read_from_memory(ty, addr, offset);
                    self.emit(&DropHandle { ty });
                }

                TypeDefKind::Handle(Handle::Own(_)) => unreachable!(),
                TypeDefKind::Handle(Handle::Borrow(_)) => unreachable!(),
                TypeDefKind::Resource => unreachable!(),

                TypeDefKind::Record(record) => {
                    self.deallocate_indirect_fields(
                        &record.fields.iter().map(|f| f.ty).collect::<Vec<_>>(),
                        addr,
                        offset,
                        what,
                    );
                }

                TypeDefKind::Tuple(tuple) => {
                    self.deallocate_indirect_fields(&tuple.types, addr, offset, what);
                }

                TypeDefKind::Flags(_) => {}

                TypeDefKind::Variant(variant) => {
                    self.deallocate_indirect_variant(
                        offset,
                        addr,
                        variant.tag(),
                        variant.cases.iter().map(|c| c.ty.as_ref()),
                        what,
                    );
                    self.emit(&GuestDeallocateVariant {
                        blocks: variant.cases.len(),
                    });
                }

                TypeDefKind::Option(t) => {
                    self.deallocate_indirect_variant(offset, addr, Int::U8, [None, Some(t)], what);
                    self.emit(&GuestDeallocateVariant { blocks: 2 });
                }

                TypeDefKind::Result(e) => {
                    self.deallocate_indirect_variant(
                        offset,
                        addr,
                        Int::U8,
                        [e.ok.as_ref(), e.err.as_ref()],
                        what,
                    );
                    self.emit(&GuestDeallocateVariant { blocks: 2 });
                }

                TypeDefKind::Enum(_) => {}

                TypeDefKind::Future(_) => unreachable!(),
                TypeDefKind::Stream(_) => unreachable!(),
                TypeDefKind::Unknown => unreachable!(),
                TypeDefKind::FixedSizeList(_, _) => {}
            },
        }
    }

    fn deallocate_indirect_variant<'b>(
        &mut self,
        offset: ArchitectureSize,
        addr: B::Operand,
        tag: Int,
        cases: impl IntoIterator<Item = Option<&'b Type>> + Clone,
        what: Deallocate,
    ) {
        self.stack.push(addr.clone());
        self.load_intrepr(offset, tag);
        let payload_offset = offset + (self.bindgen.sizes().payload_offset(tag, cases.clone()));
        for ty in cases {
            self.push_block();
            if let Some(ty) = ty {
                self.deallocate_indirect(ty, addr.clone(), payload_offset, what);
            }
            self.finish_block(0);
        }
    }

    fn deallocate_indirect_fields(
        &mut self,
        tys: &[Type],
        addr: B::Operand,
        offset: ArchitectureSize,
        what: Deallocate,
    ) {
        for (field_offset, ty) in self.bindgen.sizes().field_offsets(tys) {
            self.deallocate_indirect(ty, addr.clone(), offset + (field_offset), what);
        }
    }
}

fn cast(from: WasmType, to: WasmType) -> Bitcast {
    use WasmType::*;

    match (from, to) {
        (I32, I32)
        | (I64, I64)
        | (F32, F32)
        | (F64, F64)
        | (Pointer, Pointer)
        | (PointerOrI64, PointerOrI64)
        | (Length, Length) => Bitcast::None,

        (I32, I64) => Bitcast::I32ToI64,
        (F32, I32) => Bitcast::F32ToI32,
        (F64, I64) => Bitcast::F64ToI64,

        (I64, I32) => Bitcast::I64ToI32,
        (I32, F32) => Bitcast::I32ToF32,
        (I64, F64) => Bitcast::I64ToF64,

        (F32, I64) => Bitcast::F32ToI64,
        (I64, F32) => Bitcast::I64ToF32,

        (I64, PointerOrI64) => Bitcast::I64ToP64,
        (Pointer, PointerOrI64) => Bitcast::PToP64,
        (_, PointerOrI64) => {
            Bitcast::Sequence(Box::new([cast(from, I64), cast(I64, PointerOrI64)]))
        }

        (PointerOrI64, I64) => Bitcast::P64ToI64,
        (PointerOrI64, Pointer) => Bitcast::P64ToP,
        (PointerOrI64, _) => Bitcast::Sequence(Box::new([cast(PointerOrI64, I64), cast(I64, to)])),

        (I32, Pointer) => Bitcast::I32ToP,
        (Pointer, I32) => Bitcast::PToI32,
        (I32, Length) => Bitcast::I32ToL,
        (Length, I32) => Bitcast::LToI32,
        (I64, Length) => Bitcast::I64ToL,
        (Length, I64) => Bitcast::LToI64,
        (Pointer, Length) => Bitcast::PToL,
        (Length, Pointer) => Bitcast::LToP,

        (F32, Pointer | Length) => Bitcast::Sequence(Box::new([cast(F32, I32), cast(I32, to)])),
        (Pointer | Length, F32) => Bitcast::Sequence(Box::new([cast(from, I32), cast(I32, F32)])),

        (F32, F64)
        | (F64, F32)
        | (F64, I32)
        | (I32, F64)
        | (Pointer | Length, I64 | F64)
        | (I64 | F64, Pointer | Length) => {
            unreachable!("Don't know how to bitcast from {:?} to {:?}", from, to);
        }
    }
}

<<<<<<< HEAD
pub fn wasm_signature_symmetric(
    resolve: &Resolve,
    variant: AbiVariant,
    func: &Function,
    symmetric: bool,
) -> WasmSignature {
    resolve.wasm_signature_symmetric(variant, func, symmetric)
}

fn flat_types(resolve: &Resolve, ty: &Type) -> Option<Vec<WasmType>> {
    let mut storage = [WasmType::I32; MAX_FLAT_PARAMS];
    let mut flat = FlatTypes::new(&mut storage);
=======
/// Flatten types in a given type
///
/// It is sometimes necessary to restrict the number of max parameters dynamically,
/// for example during an async guest import call (flat params are limited to 4)
fn flat_types(resolve: &Resolve, ty: &Type, max_params: Option<usize>) -> Option<Vec<WasmType>> {
    let mut storage =
        iter::repeat_n(WasmType::I32, max_params.unwrap_or(MAX_FLAT_PARAMS)).collect::<Vec<_>>();
    let mut flat = FlatTypes::new(storage.as_mut_slice());
>>>>>>> a660a321
    if resolve.push_flat(ty, &mut flat) {
        Some(flat.to_vec())
    } else {
        None
    }
}<|MERGE_RESOLUTION|>--- conflicted
+++ resolved
@@ -6,6 +6,8 @@
     align_to_arch, Alignment, ArchitectureSize, ElementInfo, Enum, Flags, FlagsRepr, Function,
     Handle, Int, Record, Resolve, Result_, SizeAlign, Tuple, Type, TypeDefKind, TypeId, Variant,
 };
+
+use crate::symmetric;
 
 // Helper macro for defining instructions without having to have tons of
 // exhaustive `match` statements to update
@@ -1146,21 +1148,13 @@
                     amt: usize::from(func.result.is_some()),
                 });
             }
-<<<<<<< HEAD
             false => {
-                if let (AbiVariant::GuestImport, true) = (variant, async_) {
-                    todo!("implement host-side support for async lift/lower");
-                }
-=======
-
-            LiftLower::LiftArgsLowerResults => {
                 let max_flat_params = match (variant, async_) {
                     (AbiVariant::GuestImport | AbiVariant::GuestImportAsync, _is_async @ true) => {
                         MAX_FLAT_ASYNC_PARAMS
                     }
                     _ => MAX_FLAT_PARAMS,
                 };
->>>>>>> a660a321
 
                 // Read parameters from memory
                 let read_from_memory = |self_: &mut Self| {
@@ -1262,10 +1256,15 @@
                 self.realloc = Some(realloc);
 
                 // Perform memory lowing of relevant results, including out pointers as well as traditional results
-                match (lower_to_memory, sig.retptr, variant) {
+                match (
+                    lower_to_memory,
+                    sig.retptr,
+                    variant,
+                    lift_lower == LiftLower::Symmetric,
+                ) {
                     // Async guest imports with do no lowering cannot have ret pointers
                     // not having to do lowering implies that there was no return pointer provided
-                    (_lower_to_memory @ false, _has_ret_ptr @ true, AbiVariant::GuestImport)
+                    (_lower_to_memory @ false, _has_ret_ptr @ true, AbiVariant::GuestImport, _)
                         if async_ =>
                     {
                         unreachable!(
@@ -1274,29 +1273,12 @@
                             func_name = func.name,
                         )
                     }
-<<<<<<< HEAD
-                } else {
-                    match variant == AbiVariant::GuestImport || lift_lower == LiftLower::Symmetric {
-                        // When a function is imported to a guest this means
-                        // it's a host providing the implementation of the
-                        // import. The result is stored in the pointer
-                        // specified in the last argument, so we get the
-                        // pointer here and then write the return value into
-                        // it.
-                        true => {
-                            self.emit(&Instruction::GetArg {
-                                nth: sig.params.len() - 1,
-                            });
-                            let ptr = self.stack.pop().unwrap();
-                            self.write_params_to_memory(&func.result, ptr, Default::default());
-=======
 
                     // For sync calls, if no lowering to memory is required and there *is* a return pointer in use
                     // then we need to lower then simply lower the result(s) and return that directly from the function.
-                    (_lower_to_memory @ false, _, _) => {
+                    (_lower_to_memory @ false, _, _, _) => {
                         if let Some(ty) = &func.result {
                             self.lower(ty);
->>>>>>> a660a321
                         }
                     }
 
@@ -1312,7 +1294,9 @@
                         _lower_to_memory @ true,
                         _has_ret_ptr @ true,
                         AbiVariant::GuestImport | AbiVariant::GuestImportAsync,
-                    ) => {
+                        false,
+                    )
+                    | (_lower_to_memory @ _, _has_ret_ptr @ _, _, true) => {
                         self.emit(&Instruction::GetArg {
                             nth: sig.params.len() - 1,
                         });
@@ -1323,14 +1307,6 @@
                         self.write_params_to_memory(&func.result, ptr, Default::default());
                     }
 
-<<<<<<< HEAD
-                        // For a guest import this is a function defined in
-                        // wasm, so we're returning a pointer where the
-                        // value was stored at. Allocate some space here
-                        // (statically) and then write the result into that
-                        // memory, returning the pointer at the end.
-                        false => {
-=======
                     // Lowering to memory for a guest export
                     //
                     // For a guest import this is a function defined in
@@ -1338,9 +1314,8 @@
                     // value was stored at. Allocate some space here
                     // (statically) and then write the result into that
                     // memory, returning the pointer at the end.
-                    (_lower_to_memory @ true, _, variant) => match variant {
+                    (_lower_to_memory @ true, _, variant, _) => match variant {
                         AbiVariant::GuestExport | AbiVariant::GuestExportAsync => {
->>>>>>> a660a321
                             let ElementInfo { size, align } =
                                 self.bindgen.sizes().params(&func.result);
                             let ptr = self.bindgen.return_pointer(size, align);
@@ -1349,25 +1324,9 @@
                                 ptr.clone(),
                                 Default::default(),
                             );
-<<<<<<< HEAD
                             if !matches!(lift_lower, LiftLower::Symmetric) {
                                 self.stack.push(ptr);
                             }
-                        } // AbiVariant::GuestImportAsync
-                          // | AbiVariant::GuestExportAsync
-                          // | AbiVariant::GuestExportAsyncStackful => {
-                          //     unreachable!()
-                          // }
-                    }
-
-                    if matches!(
-                        variant,
-                        AbiVariant::GuestImportAsync | AbiVariant::GuestExportAsyncStackful
-                    ) {
-                        unreachable!()
-                    }
-=======
-                            self.stack.push(ptr);
                         }
                         AbiVariant::GuestImport | AbiVariant::GuestImportAsync => {
                             unreachable!(
@@ -1380,7 +1339,6 @@
                             todo!("stackful exports are not yet supported")
                         }
                     },
->>>>>>> a660a321
                 }
 
                 // Build and emit the appropriate return
@@ -1861,7 +1819,7 @@
                 }
                 TypeDefKind::Unknown => unreachable!(),
                 TypeDefKind::FixedSizeList(ty, size) => {
-                    let temp = flat_types(self.resolve, ty).unwrap();
+                    let temp = flat_types(self.resolve, ty, Some(MAX_FLAT_PARAMS)).unwrap();
                     let flat_per_elem = temp.to_vec().len();
                     let flatsize = flat_per_elem * (*size as usize);
                     let mut lowered_args = self
@@ -2679,7 +2637,6 @@
     }
 }
 
-<<<<<<< HEAD
 pub fn wasm_signature_symmetric(
     resolve: &Resolve,
     variant: AbiVariant,
@@ -2689,10 +2646,6 @@
     resolve.wasm_signature_symmetric(variant, func, symmetric)
 }
 
-fn flat_types(resolve: &Resolve, ty: &Type) -> Option<Vec<WasmType>> {
-    let mut storage = [WasmType::I32; MAX_FLAT_PARAMS];
-    let mut flat = FlatTypes::new(&mut storage);
-=======
 /// Flatten types in a given type
 ///
 /// It is sometimes necessary to restrict the number of max parameters dynamically,
@@ -2701,7 +2654,6 @@
     let mut storage =
         iter::repeat_n(WasmType::I32, max_params.unwrap_or(MAX_FLAT_PARAMS)).collect::<Vec<_>>();
     let mut flat = FlatTypes::new(storage.as_mut_slice());
->>>>>>> a660a321
     if resolve.push_flat(ty, &mut flat) {
         Some(flat.to_vec())
     } else {
