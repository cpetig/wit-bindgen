--- conflicted
+++ resolved
@@ -20,15 +20,9 @@
 edition = "2021"
 
 [workspace.dependencies]
-<<<<<<< HEAD
 anyhow = "1.0.75"
 bitflags = "2.4.1"
 heck =  { version = "0.4", features = ["unicode"] }
-=======
-anyhow = "1.0.72"
-bitflags = "2.3.3"
-heck = { version = "0.4", features = ["unicode"] }
->>>>>>> b4fc7677
 pulldown-cmark = { version = "0.9", default-features = false }
 clap = { version = "4.4.7", features = ["derive"] }
 env_logger = "0.10.0"
