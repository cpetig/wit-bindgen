--- conflicted
+++ resolved
@@ -432,7 +432,6 @@
     ) {
         for func in funcs {
             self.generate_guest_import(func, interface);
-<<<<<<< HEAD
         }
     }
 
@@ -446,8 +445,6 @@
             Alignment::Bytes(bytes) => {
                 uwriteln!(self.src, "#[repr(align({align}))]", align = bytes.get())
             }
-=======
->>>>>>> 2f37f79a
         }
     }
 
@@ -564,10 +561,7 @@
                 lists_borrowed: false,
                 style: TypeOwnershipStyle::Owned,
             };
-<<<<<<< HEAD
-=======
             let stream_and_future_support = self.path_to_stream_and_future_support();
->>>>>>> 2f37f79a
             let async_support = self.path_to_async_support();
 
             match &self.resolve.types[ty].kind {
@@ -593,12 +587,6 @@
                     };
 
                     if self.gen.future_payloads_emitted.insert(full_name) {
-<<<<<<< HEAD
-                        // TODO: `future.read` and `future.write` should always read from and write to the heap,
-                        // and the return value will be either 0xffff_ffff (blocked), 0x8000_0000 (closed), or 0x1
-                        // (done).
-=======
->>>>>>> 2f37f79a
                         let (size, align) = if let Some(payload_type) = payload_type {
                             (
                                 self.sizes.size(payload_type),
@@ -628,11 +616,7 @@
                         uwriteln!(
                             self.src,
                             r#"
-<<<<<<< HEAD
-impl {async_support}::FuturePayload for {name} {{
-=======
 impl {stream_and_future_support}::FuturePayload for {name} {{
->>>>>>> 2f37f79a
     fn new() -> u32 {{
         #[cfg(not(target_arch = "wasm32"))]
         {{
@@ -663,11 +647,6 @@
             let mut buffer = Buffer([::core::mem::MaybeUninit::uninit(); {size}]);
             let address = buffer.0.as_mut_ptr() as *mut u8;
             {lower}
-<<<<<<< HEAD
-        
-=======
-
->>>>>>> 2f37f79a
             #[link(wasm_import_module = "{module}")]
             extern "C" {{
                 #[link_name = "[async][future-write-{index}]{func_name}"]
@@ -705,11 +684,7 @@
         }}
     }}
 
-<<<<<<< HEAD
-    fn drop_writer(writer: u32) {{
-=======
     fn close_writable(writer: u32) {{
->>>>>>> 2f37f79a
         #[cfg(not(target_arch = "wasm32"))]
         {{
             unreachable!();
@@ -719,16 +694,6 @@
         {{
             #[link(wasm_import_module = "{module}")]
             extern "C" {{
-<<<<<<< HEAD
-                #[link_name = "[future-drop-writer-{index}]{func_name}"]
-                fn drop(_: u32);
-            }}
-            unsafe {{ drop(writer) }}
-        }}
-    }}
-
-    fn drop_reader(reader: u32) {{
-=======
                 #[link_name = "[future-close-writable-{index}]{func_name}"]
                 fn drop(_: u32, _: u32);
             }}
@@ -737,7 +702,6 @@
     }}
 
     fn close_readable(reader: u32) {{
->>>>>>> 2f37f79a
         #[cfg(not(target_arch = "wasm32"))]
         {{
             unreachable!();
@@ -747,11 +711,7 @@
         {{
             #[link(wasm_import_module = "{module}")]
             extern "C" {{
-<<<<<<< HEAD
-                #[link_name = "[future-drop-reader-{index}]{func_name}"]
-=======
                 #[link_name = "[future-close-readable-{index}]{func_name}"]
->>>>>>> 2f37f79a
                 fn drop(_: u32);
             }}
             unsafe {{ drop(reader) }}
@@ -832,11 +792,7 @@
                         uwriteln!(
                             self.src,
                             r#"
-<<<<<<< HEAD
-impl {async_support}::StreamPayload for {name} {{
-=======
 impl {stream_and_future_support}::StreamPayload for {name} {{
->>>>>>> 2f37f79a
     fn new() -> u32 {{
         #[cfg(not(target_arch = "wasm32"))]
         {{
@@ -864,11 +820,6 @@
         {{
             {lower_address}
             {lower}
-<<<<<<< HEAD
-        
-=======
-
->>>>>>> 2f37f79a
             #[link(wasm_import_module = "{module}")]
             extern "C" {{
                 #[link_name = "[async][stream-write-{index}]{func_name}"]
@@ -890,11 +841,6 @@
         #[cfg(target_arch = "wasm32")]
         {{
             {lift_address}
-<<<<<<< HEAD
-        
-=======
-
->>>>>>> 2f37f79a
             #[link(wasm_import_module = "{module}")]
             extern "C" {{
                 #[link_name = "[async][stream-read-{index}]{func_name}"]
@@ -904,10 +850,7 @@
             let count = unsafe {{
                 {async_support}::await_stream_result(wit_import, stream, address, u32::try_from(values.len()).unwrap()).await
             }};
-<<<<<<< HEAD
-=======
             #[allow(unused)]
->>>>>>> 2f37f79a
             if let Some(count) = count {{
                 {lift}
             }}
@@ -915,11 +858,7 @@
         }}
     }}
 
-<<<<<<< HEAD
-    fn drop_writer(writer: u32) {{
-=======
     fn close_writable(writer: u32) {{
->>>>>>> 2f37f79a
         #[cfg(not(target_arch = "wasm32"))]
         {{
             unreachable!();
@@ -929,16 +868,6 @@
         {{
             #[link(wasm_import_module = "{module}")]
             extern "C" {{
-<<<<<<< HEAD
-                #[link_name = "[stream-drop-writer-{index}]{func_name}"]
-                fn drop(_: u32);
-            }}
-            unsafe {{ drop(writer) }}
-        }}
-    }}
-
-    fn drop_reader(reader: u32) {{
-=======
                 #[link_name = "[stream-close-writable-{index}]{func_name}"]
                 fn drop(_: u32, _: u32);
             }}
@@ -947,7 +876,6 @@
     }}
 
     fn close_readable(reader: u32) {{
->>>>>>> 2f37f79a
         #[cfg(not(target_arch = "wasm32"))]
         {{
             unreachable!();
@@ -957,11 +885,7 @@
         {{
             #[link(wasm_import_module = "{module}")]
             extern "C" {{
-<<<<<<< HEAD
-                #[link_name = "[stream-drop-reader-{index}]{func_name}"]
-=======
                 #[link_name = "[stream-close-readable-{index}]{func_name}"]
->>>>>>> 2f37f79a
                 fn drop(_: u32);
             }}
             unsafe {{ drop(reader) }}
@@ -1176,13 +1100,9 @@
                     }}
                 "
             );
-<<<<<<< HEAD
         } else if abi::guest_export_needs_post_return(self.resolve, func)
             && !self.gen.opts.symmetric
         {
-=======
-        } else if abi::guest_export_needs_post_return(self.resolve, func) {
->>>>>>> 2f37f79a
             uwrite!(
                 self.src,
                 "\
@@ -1223,7 +1143,6 @@
             Identifier::None => unreachable!(),
         };
         let export_prefix = self.gen.opts.export_prefix.as_deref().unwrap_or("");
-<<<<<<< HEAD
         let (export_name, external_name) = if self.gen.opts.symmetric {
             let export_name = func.name.clone(); // item_name().to_owned();
             let mut external_name = make_external_symbol(
@@ -1245,13 +1164,6 @@
             let external_name =
                 make_external_component(&(String::from(export_prefix) + &export_name));
             (export_name, external_name)
-=======
-        let export_name = func.legacy_core_export_name(wasm_module_export_name.as_deref());
-        let export_name = if async_ {
-            format!("[async]{export_name}")
-        } else {
-            export_name.to_string()
->>>>>>> 2f37f79a
         };
         uwrite!(
             self.src,
@@ -1282,7 +1194,6 @@
                     }}
                 "
             );
-<<<<<<< HEAD
         } else if abi::guest_export_needs_post_return(self.resolve, func)
             && !self.gen.opts.symmetric
         {
@@ -1290,9 +1201,6 @@
             let external_name = make_external_component(export_prefix)
                 + "cabi_post_"
                 + &make_external_component(&export_name);
-=======
-        } else if abi::guest_export_needs_post_return(self.resolve, func) {
->>>>>>> 2f37f79a
             uwrite!(
                 self.src,
                 "\
@@ -1429,10 +1337,6 @@
                 sig.self_arg = Some("&self".into());
                 sig.self_is_first_param = true;
             }
-<<<<<<< HEAD
-            self.print_signature(func, true, &sig, true);
-            self.src.push_str("{ unreachable!() }\n");
-=======
             self.print_signature(func, true, &sig, false);
             let call = if async_ {
                 let async_support = self.path_to_async_support();
@@ -1441,7 +1345,6 @@
                 "{ unreachable!() }\n".into()
             };
             self.src.push_str(&call);
->>>>>>> 2f37f79a
         }
 
         self.src.push_str("}\n");
@@ -2584,10 +2487,6 @@
         self.path_from_runtime_module(RuntimeItem::StdAllocModule, "alloc")
     }
 
-<<<<<<< HEAD
-    pub fn path_to_async_support(&mut self) -> String {
-        self.path_from_runtime_module(RuntimeItem::AsyncSupport, "async_support")
-=======
     pub fn path_to_stream_and_future_support(&mut self) -> String {
         self.path_from_runtime_module(
             RuntimeItem::StreamAndFutureSupport,
@@ -2597,7 +2496,6 @@
 
     pub fn path_to_async_support(&mut self) -> String {
         "::wit_bindgen_rt::async_support".into()
->>>>>>> 2f37f79a
     }
 
     fn path_from_runtime_module(
@@ -3023,43 +2921,25 @@
     }
 
     fn anonymous_type_future(&mut self, _id: TypeId, ty: &Option<Type>, _docs: &Docs) {
-<<<<<<< HEAD
-        let async_support = self.interface.path_to_async_support();
-        self.interface
-            .push_str(&format!("{async_support}::FutureReader<"));
-=======
         let stream_and_future_support = self.interface.path_to_stream_and_future_support();
         self.interface
             .push_str(&format!("{stream_and_future_support}::FutureReader<"));
->>>>>>> 2f37f79a
         self.interface.print_optional_ty(ty.as_ref(), self.mode);
         self.interface.push_str(">");
     }
 
     fn anonymous_type_stream(&mut self, _id: TypeId, ty: &Type, _docs: &Docs) {
-<<<<<<< HEAD
-        let async_support = self.interface.path_to_async_support();
-        self.interface
-            .push_str(&format!("{async_support}::StreamReader<"));
-=======
         let stream_and_future_support = self.interface.path_to_stream_and_future_support();
         self.interface
             .push_str(&format!("{stream_and_future_support}::StreamReader<"));
->>>>>>> 2f37f79a
         self.interface.print_ty(ty, self.mode);
         self.interface.push_str(">");
     }
 
-<<<<<<< HEAD
-    fn anonymous_type_error(&mut self) {
-        let async_support = self.interface.path_to_async_support();
-        self.interface.push_str(&format!("{async_support}::Error"));
-=======
     fn anonymous_type_error_context(&mut self) {
         let async_support = self.interface.path_to_async_support();
         self.interface
             .push_str(&format!("{async_support}::ErrorContext"));
->>>>>>> 2f37f79a
     }
 }
 
