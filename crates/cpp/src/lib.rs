--- conflicted
+++ resolved
@@ -2403,41 +2403,43 @@
                     &self.namespace,
                     Flavor::InStruct,
                 );
-<<<<<<< HEAD
                 if self.gen.gen.opts.autosar {
-                    let type_name = format!("::ara::core::Result<{ok_type}, {err_type}>",);
+                    let full_type = format!("::ara::core::Result<{ok_type}, {err_type}>",);
                     let operand = &operands[0];
-                    results.push(format!(
-                        "{operand}==0 \n? {type_name}::FromValue({ok}) \n: {type_name}::FromError({err})"
-                    ));
+                    let tmp = self.tmp();
+                    let resultname = self.tempname("result", tmp);
+                    uwriteln!(
+                        self.src,
+                        "{full_type} {resultname};
+                        if ({operand}==0) {{
+                            {ok}
+                            {resultname}.SetValue({ok_result});
+                        }} else {{
+                            {err}
+                            {resultname}.SetError({err_result});
+                        }}"
+                    );
+                    results.push(resultname);
                 } else {
-                    let type_name = format!("std::expected<{ok_type}, {err_type}>",);
+                    let full_type = format!("std::expected<{ok_type}, {err_type}>",);
                     let err_type = "std::unexpected";
                     let operand = &operands[0];
-                    results.push(format!(
-                        "{operand}==0 \n? {type_name}({ok}) \n: {type_name}({err_type}({err}))"
-                    ));
-                }
-=======
-                let full_type = format!("std::expected<{ok_type}, {err_type}>",);
-                let err_type = "std::unexpected";
-                let operand = &operands[0];
-
-                let tmp = self.tmp();
-                let resultname = self.tempname("result", tmp);
-                uwriteln!(
-                    self.src,
-                    "{full_type} {resultname};
-                    if ({operand}==0) {{
-                        {ok}
-                        {resultname}.emplace({ok_result});
-                    }} else {{
-                        {err}
-                        {resultname}={err_type}{{{err_result}}};
-                    }}"
-                );
-                results.push(resultname);
->>>>>>> 4b28ebf8
+
+                    let tmp = self.tmp();
+                    let resultname = self.tempname("result", tmp);
+                    uwriteln!(
+                        self.src,
+                        "{full_type} {resultname};
+                        if ({operand}==0) {{
+                            {ok}
+                            {resultname}.emplace({ok_result});
+                        }} else {{
+                            {err}
+                            {resultname}={err_type}{{{err_result}}};
+                        }}"
+                    );
+                    results.push(resultname);
+                }
             }
             abi::Instruction::CallWasm { name, sig } => {
                 let module_name = self
